#!/bin/bash
set -ev

NOSE_ATTRIBUTES=${1:-'!explicit'}

function wait_for_cook {
    COOK_PORT=${1:-12321}
    while ! curl -s localhost:${COOK_PORT} >/dev/null;
    do
        echo "$(date +%H:%M:%S) Cook is not listening on ${COOK_PORT} yet"
        sleep 2.0
    done
    echo "$(date +%H:%M:%S) Connected to Cook on ${COOK_PORT}!"
}
export -f wait_for_cook

export PROJECT_DIR=`pwd`

# Start minimesos
cd ${PROJECT_DIR}/../travis
./minimesos up

# Start two cook schedulers
cd ${PROJECT_DIR}/../scheduler
## on travis, ports on 172.17.0.1 are bindable from the host OS, and are also
## available for processes inside minimesos containers to connect to
LIBPROCESS_IP=172.17.0.1 COOK_PORT=12321 COOK_ZOOKEEPER_LOCAL_PORT=3291 COOK_FRAMEWORK_ID=cook-framework-1 lein run ${PROJECT_DIR}/travis/scheduler_config.edn &
LIBPROCESS_IP=172.17.0.1 COOK_PORT=22321 COOK_ZOOKEEPER_LOCAL_PORT=4291 COOK_FRAMEWORK_ID=cook-framework-2 lein run ${PROJECT_DIR}/travis/scheduler_config.edn &

# Wait for the cooks to be listening
timeout 180s bash -c "wait_for_cook 12321" || curl_error=true
if [ "$curl_error" = true ]; then
  echo "$(date +%H:%M:%S) Timed out waiting for cook to start listening, displaying cook log"
  cat ${PROJECT_DIR}/../scheduler/log/cook.log
  exit 1
fi
timeout 180s bash -c "wait_for_cook 22321" || curl_error=true
if [ "$curl_error" = true ]; then
  echo "$(date +%H:%M:%S) Timed out waiting for cook to start listening, displaying cook log"
  cat ${PROJECT_DIR}/../scheduler/log/cook.log
  exit 1
fi

# Install the CLI
cd ${PROJECT_DIR}/../cli
python3 setup.py install
cs --help

# Run the integration tests
cd ${PROJECT_DIR}
<<<<<<< HEAD
COOK_MULTI_CLUSTER= python3 setup.py nosetests --verbosity=3
TESTS_EXIT_CODE=$?
=======
COOK_MULTI_CLUSTER= python setup.py nosetests --attr ${NOSE_ATTRIBUTES} || test_failures=true
>>>>>>> e6a45e52

# If there were failures, dump the executor logs
if [ "$test_failures" = true ]; then
  echo "Displaying executor logs"
  ${PROJECT_DIR}/../travis/show_executor_logs.sh
  exit 1
fi<|MERGE_RESOLUTION|>--- conflicted
+++ resolved
@@ -48,12 +48,7 @@
 
 # Run the integration tests
 cd ${PROJECT_DIR}
-<<<<<<< HEAD
-COOK_MULTI_CLUSTER= python3 setup.py nosetests --verbosity=3
-TESTS_EXIT_CODE=$?
-=======
-COOK_MULTI_CLUSTER= python setup.py nosetests --attr ${NOSE_ATTRIBUTES} || test_failures=true
->>>>>>> e6a45e52
+COOK_MULTI_CLUSTER= python setup.py nosetests --attr ${NOSE_ATTRIBUTES} --verbosity=3 || test_failures=true
 
 # If there were failures, dump the executor logs
 if [ "$test_failures" = true ]; then
