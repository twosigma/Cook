--- conflicted
+++ resolved
@@ -1,7 +1,8 @@
 #!/bin/bash
 set -ev
 
-<<<<<<< HEAD
+NOSE_ATTRIBUTES=${1:-'!explicit'}
+
 function wait_for_cook {
     COOK_PORT=${1:-12321}
     while ! curl -s localhost:${COOK_PORT} >/dev/null;
@@ -12,9 +13,6 @@
     echo "$(date +%H:%M:%S) Connected to Cook on ${COOK_PORT}!"
 }
 export -f wait_for_cook
-=======
-NOSE_ATTRIBUTES=${1:-'!explicit'}
->>>>>>> d2ae6e90
 
 export PROJECT_DIR=`pwd`
 
@@ -45,12 +43,7 @@
 
 # Run the integration tests
 cd ${PROJECT_DIR}
-<<<<<<< HEAD
-COOK_MULTI_CLUSTER= python setup.py nosetests || test_failures=true
-=======
-COOK_MULTI_CLUSTER= python setup.py nosetests --attr ${NOSE_ATTRIBUTES}
-TESTS_EXIT_CODE=$?
->>>>>>> d2ae6e90
+COOK_MULTI_CLUSTER= python setup.py nosetests --attr ${NOSE_ATTRIBUTES} || test_failures=true
 
 # If there were failures, dump the executor logs
 if [ "$test_failures" = true ]; then
