--- conflicted
+++ resolved
@@ -3,11 +3,8 @@
 import unittest
 import uuid
 
-<<<<<<< HEAD
 from retrying import retry
-=======
 from nose.plugins.attrib import attr
->>>>>>> d2ae6e90
 
 from tests.cook import util
 
