--- conflicted
+++ resolved
@@ -92,13 +92,8 @@
                         command = 'nvidia-smi -q > nvidia-smi-output && ' \
                                   'expected_count=2 ; expected_model="Tesla P100" ;' \
                                   'num_gpus=$(grep "Attached GPUs" nvidia-smi-output | cut -d \':\' -f 2 | tr -d \'[:space:]\') ; ' \
-<<<<<<< HEAD
-                                  'num_expected_model=$(grep "Tesla P100" nvidia-smi-output | wc -1) ; ' \
-                                  'if [[ $num_gpus -eq 2 && $num_expected_model -eq 2 ]] ; then exit 0 ; else exit 1 ; fi'
-=======
                                   'num_expected_model=$(grep "$expected_model" nvidia-smi-output | wc -1) ; ' \
                                   'if [[ $num_gpus -eq 2 && $num_expected_model -eq  2 ]] ; then exit 0 ; else exit 1 ; fi'
->>>>>>> 19a59ecb
                         self.logger.info(f'Submitting to {pool}')
                         job_uuid, resp = util.submit_job(
                             self.cook_url,
