import json
import logging
import subprocess
import time
import unittest
import uuid

from nose.plugins.attrib import attr
from retrying import retry

from tests.cook import util


class CookTest(unittest.TestCase):
    _multiprocess_can_split_ = True

    @staticmethod
    def minimal_group(**kwargs):
        group = {"uuid": str(uuid.uuid4())}
        group.update(kwargs)
        return group

    def setUp(self):
        self.cook_url = util.retrieve_cook_url()
        self.mesos_url = util.retrieve_mesos_url()
        self.logger = logging.getLogger(__name__)
        util.wait_for_cook(self.cook_url)

    def test_basic_submit(self):
        job_executor_type = util.get_job_executor_type(self.cook_url)
        job_uuid, resp = util.submit_job(self.cook_url, executor=job_executor_type)
        self.assertEqual(resp.status_code, 201, msg=resp.content)
        job = util.wait_for_job(self.cook_url, job_uuid, 'completed')
        self.assertEqual('success', job['instances'][0]['status'])
        self.assertEqual(False, job['disable_mea_culpa_retries'])
        self.assertTrue(len(util.get_output_url(self.cook_url, job_uuid)) > 0)
        if job_executor_type == 'cook':
            self.assertEqual(0, job['instances'][0]['exit_code'])
            self.assertTrue(bool(job['instances'][0]['sandbox_directory']))

    def test_no_cook_executor_on_subsequent_instances(self):
        job_uuid, resp = util.submit_job(self.cook_url, command='exit 1', max_retries=10)
        self.assertEqual(resp.status_code, 201, msg=resp.content)
        try:
            job = util.wait_for_job(self.cook_url, job_uuid, 'completed', max_delay=60000)
            message = json.dumps(job, sort_keys=True)
            self.assertEqual('failed', job['state'], message)
            self.assertEqual('completed', job['status'], message)
        except:
            pass
        job = util.load_job(self.cook_url, job_uuid)
        message = json.dumps(job, sort_keys=True)
<<<<<<< HEAD
        self.assertEqual('waiting', job['status'], message)
        job_instances = sorted(job['instances'], key=lambda instance: instance['end_time'])
        self.assertTrue(len(job_instances) >= 2, message)  # sort job instances
=======
        job_instances = sorted(job['instances'], key=lambda i: i['end_time'])
        self.assertTrue(len(job_instances) >= 2, message) # sort job instances
>>>>>>> e39f8f7b
        for i in range(1, len(job_instances)):
            message = 'Index ' + str(i) + json.dumps(job_instances[i], sort_keys=True)
            self.assertEqual('failed', job_instances[i]['status'], message)
            self.assertEqual('Command exited non-zero', job_instances[i]['reason_string'], message)
            self.assertEqual('mesos', job_instances[i]['executor'], message)

    def test_disable_mea_culpa(self):
        job_uuid, resp = util.submit_job(self.cook_url, disable_mea_culpa_retries=True)
        self.assertEqual(201, resp.status_code, msg=resp.content)
        job = util.load_job(self.cook_url, job_uuid)
        self.assertEqual(True, job['disable_mea_culpa_retries'])

        job_uuid, resp = util.submit_job(self.cook_url, disable_mea_culpa_retries=False)
        self.assertEqual(201, resp.status_code, msg=resp.content)
        job = util.load_job(self.cook_url, job_uuid)
        self.assertEqual(False, job['disable_mea_culpa_retries'])

    def test_executor_flag(self):
        job_uuid, resp = util.submit_job(self.cook_url, executor='cook')
        self.assertEqual(201, resp.status_code, msg=resp.content)
        job = util.load_job(self.cook_url, job_uuid)
        self.assertEqual('cook', job['executor'])

        job_uuid, resp = util.submit_job(self.cook_url, executor='mesos')
        self.assertEqual(201, resp.status_code, msg=resp.content)
        job = util.load_job(self.cook_url, job_uuid)
        self.assertEqual('mesos', job['executor'])

    def test_failing_submit(self):
        job_executor_type = util.get_job_executor_type(self.cook_url)
        job_uuid, resp = util.submit_job(self.cook_url, command='exit 1', executor=job_executor_type)
        self.assertEqual(201, resp.status_code, msg=resp.content)
        job = util.wait_for_job(self.cook_url, job_uuid, 'completed')
        self.assertEqual(1, len(job['instances']))
        message = json.dumps(job['instances'][0], sort_keys=True)
        self.assertEqual('failed', job['instances'][0]['status'], message)
        if job_executor_type == 'cook':
            self.assertEqual(1, job['instances'][0]['exit_code'], message)
            self.assertIsNotNone(job['instances'][0]['sandbox_directory'], message)

    def test_progress_update_submit(self):
        job_executor_type = util.get_job_executor_type(self.cook_url)
        command = 'echo "progress: 25 Twenty-five percent"; sleep 1; exit 0'
        job_uuid, resp = util.submit_job(self.cook_url, command=command, executor=job_executor_type, max_runtime=60000)
        self.assertEqual(201, resp.status_code, msg=resp.content)
        job = util.wait_for_job(self.cook_url, job_uuid, 'completed')
        self.assertEqual(1, len(job['instances']))
        message = json.dumps(job['instances'][0], sort_keys=True)
        self.assertEqual('success', job['instances'][0]['status'], message)

        # allow enough time for progress updates to be submitted
        publish_interval_ms = util.get_in(util.settings(self.cook_url), 'progress', 'publish-interval-ms')
        wait_publish_interval_secs = min(2 * publish_interval_ms / 1000, 20)
        time.sleep(wait_publish_interval_secs)
        job = util.load_job(self.cook_url, job_uuid)

        if job_executor_type == 'cook':
            message = json.dumps(job['instances'][0], sort_keys=True)
            self.assertEqual(0, job['instances'][0]['exit_code'], message)
            self.assertEqual(25, job['instances'][0]['progress'], message)
            self.assertEqual('Twenty-five percent', job['instances'][0]['progress_message'], message)
            self.assertIsNotNone(job['instances'][0]['sandbox_directory'], message)

    def test_multiple_progress_updates_submit(self):
        job_executor_type = util.get_job_executor_type(self.cook_url)
        command = 'echo "progress: 25 Twenty-five percent" && sleep 2 && ' \
                  'echo "progress: 50 Fifty percent" && sleep 2 && ' \
                  'echo "progress: 75 Seventy-five percent" && sleep 2 && ' \
                  'echo "progress: Eighty percent invalid format" && sleep 2 && ' \
                  'echo "Done" && exit 0'
        job_uuid, resp = util.submit_job(self.cook_url, command=command, executor=job_executor_type, max_runtime=60000)
        self.assertEqual(201, resp.status_code, msg=resp.content)
        job = util.wait_for_job(self.cook_url, job_uuid, 'completed')
        self.assertEqual(1, len(job['instances']))
        message = json.dumps(job['instances'][0], sort_keys=True)
        self.assertEqual('success', job['instances'][0]['status'], message)

        # allow enough time for progress updates to be submitted
        publish_interval_ms = util.get_in(util.settings(self.cook_url), 'progress', 'publish-interval-ms')
        wait_publish_interval_secs = min(2 * publish_interval_ms / 1000, 20)
        time.sleep(wait_publish_interval_secs)
        job = util.load_job(self.cook_url, job_uuid)
        message = json.dumps(job['instances'][0], sort_keys=True)

        if job_executor_type == 'cook':
            self.assertEqual(0, job['instances'][0]['exit_code'], message)
            self.assertEqual(75, job['instances'][0]['progress'], message)
            self.assertEqual('Seventy-five percent', job['instances'][0]['progress_message'], message)
            self.assertIsNotNone(job['instances'][0]['sandbox_directory'], message)

    def test_multiple_rapid_progress_updates_submit(self):
        job_executor_type = util.get_job_executor_type(self.cook_url)
        command = ''.join(['echo "progress: {0} {0}%" && '.format(a) for a in range(1, 100, 4)]) + \
                  ''.join(['echo "progress: {0} {0}%" && '.format(a) for a in range(99, 40, -4)]) + \
                  ''.join(['echo "progress: {0} {0}%" && '.format(a) for a in range(40, 81, 2)]) + \
                  'echo "Done" && exit 0'
        job_uuid, resp = util.submit_job(self.cook_url, command=command, executor=job_executor_type, max_runtime=60000)
        self.assertEqual(201, resp.status_code, msg=resp.content)
        job = util.wait_for_job(self.cook_url, job_uuid, 'completed')
        self.assertEqual(1, len(job['instances']))
        message = json.dumps(job['instances'][0], sort_keys=True)
        self.assertEqual('success', job['instances'][0]['status'], message)

        # allow enough time for progress updates to be submitted
        publish_interval_ms = util.get_in(util.settings(self.cook_url), 'progress', 'publish-interval-ms')
        wait_publish_interval_secs = min(2 * publish_interval_ms / 1000, 20)
        time.sleep(wait_publish_interval_secs)
        job = util.load_job(self.cook_url, job_uuid)

        if job_executor_type == 'cook':
            message = json.dumps(job['instances'][0], sort_keys=True)
            self.assertEqual(0, job['instances'][0]['exit_code'], message)
            self.assertEqual(80, job['instances'][0]['progress'], message)
            self.assertEqual('80%', job['instances'][0]['progress_message'], message)
            self.assertIsNotNone(job['instances'][0]['sandbox_directory'], message)

    def test_max_runtime_exceeded(self):
        job_executor_type = util.get_job_executor_type(self.cook_url)
        settings_timeout_interval_minutes = util.get_in(util.settings(self.cook_url), 'task-constraints',
                                                        'timeout-interval-minutes')
        # the value needs to be a little more than 2 times settings_timeout_interval_minutes to allow
        # at least two runs of the lingering task killer
        job_timeout_interval_seconds = (2 * settings_timeout_interval_minutes * 60) + 15
        job_uuid, resp = util.submit_job(self.cook_url, command='sleep %s' % job_timeout_interval_seconds,
                                         executor=job_executor_type, max_runtime=5000)
        self.assertEqual(201, resp.status_code, msg=resp.content)
        util.wait_for_job(self.cook_url, job_uuid, 'completed', job_timeout_interval_seconds * 1000)
        job = util.load_job(self.cook_url, job_uuid)
        self.assertEqual(1, len(job['instances']))
        self.assertEqual('failed', job['instances'][0]['status'])
        self.assertEqual(2003, job['instances'][0]['reason_code'])
        self.assertEqual('Task max runtime exceeded', job['instances'][0]['reason_string'])
        if job_executor_type == 'cook':
            job = util.wait_for_exit_code(self.cook_url, job_uuid)
            self.assertEqual(-15, job['instances'][0]['exit_code'])
            self.assertTrue(bool(job['instances'][0]['sandbox_directory']))

    def test_get_job(self):
        # schedule a job
        job_spec = util.minimal_job()
        resp = util.session.post('%s/rawscheduler' % self.cook_url, json={'jobs': [job_spec]})
        self.assertEqual(201, resp.status_code, msg=resp.content)

        # query for the same job & ensure the response has what it's supposed to have
        job = util.wait_for_job(self.cook_url, job_spec['uuid'], 'completed')
        self.assertEquals(job_spec['mem'], job['mem'])
        self.assertEquals(job_spec['max_retries'], job['max_retries'])
        self.assertEquals(job_spec['name'], job['name'])
        self.assertEquals(job_spec['priority'], job['priority'])
        self.assertEquals(job_spec['uuid'], job['uuid'])
        self.assertEquals(job_spec['cpus'], job['cpus'])
        self.assertTrue('labels' in job)
        self.assertEquals(9223372036854775807, job['max_runtime'])
        # 9223372036854775807 is MAX_LONG(ish), the default value for max_runtime
        self.assertEquals('success', job['state'])
        self.assertTrue('env' in job)
        self.assertTrue('framework_id' in job)
        self.assertTrue('ports' in job)
        self.assertTrue('instances' in job)
        self.assertEquals('completed', job['status'])
        self.assertTrue(isinstance(job['submit_time'], int))
        self.assertTrue('uris' in job)
        self.assertTrue('retries_remaining' in job)
        instance = job['instances'][0]
        self.assertTrue(isinstance(instance['start_time'], int))
        self.assertTrue('executor_id' in instance)
        self.assertTrue('hostname' in instance)
        self.assertTrue('slave_id' in instance)
        self.assertTrue(isinstance(instance['preempted'], bool))
        self.assertTrue(isinstance(instance['end_time'], int))
        self.assertTrue(isinstance(instance['backfilled'], bool))
        self.assertTrue('ports' in instance)
        self.assertEquals('completed', job['status'])
        self.assertTrue('task_id' in instance)

    def determine_user(self):
        job_spec = util.minimal_job()
        request_body = {'jobs': [job_spec]}
        resp = util.session.post('%s/rawscheduler' % self.cook_url, json=request_body)
        self.assertEqual(resp.status_code, 201)
        return util.get_user(self.cook_url, job_spec['uuid'])

    def test_list_jobs_by_state(self):
        # schedule a bunch of jobs in hopes of getting jobs into different statuses
        request_body = {'jobs': [util.minimal_job(command="sleep %s" % i) for i in range(1, 20)]}
        resp = util.session.post('%s/rawscheduler' % self.cook_url, json=request_body)
        self.assertEqual(resp.status_code, 201)

        # let some jobs get scheduled
        time.sleep(10)
        user = self.determine_user()

        for state in ['waiting', 'running', 'completed']:
            resp = util.list_jobs(self.cook_url, user=user, state=state)
            self.assertEqual(200, resp.status_code, msg=resp.content)
            jobs = resp.json()
            for job in jobs:
                # print "%s %s" % (job['uuid'], job['status'])
                self.assertEquals(state, job['status'])

    def test_list_jobs_by_time(self):
        # schedule two jobs with different submit times
        job_specs = [util.minimal_job() for _ in range(2)]

        request_body = {'jobs': [job_specs[0]]}
        resp = util.session.post('%s/rawscheduler' % self.cook_url, json=request_body)
        self.assertEqual(resp.status_code, 201)

        time.sleep(5)

        request_body = {'jobs': [job_specs[1]]}
        resp = util.session.post('%s/rawscheduler' % self.cook_url, json=request_body)
        self.assertEqual(resp.status_code, 201)

        submit_times = [util.load_job(self.cook_url, job_spec['uuid'])['submit_time'] for job_spec in job_specs]

        user = self.determine_user()

        # start-ms and end-ms are exclusive

        # query where start-ms and end-ms are the submit times of jobs 1 & 2 respectively
        resp = util.list_jobs(self.cook_url, user=user, state='waiting+running+completed',
                              start_ms=submit_times[0] - 1, end_ms=submit_times[1] + 1)
        self.assertEqual(200, resp.status_code, msg=resp.content)
        jobs = resp.json()
        self.assertTrue(util.contains_job_uuid(jobs, job_specs[0]['uuid']))
        self.assertTrue(util.contains_job_uuid(jobs, job_specs[1]['uuid']))

        # query just for job 1
        resp = util.list_jobs(self.cook_url, user=user, state='waiting+running+completed',
                              start_ms=submit_times[0] - 1, end_ms=submit_times[1])
        self.assertEqual(200, resp.status_code, msg=resp.content)
        jobs = resp.json()
        self.assertTrue(util.contains_job_uuid(jobs, job_specs[0]['uuid']))
        self.assertFalse(util.contains_job_uuid(jobs, job_specs[1]['uuid']))

        # query just for job 2
        resp = util.list_jobs(self.cook_url, user=user, state='waiting+running+completed',
                              start_ms=submit_times[0] + 1, end_ms=submit_times[1] + 1)
        self.assertEqual(200, resp.status_code, msg=resp.content)
        jobs = resp.json()
        self.assertFalse(util.contains_job_uuid(jobs, job_specs[0]['uuid']))
        self.assertTrue(util.contains_job_uuid(jobs, job_specs[1]['uuid']))

        # query for neither
        resp = util.list_jobs(self.cook_url, user=user, state='waiting+running+completed',
                              start_ms=submit_times[0] + 1, end_ms=submit_times[1])
        self.assertEqual(200, resp.status_code, msg=resp.content)
        jobs = resp.json()
        self.assertFalse(util.contains_job_uuid(jobs, job_specs[0]['uuid']))
        self.assertFalse(util.contains_job_uuid(jobs, job_specs[1]['uuid']))

    def test_list_jobs_by_completion_state(self):
        name = str(uuid.uuid4())
        job_uuid_1, resp = util.submit_job(self.cook_url, command='true', name=name)
        self.assertEqual(201, resp.status_code)
        job_uuid_2, resp = util.submit_job(self.cook_url, command='false', name=name)
        self.assertEqual(201, resp.status_code)
        job_uuid_3, resp = util.submit_job(self.cook_url, command='true', name=name)
        self.assertEqual(201, resp.status_code)
        user = self.determine_user()
        start = util.wait_for_job(self.cook_url, job_uuid_1, 'completed')['submit_time']
        end = util.wait_for_job(self.cook_url, job_uuid_2, 'completed')['submit_time'] + 1

        # Test the various combinations of states
        resp = util.list_jobs(self.cook_url, user=user, state='completed', start_ms=start, end_ms=end)
        self.assertTrue(util.contains_job_uuid(resp.json(), job_uuid_1))
        self.assertTrue(util.contains_job_uuid(resp.json(), job_uuid_2))
        resp = util.list_jobs(self.cook_url, user=user, state='success+failed', start_ms=start, end_ms=end)
        self.assertTrue(util.contains_job_uuid(resp.json(), job_uuid_1))
        self.assertTrue(util.contains_job_uuid(resp.json(), job_uuid_2))
        resp = util.list_jobs(self.cook_url, user=user, state='completed+success+failed', start_ms=start, end_ms=end)
        self.assertTrue(util.contains_job_uuid(resp.json(), job_uuid_1))
        self.assertTrue(util.contains_job_uuid(resp.json(), job_uuid_2))
        resp = util.list_jobs(self.cook_url, user=user, state='completed+failed', start_ms=start, end_ms=end)
        self.assertTrue(util.contains_job_uuid(resp.json(), job_uuid_1))
        self.assertTrue(util.contains_job_uuid(resp.json(), job_uuid_2))
        resp = util.list_jobs(self.cook_url, user=user, state='completed+success', start_ms=start, end_ms=end)
        self.assertTrue(util.contains_job_uuid(resp.json(), job_uuid_1))
        self.assertTrue(util.contains_job_uuid(resp.json(), job_uuid_2))
        resp = util.list_jobs(self.cook_url, user=user, state='success', start_ms=start, end_ms=end)
        self.assertTrue(util.contains_job_uuid(resp.json(), job_uuid_1))
        self.assertFalse(util.contains_job_uuid(resp.json(), job_uuid_2))
        resp = util.list_jobs(self.cook_url, user=user, state='running+waiting+success', start_ms=start, end_ms=end)
        self.assertTrue(util.contains_job_uuid(resp.json(), job_uuid_1))
        self.assertFalse(util.contains_job_uuid(resp.json(), job_uuid_2))
        resp = util.list_jobs(self.cook_url, user=user, state='failed', start_ms=start, end_ms=end)
        self.assertFalse(util.contains_job_uuid(resp.json(), job_uuid_1))
        self.assertTrue(util.contains_job_uuid(resp.json(), job_uuid_2))
        resp = util.list_jobs(self.cook_url, user=user, state='running+waiting+failed', start_ms=start, end_ms=end)
        self.assertFalse(util.contains_job_uuid(resp.json(), job_uuid_1))
        self.assertTrue(util.contains_job_uuid(resp.json(), job_uuid_2))

        # Test with failed and a specified limit
        resp = util.list_jobs(self.cook_url, user=user, state='failed', start_ms=start, end_ms=end, limit=1, name=name)
        self.assertFalse(util.contains_job_uuid(resp.json(), job_uuid_1))
        self.assertTrue(util.contains_job_uuid(resp.json(), job_uuid_2))

        # Test with success and a specified limit
        start = end - 1
        end = util.wait_for_job(self.cook_url, job_uuid_3, 'completed')['submit_time'] + 1
        resp = util.list_jobs(self.cook_url, user=user, state='success', start_ms=start, end_ms=end, limit=1, name=name)
        self.assertFalse(util.contains_job_uuid(resp.json(), job_uuid_2))
        self.assertTrue(util.contains_job_uuid(resp.json(), job_uuid_3))

    def test_list_jobs_by_name(self):
        job_uuid_1, resp = util.submit_job(self.cook_url, name='foo-bar-baz_qux')
        self.assertEqual(201, resp.status_code)
        job_uuid_2, resp = util.submit_job(self.cook_url, name='')
        self.assertEqual(201, resp.status_code)
        job_uuid_3, resp = util.submit_job(self.cook_url, name='.')
        self.assertEqual(201, resp.status_code)
        job_uuid_4, resp = util.submit_job(self.cook_url, name='foo-bar-baz__')
        self.assertEqual(201, resp.status_code)
        job_uuid_5, resp = util.submit_job(self.cook_url, name='ff')
        self.assertEqual(201, resp.status_code)
        job_uuid_6, resp = util.submit_job(self.cook_url, name='a')
        self.assertEqual(201, resp.status_code)
        user = self.determine_user()
        any_state = 'running+waiting+completed'

        resp = util.list_jobs(self.cook_url, user=user, state=any_state)
        self.assertTrue(util.contains_job_uuid(resp.json(), job_uuid_1))
        self.assertTrue(util.contains_job_uuid(resp.json(), job_uuid_2))
        self.assertTrue(util.contains_job_uuid(resp.json(), job_uuid_3))
        self.assertTrue(util.contains_job_uuid(resp.json(), job_uuid_4))
        self.assertTrue(util.contains_job_uuid(resp.json(), job_uuid_5))
        self.assertTrue(util.contains_job_uuid(resp.json(), job_uuid_6))
        resp = util.list_jobs(self.cook_url, user=user, state=any_state, name='*')
        self.assertTrue(util.contains_job_uuid(resp.json(), job_uuid_1))
        self.assertTrue(util.contains_job_uuid(resp.json(), job_uuid_2))
        self.assertTrue(util.contains_job_uuid(resp.json(), job_uuid_3))
        self.assertTrue(util.contains_job_uuid(resp.json(), job_uuid_4))
        self.assertTrue(util.contains_job_uuid(resp.json(), job_uuid_5))
        self.assertTrue(util.contains_job_uuid(resp.json(), job_uuid_6))
        resp = util.list_jobs(self.cook_url, user=user, state=any_state, name='foo-bar-baz_qux')
        self.assertTrue(util.contains_job_uuid(resp.json(), job_uuid_1))
        self.assertFalse(util.contains_job_uuid(resp.json(), job_uuid_2))
        self.assertFalse(util.contains_job_uuid(resp.json(), job_uuid_3))
        self.assertFalse(util.contains_job_uuid(resp.json(), job_uuid_4))
        self.assertFalse(util.contains_job_uuid(resp.json(), job_uuid_5))
        self.assertFalse(util.contains_job_uuid(resp.json(), job_uuid_6))
        resp = util.list_jobs(self.cook_url, user=user, state=any_state, name='foo-bar-baz_*')
        self.assertTrue(util.contains_job_uuid(resp.json(), job_uuid_1))
        self.assertFalse(util.contains_job_uuid(resp.json(), job_uuid_2))
        self.assertFalse(util.contains_job_uuid(resp.json(), job_uuid_3))
        self.assertTrue(util.contains_job_uuid(resp.json(), job_uuid_4))
        self.assertFalse(util.contains_job_uuid(resp.json(), job_uuid_5))
        self.assertFalse(util.contains_job_uuid(resp.json(), job_uuid_6))
        resp = util.list_jobs(self.cook_url, user=user, state=any_state, name='f*')
        self.assertTrue(util.contains_job_uuid(resp.json(), job_uuid_1))
        self.assertFalse(util.contains_job_uuid(resp.json(), job_uuid_2))
        self.assertFalse(util.contains_job_uuid(resp.json(), job_uuid_3))
        self.assertTrue(util.contains_job_uuid(resp.json(), job_uuid_4))
        self.assertTrue(util.contains_job_uuid(resp.json(), job_uuid_5))
        self.assertFalse(util.contains_job_uuid(resp.json(), job_uuid_6))
        resp = util.list_jobs(self.cook_url, user=user, state=any_state, name='')
        self.assertFalse(util.contains_job_uuid(resp.json(), job_uuid_1))
        self.assertTrue(util.contains_job_uuid(resp.json(), job_uuid_2))
        self.assertFalse(util.contains_job_uuid(resp.json(), job_uuid_3))
        self.assertFalse(util.contains_job_uuid(resp.json(), job_uuid_4))
        self.assertFalse(util.contains_job_uuid(resp.json(), job_uuid_5))
        self.assertFalse(util.contains_job_uuid(resp.json(), job_uuid_6))
        resp = util.list_jobs(self.cook_url, user=user, state=any_state, name='*.*')
        self.assertFalse(util.contains_job_uuid(resp.json(), job_uuid_1))
        self.assertFalse(util.contains_job_uuid(resp.json(), job_uuid_2))
        self.assertTrue(util.contains_job_uuid(resp.json(), job_uuid_3))
        self.assertFalse(util.contains_job_uuid(resp.json(), job_uuid_4))
        self.assertFalse(util.contains_job_uuid(resp.json(), job_uuid_5))
        self.assertFalse(util.contains_job_uuid(resp.json(), job_uuid_6))
        resp = util.list_jobs(self.cook_url, user=user, state=any_state, name='foo-bar-baz__*')
        self.assertFalse(util.contains_job_uuid(resp.json(), job_uuid_1))
        self.assertFalse(util.contains_job_uuid(resp.json(), job_uuid_2))
        self.assertFalse(util.contains_job_uuid(resp.json(), job_uuid_3))
        self.assertTrue(util.contains_job_uuid(resp.json(), job_uuid_4))
        self.assertFalse(util.contains_job_uuid(resp.json(), job_uuid_5))
        self.assertFalse(util.contains_job_uuid(resp.json(), job_uuid_6))
        resp = util.list_jobs(self.cook_url, user=user, state=any_state, name='ff*')
        self.assertFalse(util.contains_job_uuid(resp.json(), job_uuid_1))
        self.assertFalse(util.contains_job_uuid(resp.json(), job_uuid_2))
        self.assertFalse(util.contains_job_uuid(resp.json(), job_uuid_3))
        self.assertFalse(util.contains_job_uuid(resp.json(), job_uuid_4))
        self.assertTrue(util.contains_job_uuid(resp.json(), job_uuid_5))
        self.assertFalse(util.contains_job_uuid(resp.json(), job_uuid_6))
        resp = util.list_jobs(self.cook_url, user=user, state=any_state, name='a*')
        self.assertFalse(util.contains_job_uuid(resp.json(), job_uuid_1))
        self.assertFalse(util.contains_job_uuid(resp.json(), job_uuid_2))
        self.assertFalse(util.contains_job_uuid(resp.json(), job_uuid_3))
        self.assertFalse(util.contains_job_uuid(resp.json(), job_uuid_4))
        self.assertFalse(util.contains_job_uuid(resp.json(), job_uuid_5))
        self.assertTrue(util.contains_job_uuid(resp.json(), job_uuid_6))
        resp = util.list_jobs(self.cook_url, user=user, state=any_state, name='a-z0-9_-')
        self.assertFalse(util.contains_job_uuid(resp.json(), job_uuid_1))
        self.assertFalse(util.contains_job_uuid(resp.json(), job_uuid_2))
        self.assertFalse(util.contains_job_uuid(resp.json(), job_uuid_3))
        self.assertFalse(util.contains_job_uuid(resp.json(), job_uuid_4))
        self.assertFalse(util.contains_job_uuid(resp.json(), job_uuid_5))
        self.assertFalse(util.contains_job_uuid(resp.json(), job_uuid_6))

    def test_list_with_invalid_name_filters(self):
        user = self.determine_user()
        any_state = 'running+waiting+completed'
        resp = util.list_jobs(self.cook_url, user=user, state=any_state, name='^[a-z0-9_-]{3,16}$')
        self.assertEqual(400, resp.status_code)
        resp = util.list_jobs(self.cook_url, user=user, state=any_state, name='[a-z0-9_-]{3,16}')
        self.assertEqual(400, resp.status_code)
        resp = util.list_jobs(self.cook_url, user=user, state=any_state, name='[a-z0-9_-]')
        self.assertEqual(400, resp.status_code)
        resp = util.list_jobs(self.cook_url, user=user, state=any_state, name='\d+')
        self.assertEqual(400, resp.status_code)
        resp = util.list_jobs(self.cook_url, user=user, state=any_state, name='a+')
        self.assertEqual(400, resp.status_code)

    def test_cancel_job(self):
        job_uuid, _ = util.submit_job(self.cook_url, command='sleep 300')
        util.wait_for_job(self.cook_url, job_uuid, 'running')
        resp = util.session.delete('%s/rawscheduler?job=%s' % (self.cook_url, job_uuid))
        self.assertEqual(204, resp.status_code, msg=resp.content)
        job = util.session.get('%s/rawscheduler?job=%s' % (self.cook_url, job_uuid)).json()[0]
        self.assertEqual('failed', job['state'])

    def test_change_retries(self):
        job_uuid, _ = util.submit_job(self.cook_url, command='sleep 10')
        util.wait_for_job(self.cook_url, job_uuid, 'running')
        resp = util.session.delete('%s/rawscheduler?job=%s' % (self.cook_url, job_uuid))
        self.assertEqual(204, resp.status_code, msg=resp.content)
        job = util.session.get('%s/rawscheduler?job=%s' % (self.cook_url, job_uuid)).json()[0]
        self.assertEqual('failed', job['state'])
        resp = util.session.put('%s/retry' % self.cook_url, json={'retries': 2, 'jobs': [job_uuid]})
        self.assertEqual(201, resp.status_code, resp.text)
        job = util.session.get('%s/rawscheduler?job=%s' % (self.cook_url, job_uuid)).json()[0]
        self.assertIn(job['status'], ['waiting', 'running'])
        job = util.wait_for_job(self.cook_url, job_uuid, 'completed')
        self.assertEqual('success', job['state'], 'Job details: %s' % (json.dumps(job, sort_keys=True)))

    def test_cancel_instance(self):
        job_uuid, _ = util.submit_job(self.cook_url, command='sleep 10', max_retries=2)
        job = util.wait_for_job(self.cook_url, job_uuid, 'running')
        task_id = job['instances'][0]['task_id']
        resp = util.session.delete('%s/rawscheduler?instance=%s' % (self.cook_url, task_id))
        self.assertEqual(204, resp.status_code, msg=resp.content)
        job = util.wait_for_job(self.cook_url, job_uuid, 'completed')
        self.assertEqual('success', job['state'], 'Job details: %s' % (json.dumps(job, sort_keys=True)))

    def test_implicit_group(self):
        group_uuid = str(uuid.uuid4())
        job_a = util.minimal_job(group=group_uuid)
        job_b = util.minimal_job(group=group_uuid)
        data = {'jobs': [job_a, job_b]}
        resp = util.session.post('%s/rawscheduler' % self.cook_url, json=data)
        self.assertEqual(resp.status_code, 201)
        jobs = util.session.get('%s/rawscheduler?job=%s&job=%s' %
                                (self.cook_url, job_a['uuid'], job_b['uuid']))
        self.assertEqual(200, jobs.status_code)
        jobs = jobs.json()
        self.assertEqual(group_uuid, jobs[0]['groups'][0])
        self.assertEqual(group_uuid, jobs[1]['groups'][0])
        util.wait_for_job(self.cook_url, job_a['uuid'], 'completed')
        util.wait_for_job(self.cook_url, job_b['uuid'], 'completed')

    def test_explicit_group(self):
        group_spec = self.minimal_group()
        job_a = util.minimal_job(group=group_spec["uuid"])
        job_b = util.minimal_job(group=group_spec["uuid"])
        data = {'jobs': [job_a, job_b], 'groups': [group_spec]}
        resp = util.session.post('%s/rawscheduler' % self.cook_url, json=data)
        self.assertEqual(resp.status_code, 201)
        jobs = util.session.get('%s/rawscheduler?job=%s&job=%s' %
                                (self.cook_url, job_a['uuid'], job_b['uuid']))
        self.assertEqual(200, jobs.status_code)
        jobs = jobs.json()
        self.assertEqual(group_spec['uuid'], jobs[0]['groups'][0])
        self.assertEqual(group_spec['uuid'], jobs[1]['groups'][0])
        util.wait_for_job(self.cook_url, job_a['uuid'], 'completed')
        util.wait_for_job(self.cook_url, job_b['uuid'], 'completed')

    def test_straggler_handling(self):
        straggler_handling = {
            'type': 'quantile-deviation',
            'parameters': {
                'quantile': 0.5,
                'multiplier': 2.0
            }
        }
        slow_job_wait = 1200
        group_spec = self.minimal_group(straggler_handling=straggler_handling)
        job_fast = util.minimal_job(group=group_spec["uuid"])
        job_slow = util.minimal_job(group=group_spec["uuid"],
                                    command='sleep %d' % slow_job_wait)
        data = {'jobs': [job_fast, job_slow], 'groups': [group_spec]}
        resp = util.session.post('%s/rawscheduler' % self.cook_url, json=data)
        self.assertEqual(resp.status_code, 201)
        util.wait_for_job(self.cook_url, job_fast['uuid'], 'completed')
        util.wait_for_job(self.cook_url, job_slow['uuid'], 'completed',
                          slow_job_wait * 1000)
        jobs = util.session.get('%s/rawscheduler?job=%s&job=%s' %
                                (self.cook_url, job_fast['uuid'], job_slow['uuid']))
        self.assertEqual(200, jobs.status_code)
        jobs = jobs.json()
        self.logger.debug('Loaded jobs %s', jobs)
        self.assertEqual('success', jobs[0]['state'], 'Job details: %s' % (json.dumps(jobs[0], sort_keys=True)))
        self.assertEqual('failed', jobs[1]['state'])
        self.assertEqual(2004, jobs[1]['instances'][0]['reason_code'])

    def test_expected_runtime_field(self):
        # Should support expected_runtime
        expected_runtime = 1
        job_uuid, resp = util.submit_job(self.cook_url, expected_runtime=expected_runtime)
        self.assertEqual(resp.status_code, 201)
        job = util.wait_for_job(self.cook_url, job_uuid, 'completed')
        instance = job['instances'][0]
        self.assertEqual('success', instance['status'], 'Instance details: %s' % (json.dumps(instance, sort_keys=True)))
        self.assertEqual(expected_runtime, job['expected_runtime'])

        # Should disallow expected_runtime > max_runtime
        expected_runtime = 2
        max_runtime = expected_runtime - 1
        job_uuid, resp = util.submit_job(self.cook_url, expected_runtime=expected_runtime, max_runtime=max_runtime)
        self.assertEqual(resp.status_code, 400)

    def test_application_field(self):
        # Should support application
        application = {'name': 'foo-app', 'version': '0.1.0'}
        job_uuid, resp = util.submit_job(self.cook_url, application=application)
        self.assertEqual(resp.status_code, 201)
        job = util.wait_for_job(self.cook_url, job_uuid, 'completed')
        instance = job['instances'][0]
        self.assertEqual('success', instance['status'], 'Instance details: %s' % (json.dumps(instance, sort_keys=True)))
        self.assertEqual(application, job['application'])

        # Should require application name
        _, resp = util.submit_job(self.cook_url, application={'version': '0.1.0'})
        self.assertEqual(resp.status_code, 400)

        # Should require application version
        _, resp = util.submit_job(self.cook_url, application={'name': 'foo-app'})
        self.assertEqual(resp.status_code, 400)

    def test_error_while_creating_job(self):
        job1 = util.minimal_job()
        job2 = util.minimal_job(uuid=job1['uuid'])
        resp = util.session.post('%s/rawscheduler' % self.cook_url,
                                 json={'jobs': [job1, job2]})
        self.assertEqual(resp.status_code, 500)

    @attr('explicit')
    def test_constraints(self):
        """
        Marked as explicit due to:
        RuntimeError: Job ... had status running - expected completed
        """
        state = util.get_mesos_state(self.mesos_url)
        hosts = [agent['hostname'] for agent in state['slaves']][:10]

        bad_job_uuid, resp = util.submit_job(self.cook_url, constraints=[["HOSTNAME",
                                                                          "EQUALS",
                                                                          "lol won't get scheduled"]])
        self.assertEqual(resp.status_code, 201, resp.text)

        host_to_job_uuid = {}
        for hostname in hosts:
            constraints = [["HOSTNAME", "EQUALS", hostname]]
            job_uuid, resp = util.submit_job(self.cook_url, constraints=constraints)
            self.assertEqual(resp.status_code, 201, resp.text)
            host_to_job_uuid[hostname] = job_uuid

        for hostname, job_uuid in host_to_job_uuid.items():
            job = util.wait_for_job(self.cook_url, job_uuid, 'completed')
            hostname_constrained = job['instances'][0]['hostname']
            self.assertEqual(hostname, hostname_constrained)
            self.assertEqual([["HOSTNAME", "EQUALS", hostname]], job['constraints'])
        # This job should have been scheduled since the job submitted after it has completed
        # however, its constraint means it won't get scheduled
        util.wait_for_job(self.cook_url, bad_job_uuid, 'waiting', max_delay=3000)
        # Clean up after ourselves
        util.session.delete('%s/rawscheduler?job=%s' % (self.cook_url, bad_job_uuid))

    def test_allow_partial(self):
        def absent_uuids(response):
            return [part for part in response.json()['error'].split() if util.is_valid_uuid(part)]

        job_uuid_1, resp = util.submit_job(self.cook_url)
        self.assertEqual(201, resp.status_code, msg=resp.content)
        job_uuid_2, resp = util.submit_job(self.cook_url)
        self.assertEqual(201, resp.status_code, msg=resp.content)

        # Only valid job uuids
        resp = util.query_jobs(self.cook_url, job=[job_uuid_1, job_uuid_2])
        self.assertEqual(200, resp.status_code, msg=resp.content)

        # Mixed valid, invalid job uuids
        bogus_uuid = str(uuid.uuid4())
        resp = util.query_jobs(self.cook_url, job=[job_uuid_1, job_uuid_2, bogus_uuid])
        self.assertEqual(404, resp.status_code, msg=resp.content)
        self.assertEqual([bogus_uuid], absent_uuids(resp))
        resp = util.query_jobs(self.cook_url, job=[job_uuid_1, job_uuid_2, bogus_uuid], partial='false')
        self.assertEqual(404, resp.status_code, resp.json())
        self.assertEqual([bogus_uuid], absent_uuids(resp))

        # Partial results with mixed valid, invalid job uuids
        resp = util.query_jobs(self.cook_url, job=[job_uuid_1, job_uuid_2, bogus_uuid], partial='true')
        self.assertEqual(200, resp.status_code, resp.json())
        self.assertEqual(2, len(resp.json()))
        self.assertEqual([job_uuid_1, job_uuid_2].sort(), [job['uuid'] for job in resp.json()].sort())

        # Only valid instance uuids
        job = util.wait_for_job(self.cook_url, job_uuid_1, 'completed')
        instance_uuid_1 = job['instances'][0]['task_id']
        job = util.wait_for_job(self.cook_url, job_uuid_2, 'completed')
        instance_uuid_2 = job['instances'][0]['task_id']
        resp = util.query_jobs(self.cook_url, instance=[instance_uuid_1, instance_uuid_2])
        self.assertEqual(200, resp.status_code, msg=resp.content)

        # Mixed valid, invalid instance uuids
        resp = util.query_jobs(self.cook_url, instance=[instance_uuid_1, instance_uuid_2, bogus_uuid])
        self.assertEqual(404, resp.status_code, msg=resp.content)
        self.assertEqual([bogus_uuid], absent_uuids(resp))
        resp = util.query_jobs(self.cook_url, instance=[instance_uuid_1, instance_uuid_2, bogus_uuid], partial='false')
        self.assertEqual(404, resp.status_code, msg=resp.content)
        self.assertEqual([bogus_uuid], absent_uuids(resp))

        # Partial results with mixed valid, invalid instance uuids
        resp = util.query_jobs(self.cook_url, instance=[instance_uuid_1, instance_uuid_2, bogus_uuid], partial='true')
        self.assertEqual(200, resp.status_code, msg=resp.content)
        self.assertEqual(2, len(resp.json()))
        self.assertEqual([job_uuid_1, job_uuid_2].sort(), [job['uuid'] for job in resp.json()].sort())

    def test_ports(self):
        job_uuid, resp = util.submit_job(self.cook_url, ports=1)
        job = util.wait_for_job(self.cook_url, job_uuid, 'completed')
        self.assertEqual(1, len(job['instances'][0]['ports']))
        job_uuid, resp = util.submit_job(self.cook_url, ports=10)
        job = util.wait_for_job(self.cook_url, job_uuid, 'completed')
        self.assertEqual(10, len(job['instances'][0]['ports']))

    def test_allow_partial_for_groups(self):
        def absent_uuids(response):
            return [part for part in response.json()['error'].split() if util.is_valid_uuid(part)]

        group_uuid_1 = str(uuid.uuid4())
        group_uuid_2 = str(uuid.uuid4())
        _, resp = util.submit_job(self.cook_url, group=group_uuid_1)
        self.assertEqual(201, resp.status_code)
        _, resp = util.submit_job(self.cook_url, group=group_uuid_2)
        self.assertEqual(201, resp.status_code)

        # Only valid group uuids
        resp = util.query_groups(self.cook_url, uuid=[group_uuid_1, group_uuid_2])
        self.assertEqual(200, resp.status_code)

        # Mixed valid, invalid group uuids
        bogus_uuid = str(uuid.uuid4())
        resp = util.query_groups(self.cook_url, uuid=[group_uuid_1, group_uuid_2, bogus_uuid])
        self.assertEqual(404, resp.status_code)
        self.assertEqual([bogus_uuid], absent_uuids(resp))
        resp = util.query_groups(self.cook_url, uuid=[group_uuid_1, group_uuid_2, bogus_uuid], partial='false')
        self.assertEqual(404, resp.status_code, resp.json())
        self.assertEqual([bogus_uuid], absent_uuids(resp))

        # Partial results with mixed valid, invalid job uuids
        resp = util.query_groups(self.cook_url, uuid=[group_uuid_1, group_uuid_2, bogus_uuid], partial='true')
        self.assertEqual(200, resp.status_code, resp.json())
        self.assertEqual(2, len(resp.json()))
        self.assertEqual([group_uuid_1, group_uuid_2].sort(), [group['uuid'] for group in resp.json()].sort())

    def test_detailed_for_groups(self):
        detail_keys = ('waiting', 'running', 'completed')

        group_uuid = str(uuid.uuid4())
        _, resp = util.submit_job(self.cook_url, group=group_uuid)
        self.assertEqual(201, resp.status_code)

        # Cases with no details (default or detailed=false)
        for params in ({}, {'detailed': 'false'}):
            resp = util.query_groups(self.cook_url, uuid=[group_uuid], **params)
            self.assertEqual(200, resp.status_code)
            group_info = resp.json()[0]
            for k in detail_keys:
                self.assertNotIn(k, group_info)

        # Case with details (detailed=true)
        resp = util.query_groups(self.cook_url, uuid=[group_uuid], detailed='true')
        self.assertEqual(200, resp.status_code)
        group_info = resp.json()[0]
        for k in detail_keys:
            self.assertIn(k, group_info)

    def test_400_on_group_query_without_uuid(self):
        resp = util.query_groups(self.cook_url)
        self.assertEqual(400, resp.status_code)

    def test_queue_endpoint(self):
        job_uuid, resp = util.submit_job(self.cook_url, constraints=[["HOSTNAME",
                                                                      "EQUALS",
                                                                      "lol won't get scheduled"]])
        self.assertEqual(201, resp.status_code, resp.content)
        time.sleep(30)  # Need to wait for a rank cycle
        queue = util.session.get('%s/queue' % self.cook_url)
        self.assertEqual(200, queue.status_code, queue.content)
        self.assertTrue(any([job['job/uuid'] == job_uuid for job in queue.json()['normal']]))
        util.session.delete('%s/rawscheduler?job=%s' % (self.cook_url, job_uuid))

    def test_basic_docker_job(self):
        job_uuid, resp = util.submit_job(
            self.cook_url,
            name="check_alpine_version",
            command="cat /etc/alpine-release",
            container={"type": "DOCKER",
                       "docker": {'image': "alpine:latest"}})
        self.assertEqual(resp.status_code, 201)
        job = util.wait_for_job(self.cook_url, job_uuid, 'completed')
        self.assertEqual('success', job['instances'][0]['status'])

    def test_docker_port_mapping(self):
        job_uuid, resp = util.submit_job(self.cook_url,
                                         command='python -m http.server 8080',
                                         ports=2,
                                         container={'type': 'DOCKER',
                                                    'docker': {'image': 'python:3.6',
                                                               'network': 'BRIDGE',
                                                               'port-mapping': [{'host-port': 0,  # first assigned port
                                                                                 'container-port': 8080},
                                                                                {'host-port': 1,  # second assigned port
                                                                                 'container-port': 9090,
                                                                                 'protocol': 'udp'}]}})
        self.assertEqual(resp.status_code, 201, resp.content)
        try:
            job = util.wait_for_job(self.cook_url, job_uuid, 'running')
            instance = job['instances'][0]
            self.logger.debug('instance: %s' % instance)

            # Get agent host/port
            state = util.get_mesos_state(self.mesos_url)
            agent = [agent for agent in state['slaves']
                     if agent['hostname'] == instance['hostname']][0]
            # Get the host and port of the agent API.
            # Example pid: "slave(1)@172.17.0.7:5051"
            agent_hostport = agent['pid'].split('@')[1]

            # Get container ID from agent
            agent_state = util.session.get('http://%s/state.json' % agent_hostport).json()
            executor = util.get_executor(agent_state, instance['executor_id'])
            container_id = 'mesos-%s.%s' % (agent['id'], executor['container'])
            self.logger.debug('container_id: %s' % container_id)

            @retry(stop_max_delay=60000, wait_fixed=1000)  # Wait for docker container to start
            def get_docker_info():
                self.logger.info('Running containers: %s' % subprocess.check_output(['docker', 'ps']).decode('utf-8'))
                return json.loads(subprocess.check_output(['docker', 'inspect', container_id]).decode('utf-8'))

            docker_info = get_docker_info()
            ports = docker_info[0]['HostConfig']['PortBindings']
            self.logger.debug('ports: %s' % ports)
            self.assertTrue('8080/tcp' in ports)
            self.assertEqual(instance['ports'][0], int(ports['8080/tcp'][0]['HostPort']))
            self.assertTrue('9090/udp' in ports)
            self.assertEqual(instance['ports'][1], int(ports['9090/udp'][0]['HostPort']))
        finally:
            util.session.delete('%s/rawscheduler?job=%s' % (self.cook_url, job_uuid))<|MERGE_RESOLUTION|>--- conflicted
+++ resolved
@@ -50,14 +50,8 @@
             pass
         job = util.load_job(self.cook_url, job_uuid)
         message = json.dumps(job, sort_keys=True)
-<<<<<<< HEAD
-        self.assertEqual('waiting', job['status'], message)
-        job_instances = sorted(job['instances'], key=lambda instance: instance['end_time'])
-        self.assertTrue(len(job_instances) >= 2, message)  # sort job instances
-=======
         job_instances = sorted(job['instances'], key=lambda i: i['end_time'])
         self.assertTrue(len(job_instances) >= 2, message) # sort job instances
->>>>>>> e39f8f7b
         for i in range(1, len(job_instances)):
             message = 'Index ' + str(i) + json.dumps(job_instances[i], sort_keys=True)
             self.assertEqual('failed', job_instances[i]['status'], message)
