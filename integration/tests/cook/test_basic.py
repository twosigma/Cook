--- conflicted
+++ resolved
@@ -1262,7 +1262,6 @@
         self.assertEqual(2, len(resp.json()))
         self.assertEqual(2, len(instance_uuids))
         self.assertIn(instance_uuid_1, instance_uuids)
-<<<<<<< HEAD
         self.assertIn(instance_uuid_2, instance_uuids)
 
     def test_load_instance_by_uuid(self):
@@ -1271,7 +1270,4 @@
         instance_uuid = util.wait_for_instance(self.cook_url, job_uuid)['task_id']
         instance = util.load_instance(self.cook_url, instance_uuid)
         self.assertEqual(instance_uuid, instance['task_id'])
-        self.assertEqual(job_uuid, instance['job']['uuid'])
-=======
-        self.assertIn(instance_uuid_2, instance_uuids)
->>>>>>> f5b91f0f
+        self.assertEqual(job_uuid, instance['job']['uuid'])