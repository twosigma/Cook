--- conflicted
+++ resolved
@@ -2055,7 +2055,6 @@
         self.assertEqual("86400", resp.headers["Access-Control-Max-Age"])
         self.assertEqual(b"", resp.content)
 
-<<<<<<< HEAD
     def test_submit_with_pool(self):
         pools, _ = util.pools(self.cook_url)
         if len(pools) == 0:
@@ -2073,7 +2072,6 @@
         # Try submitting to a pool that doesn't exist
         job_uuid, resp = util.submit_job(self.cook_url, pool=str(uuid.uuid4()))
         self.assertEqual(resp.status_code, 400, msg=resp.content)
-=======
 
     def test_ssl(self):
         settings = util.settings(self.cook_url)
@@ -2085,5 +2083,4 @@
         host = urlparse(self.cook_url).hostname
 
         resp = util.session.get(f"https://{host}:{ssl_port}/settings", verify=False)
-        self.assertEqual(200, resp.status_code)
->>>>>>> 4cd9ed37
+        self.assertEqual(200, resp.status_code)