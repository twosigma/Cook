from collections import Counter
import json
import logging
import subprocess
import time
import unittest
import uuid

from nose.plugins.attrib import attr
from retrying import retry

from tests.cook import reasons
from tests.cook import util


class CookTest(unittest.TestCase):
    _multiprocess_can_split_ = True

    @staticmethod
    def minimal_group(**kwargs):
        group = {"uuid": str(uuid.uuid4())}
        group.update(kwargs)
        return group

    def setUp(self):
        self.cook_url = util.retrieve_cook_url()
        self.mesos_url = util.retrieve_mesos_url()
        self.logger = logging.getLogger(__name__)
        util.wait_for_cook(self.cook_url)

    def test_basic_submit(self):
        job_executor_type = util.get_job_executor_type(self.cook_url)
        job_uuid, resp = util.submit_job(self.cook_url, executor=job_executor_type)
        self.assertEqual(resp.status_code, 201, msg=resp.content)
        job = util.wait_for_job(self.cook_url, job_uuid, 'completed')
        self.assertEqual('success', job['instances'][0]['status'])
        self.assertEqual(False, job['disable_mea_culpa_retries'])
        self.assertTrue(len(util.wait_for_output_url(self.cook_url, job_uuid)['output_url']) > 0)

        job = util.wait_for_sandbox_directory(self.cook_url, job_uuid)
        message = json.dumps(job['instances'][0], sort_keys=True)
        self.assertIsNotNone(job['instances'][0]['output_url'], message)
        self.assertIsNotNone(job['instances'][0]['sandbox_directory'], message)

        if job_executor_type == 'cook':
            job = util.wait_for_exit_code(self.cook_url, job_uuid)
            message = json.dumps(job['instances'][0], sort_keys=True)
            self.assertEqual(0, job['instances'][0]['exit_code'], message)

    def test_no_cook_executor_on_subsequent_instances(self):
        job_uuid, resp = util.submit_job(self.cook_url, command='exit 1', max_retries=10)
        self.assertEqual(resp.status_code, 201, msg=resp.content)
        try:
            job = util.wait_for_job(self.cook_url, job_uuid, 'completed', max_delay=60000)
            message = json.dumps(job, sort_keys=True)
            self.assertEqual('failed', job['state'], message)
            self.assertEqual('completed', job['status'], message)
        except:
            pass
        job = util.load_job(self.cook_url, job_uuid)
        message = json.dumps(job, sort_keys=True)
        job_instances = sorted(job['instances'], key=lambda instance: instance['end_time'])
        self.assertTrue(len(job_instances) >= 2, message)  # sort job instances
        for i in range(1, len(job_instances)):
            message = 'Index ' + str(i) + json.dumps(job_instances[i], sort_keys=True)
            self.assertEqual('failed', job_instances[i]['status'], message)
            self.assertEqual('Command exited non-zero', job_instances[i]['reason_string'], message)
            self.assertEqual('mesos', job_instances[i]['executor'], message)

    def test_disable_mea_culpa(self):
        job_uuid, resp = util.submit_job(self.cook_url, disable_mea_culpa_retries=True)
        self.assertEqual(201, resp.status_code, msg=resp.content)
        job = util.load_job(self.cook_url, job_uuid)
        self.assertEqual(True, job['disable_mea_culpa_retries'])

        job_uuid, resp = util.submit_job(self.cook_url, disable_mea_culpa_retries=False)
        self.assertEqual(201, resp.status_code, msg=resp.content)
        job = util.load_job(self.cook_url, job_uuid)
        self.assertEqual(False, job['disable_mea_culpa_retries'])

    def test_executor_flag(self):
        job_uuid, resp = util.submit_job(self.cook_url, executor='cook')
        self.assertEqual(201, resp.status_code, msg=resp.content)
        job = util.load_job(self.cook_url, job_uuid)
        self.assertEqual('cook', job['executor'])

        job_uuid, resp = util.submit_job(self.cook_url, executor='mesos')
        self.assertEqual(201, resp.status_code, msg=resp.content)
        job = util.load_job(self.cook_url, job_uuid)
        self.assertEqual('mesos', job['executor'])

    def test_job_environment_cook_job_uuid_only(self):
        command = 'echo "Job environment:" && env && echo "Checking environment variables..." && ' \
                  'if [ ${#COOK_JOB_GROUP_UUID} -ne 0 ]; then echo "COOK_JOB_GROUP_UUID env is present"; exit 1; ' \
                  'else echo "COOK_JOB_GROUP_UUID env is missing as expected"; fi && ' \
                  'if [ ${#COOK_JOB_UUID} -eq 0 ]; then echo "COOK_JOB_UUID env is missing"; exit 1; ' \
                  'else echo "COOK_JOB_UUID env is present as expected"; fi'
        job_uuid, resp = util.submit_job(self.cook_url, command=command)
        self.assertEqual(201, resp.status_code, msg=resp.content)
        job = util.wait_for_job(self.cook_url, job_uuid, 'completed')
        self.assertEqual(1, len(job['instances']))
        message = json.dumps(job['instances'][0], sort_keys=True)
        self.assertEqual('success', job['instances'][0]['status'], message)

    def test_job_environment_cook_job_and_group_uuid(self):
        command = 'echo "Job environment:" && env && echo "Checking environment variables..." && ' \
                  'if [ ${#COOK_JOB_GROUP_UUID} -eq 0 ]; then echo "COOK_JOB_GROUP_UUID env is missing"; exit 1; ' \
                  'else echo "COOK_JOB_GROUP_UUID env is present as expected"; fi && ' \
                  'if [ ${#COOK_JOB_UUID} -eq 0 ]; then echo "COOK_JOB_UUID env is missing"; exit 1; ' \
                  'else echo "COOK_JOB_UUID env is present as expected"; fi'
        group_uuid = str(uuid.uuid4())
        job_uuid, resp = util.submit_job(self.cook_url, command=command, group=group_uuid)
        self.assertEqual(201, resp.status_code, msg=resp.content)
        job = util.wait_for_job(self.cook_url, job_uuid, 'completed')
        self.assertEqual(1, len(job['instances']))
        message = json.dumps(job['instances'][0], sort_keys=True)
        self.assertEqual('success', job['instances'][0]['status'], message)

    def test_failing_submit(self):
        job_executor_type = util.get_job_executor_type(self.cook_url)
        job_uuid, resp = util.submit_job(self.cook_url, command='exit 1', executor=job_executor_type)
        self.assertEqual(201, resp.status_code, msg=resp.content)
        job = util.wait_for_job(self.cook_url, job_uuid, 'completed')
        self.assertEqual(1, len(job['instances']))
        message = json.dumps(job['instances'][0], sort_keys=True)
        self.assertEqual('failed', job['instances'][0]['status'], message)

        job = util.wait_for_sandbox_directory(self.cook_url, job_uuid)
        message = json.dumps(job['instances'][0], sort_keys=True)
        self.assertIsNotNone(job['instances'][0]['output_url'], message)
        self.assertIsNotNone(job['instances'][0]['sandbox_directory'], message)

        if job_executor_type == 'cook':
            job = util.wait_for_exit_code(self.cook_url, job_uuid)
            message = json.dumps(job['instances'][0], sort_keys=True)
            self.assertEqual(1, job['instances'][0]['exit_code'], message)

    def test_progress_update_submit(self):
        job_executor_type = util.get_job_executor_type(self.cook_url)
        command = 'echo "progress: 25 Twenty-five percent in ${PROGRESS_FILE}" >> ${PROGRESS_FILE}; sleep 1; exit 0'
        job_uuid, resp = util.submit_job(self.cook_url, command=command,
                                         env={'EXECUTOR_PROGRESS_OUTPUT_FILE_ENV': 'PROGRESS_FILE',
                                              'PROGRESS_FILE': 'progress.txt'},
                                         executor=job_executor_type, max_runtime=60000)
        self.assertEqual(201, resp.status_code, msg=resp.content)
        job = util.wait_for_job(self.cook_url, job_uuid, 'completed')
        self.assertEqual(1, len(job['instances']))
        message = json.dumps(job['instances'][0], sort_keys=True)
        self.assertEqual('success', job['instances'][0]['status'], message)

        job = util.wait_for_sandbox_directory(self.cook_url, job_uuid)
        message = json.dumps(job['instances'][0], sort_keys=True)
        self.assertIsNotNone(job['instances'][0]['output_url'], message)
        self.assertIsNotNone(job['instances'][0]['sandbox_directory'], message)

        if job_executor_type == 'cook':
            util.sleep_for_publish_interval(self.cook_url)

            job = util.wait_for_exit_code(self.cook_url, job_uuid)
            message = json.dumps(job['instances'][0], sort_keys=True)
            self.assertEqual(0, job['instances'][0]['exit_code'], message)

            job = util.load_job(self.cook_url, job_uuid)
            message = json.dumps(job['instances'][0], sort_keys=True)
            self.assertEqual(25, job['instances'][0]['progress'], message)
            self.assertEqual('Twenty-five percent in progress.txt', job['instances'][0]['progress_message'], message)

    def test_configurable_progress_update_submit(self):
        job_executor_type = util.get_job_executor_type(self.cook_url)
        command = 'echo "message: 25 Twenty-five percent" > progress_file.txt; sleep 1; exit 0'
        job_uuid, resp = util.submit_job(self.cook_url, command=command, executor=job_executor_type, max_runtime=60000,
                                         progress_output_file='progress_file.txt',
                                         progress_regex_string='message: (\d*) (.*)')
        self.assertEqual(201, resp.status_code, msg=resp.content)
        job = util.wait_for_job(self.cook_url, job_uuid, 'completed')
        message = json.dumps(job, sort_keys=True)
        self.assertEqual('progress_file.txt', job['progress_output_file'], message)
        self.assertEqual('message: (\d*) (.*)', job['progress_regex_string'], message)
        self.assertEqual(1, len(job['instances']))
        message = json.dumps(job['instances'][0], sort_keys=True)
        self.assertEqual('success', job['instances'][0]['status'], message)
        self.assertEqual('success', job['instances'][0]['status'], message)

        job = util.wait_for_sandbox_directory(self.cook_url, job_uuid)
        message = json.dumps(job['instances'][0], sort_keys=True)
        self.assertIsNotNone(job['instances'][0]['output_url'], message)
        self.assertIsNotNone(job['instances'][0]['sandbox_directory'], message)

        if job_executor_type == 'cook':
            util.sleep_for_publish_interval(self.cook_url)

            job = util.wait_for_exit_code(self.cook_url, job_uuid)
            message = json.dumps(job['instances'][0], sort_keys=True)
            self.assertEqual(0, job['instances'][0]['exit_code'], message)

            job = util.load_job(self.cook_url, job_uuid)
            message = json.dumps(job['instances'][0], sort_keys=True)
            self.assertEqual(25, job['instances'][0]['progress'], message)
            self.assertEqual('Twenty-five percent', job['instances'][0]['progress_message'], message)

    def test_multiple_progress_updates_submit(self):
        job_executor_type = util.get_job_executor_type(self.cook_url)
        command = 'echo "progress: 25 Twenty-five percent" && sleep 2 && ' \
                  'echo "progress: 50 Fifty percent" && sleep 2 && ' \
                  'echo "progress: Sixty percent invalid format" && sleep 2 && ' \
                  'echo "progress: 75 Seventy-five percent" && sleep 2 && ' \
                  'echo "progress: Eighty percent invalid format" && sleep 2 && ' \
                  'echo "Done" && exit 0'
        job_uuid, resp = util.submit_job(self.cook_url, command=command, executor=job_executor_type, max_runtime=60000)
        self.assertEqual(201, resp.status_code, msg=resp.content)
        job = util.wait_for_job(self.cook_url, job_uuid, 'completed')
        self.assertEqual(1, len(job['instances']))
        message = json.dumps(job['instances'][0], sort_keys=True)
        self.assertEqual('success', job['instances'][0]['status'], message)

        job = util.wait_for_sandbox_directory(self.cook_url, job_uuid)
        message = json.dumps(job['instances'][0], sort_keys=True)
        self.assertIsNotNone(job['instances'][0]['output_url'], message)
        self.assertIsNotNone(job['instances'][0]['sandbox_directory'], message)

        if job_executor_type == 'cook':
            util.sleep_for_publish_interval(self.cook_url)

            job = util.wait_for_exit_code(self.cook_url, job_uuid)
            message = json.dumps(job['instances'][0], sort_keys=True)
            self.assertEqual(0, job['instances'][0]['exit_code'], message)

            job = util.load_job(self.cook_url, job_uuid)
            message = json.dumps(job['instances'][0], sort_keys=True)
            self.assertEqual(75, job['instances'][0]['progress'], message)
            self.assertEqual('Seventy-five percent', job['instances'][0]['progress_message'], message)

    def test_multiple_rapid_progress_updates_submit(self):
        job_executor_type = util.get_job_executor_type(self.cook_url)
        command = ''.join(['echo "progress: {0} {0}%" && '.format(a) for a in range(1, 100, 4)]) + \
                  ''.join(['echo "progress: {0} {0}%" && '.format(a) for a in range(99, 40, -4)]) + \
                  ''.join(['echo "progress: {0} {0}%" && '.format(a) for a in range(40, 81, 2)]) + \
                  'echo "Done" && exit 0'
        job_uuid, resp = util.submit_job(self.cook_url, command=command, executor=job_executor_type, max_runtime=60000)
        self.assertEqual(201, resp.status_code, msg=resp.content)
        job = util.wait_for_job(self.cook_url, job_uuid, 'completed')
        self.assertEqual(1, len(job['instances']))
        message = json.dumps(job['instances'][0], sort_keys=True)
        self.assertEqual('success', job['instances'][0]['status'], message)

        job = util.wait_for_sandbox_directory(self.cook_url, job_uuid)
        message = json.dumps(job['instances'][0], sort_keys=True)
        self.assertIsNotNone(job['instances'][0]['output_url'], message)
        self.assertIsNotNone(job['instances'][0]['sandbox_directory'], message)

        if job_executor_type == 'cook':
            util.sleep_for_publish_interval(self.cook_url)

            job = util.wait_for_exit_code(self.cook_url, job_uuid)
            message = json.dumps(job['instances'][0], sort_keys=True)
            self.assertEqual(0, job['instances'][0]['exit_code'], message)

            job = util.load_job(self.cook_url, job_uuid)
            message = json.dumps(job['instances'][0], sort_keys=True)
            self.assertEqual(80, job['instances'][0]['progress'], message)
            self.assertEqual('80%', job['instances'][0]['progress_message'], message)

    @attr('explicit')
    def test_max_runtime_exceeded(self):
        """
        Marked as explicit due to:
        https://github.com/twosigma/Cook/issues/299
        """
        job_executor_type = util.get_job_executor_type(self.cook_url)
        settings_timeout_interval_minutes = util.get_in(util.settings(self.cook_url), 'task-constraints',
                                                        'timeout-interval-minutes')
        # the value needs to be a little more than 2 times settings_timeout_interval_minutes to allow
        # at least two runs of the lingering task killer
        job_sleep_seconds = (2 * settings_timeout_interval_minutes * 60) + 15
        job_sleep_ms = job_sleep_seconds * 1000
        max_runtime_ms = 5000
        assert max_runtime_ms < job_sleep_ms
        # schedule a job that will go over its max_runtime time limit
        job_uuid, resp = util.submit_job(self.cook_url,
                                         command=f'sleep {job_sleep_seconds}',
                                         executor=job_executor_type, max_runtime=max_runtime_ms)
        try:
            self.assertEqual(201, resp.status_code, msg=resp.content)
            # We wait for the job to start running, and only then start waiting for the max-runtime timeout,
            # otherwise we could get a false-negative on wait-for-job 'completed' because of a scheduling delay.
            # We wait for the 'end_time' attribute separately because there is another small delay
            # between the job being killed and that attribute being set.
            # Having three separate waits also disambiguates the root cause of a wait-timeout failure.
            util.wait_for_job(self.cook_url, job_uuid, 'running')
            util.wait_for_job(self.cook_url, job_uuid, 'completed', job_sleep_ms)
            job = util.wait_for_end_time(self.cook_url, job_uuid)
            job_details = f"Job details: {json.dumps(job, sort_keys=True)}"
            self.assertEqual(1, len(job['instances']), job_details)
            instance = job['instances'][0]
            # did the job fail as expected?
            self.assertEqual('failed', instance['status'], job_details)
            # We currently have two possible reason codes that we can observe
            # due to a race in the scheduler. See issue #515 on GitHub for more details.
            allowed_reasons = [reasons.MAX_RUNTIME_EXCEEDED, reasons.CMD_NON_ZERO_EXIT]
            self.assertIn(instance['reason_code'], allowed_reasons, job_details)
            # was the actual running time consistent with running over time and being killed?
            actual_running_time_ms = instance['end_time'] - instance['start_time']
            self.assertGreater(actual_running_time_ms, max_runtime_ms, job_details)
            self.assertGreater(job_sleep_ms, actual_running_time_ms, job_details)

            job = util.wait_for_sandbox_directory(self.cook_url, job_uuid)
            message = json.dumps(job['instances'][0], sort_keys=True)
            self.assertIsNotNone(job['instances'][0]['output_url'], message)
            self.assertIsNotNone(job['instances'][0]['sandbox_directory'], message)

            # verify additional fields set when the cook executor is used
            if job_executor_type == 'cook':
                job = util.wait_for_exit_code(self.cook_url, job_uuid)
                message = json.dumps(job['instances'][0], sort_keys=True)
                self.assertNotEqual(0, job['instances'][0]['exit_code'], message)
        finally:
            util.kill_jobs(self.cook_url, [job_uuid])

    def test_get_job(self):
        # schedule a job
        job_spec = util.minimal_job()
        resp = util.session.post('%s/rawscheduler' % self.cook_url, json={'jobs': [job_spec]})
        self.assertEqual(201, resp.status_code, msg=resp.content)

        # query for the same job & ensure the response has what it's supposed to have
        job = util.wait_for_job(self.cook_url, job_spec['uuid'], 'completed')
        self.assertEquals(job_spec['mem'], job['mem'])
        self.assertEquals(job_spec['max_retries'], job['max_retries'])
        self.assertEquals(job_spec['name'], job['name'])
        self.assertEquals(job_spec['priority'], job['priority'])
        self.assertEquals(job_spec['uuid'], job['uuid'])
        self.assertEquals(job_spec['cpus'], job['cpus'])
        self.assertTrue('labels' in job)
        self.assertEquals(9223372036854775807, job['max_runtime'])
        # 9223372036854775807 is MAX_LONG(ish), the default value for max_runtime
        self.assertEquals('success', job['state'])
        self.assertTrue('env' in job)
        self.assertTrue('framework_id' in job)
        self.assertTrue('ports' in job)
        self.assertTrue('instances' in job)
        self.assertEquals('completed', job['status'])
        self.assertTrue(isinstance(job['submit_time'], int))
        self.assertTrue('uris' in job)
        self.assertTrue('retries_remaining' in job)
        instance = job['instances'][0]
        self.assertTrue(isinstance(instance['start_time'], int))
        self.assertTrue('executor_id' in instance)
        self.assertTrue('hostname' in instance)
        self.assertTrue('slave_id' in instance)
        self.assertTrue(isinstance(instance['preempted'], bool))
        self.assertTrue(isinstance(instance['end_time'], int))
        self.assertTrue(isinstance(instance['backfilled'], bool))
        self.assertTrue('ports' in instance)
        self.assertEquals('completed', job['status'])
        self.assertTrue('task_id' in instance)

    def determine_user(self):
        job_uuid, resp = util.submit_job(self.cook_url)
        self.assertEqual(resp.status_code, 201)
        return util.get_user(self.cook_url, job_uuid)

    def test_list_jobs_by_state(self):
        # schedule a bunch of jobs in hopes of getting jobs into different statuses
        job_specs = [util.minimal_job(command=f"sleep {i}") for i in range(1, 20)]
        try:
            _, resp = util.submit_jobs(self.cook_url, job_specs)
            self.assertEqual(resp.status_code, 201)

            # let some jobs get scheduled
            time.sleep(10)
            user = self.determine_user()

            for state in ['waiting', 'running', 'completed']:
                resp = util.list_jobs(self.cook_url, user=user, state=state)
                self.assertEqual(200, resp.status_code, msg=resp.content)
                jobs = resp.json()
                for job in jobs:
                    # print "%s %s" % (job['uuid'], job['status'])
                    self.assertEquals(state, job['status'])
        finally:
            util.kill_jobs(self.cook_url, job_specs)

    def test_list_jobs_by_time(self):
        # schedule two jobs with different submit times
        job_specs = [util.minimal_job() for _ in range(2)]

        request_body = {'jobs': [job_specs[0]]}
        resp = util.session.post('%s/rawscheduler' % self.cook_url, json=request_body)
        self.assertEqual(resp.status_code, 201)

        time.sleep(5)

        request_body = {'jobs': [job_specs[1]]}
        resp = util.session.post('%s/rawscheduler' % self.cook_url, json=request_body)
        self.assertEqual(resp.status_code, 201)

        submit_times = [util.load_job(self.cook_url, job_spec['uuid'])['submit_time'] for job_spec in job_specs]

        user = self.determine_user()

        # start-ms and end-ms are exclusive

        # query where start-ms and end-ms are the submit times of jobs 1 & 2 respectively
        resp = util.list_jobs(self.cook_url, user=user, state='waiting+running+completed',
                              start_ms=submit_times[0] - 1, end_ms=submit_times[1] + 1)
        self.assertEqual(200, resp.status_code, msg=resp.content)
        jobs = resp.json()
        self.assertTrue(util.contains_job_uuid(jobs, job_specs[0]['uuid']))
        self.assertTrue(util.contains_job_uuid(jobs, job_specs[1]['uuid']))

        # query just for job 1
        resp = util.list_jobs(self.cook_url, user=user, state='waiting+running+completed',
                              start_ms=submit_times[0] - 1, end_ms=submit_times[1])
        self.assertEqual(200, resp.status_code, msg=resp.content)
        jobs = resp.json()
        self.assertTrue(util.contains_job_uuid(jobs, job_specs[0]['uuid']))
        self.assertFalse(util.contains_job_uuid(jobs, job_specs[1]['uuid']))

        # query just for job 2
        resp = util.list_jobs(self.cook_url, user=user, state='waiting+running+completed',
                              start_ms=submit_times[0] + 1, end_ms=submit_times[1] + 1)
        self.assertEqual(200, resp.status_code, msg=resp.content)
        jobs = resp.json()
        self.assertFalse(util.contains_job_uuid(jobs, job_specs[0]['uuid']))
        self.assertTrue(util.contains_job_uuid(jobs, job_specs[1]['uuid']))

        # query for neither
        resp = util.list_jobs(self.cook_url, user=user, state='waiting+running+completed',
                              start_ms=submit_times[0] + 1, end_ms=submit_times[1])
        self.assertEqual(200, resp.status_code, msg=resp.content)
        jobs = resp.json()
        self.assertFalse(util.contains_job_uuid(jobs, job_specs[0]['uuid']))
        self.assertFalse(util.contains_job_uuid(jobs, job_specs[1]['uuid']))

    def test_list_jobs_by_completion_state(self):
        name = str(uuid.uuid4())
        job_uuid_1, resp = util.submit_job(self.cook_url, command='true', name=name)
        self.assertEqual(201, resp.status_code)
        job_uuid_2, resp = util.submit_job(self.cook_url, command='false', name=name)
        self.assertEqual(201, resp.status_code)
        job_uuid_3, resp = util.submit_job(self.cook_url, command='true', name=name)
        self.assertEqual(201, resp.status_code)
        user = self.determine_user()
        start = util.wait_for_job(self.cook_url, job_uuid_1, 'completed')['submit_time']
        end = util.wait_for_job(self.cook_url, job_uuid_2, 'completed')['submit_time'] + 1

        # Test the various combinations of states
        resp = util.list_jobs(self.cook_url, user=user, state='completed', start_ms=start, end_ms=end)
        self.assertTrue(util.contains_job_uuid(resp.json(), job_uuid_1))
        self.assertTrue(util.contains_job_uuid(resp.json(), job_uuid_2))
        resp = util.list_jobs(self.cook_url, user=user, state='success+failed', start_ms=start, end_ms=end)
        self.assertTrue(util.contains_job_uuid(resp.json(), job_uuid_1))
        self.assertTrue(util.contains_job_uuid(resp.json(), job_uuid_2))
        resp = util.list_jobs(self.cook_url, user=user, state='completed+success+failed', start_ms=start, end_ms=end)
        self.assertTrue(util.contains_job_uuid(resp.json(), job_uuid_1))
        self.assertTrue(util.contains_job_uuid(resp.json(), job_uuid_2))
        resp = util.list_jobs(self.cook_url, user=user, state='completed+failed', start_ms=start, end_ms=end)
        self.assertTrue(util.contains_job_uuid(resp.json(), job_uuid_1))
        self.assertTrue(util.contains_job_uuid(resp.json(), job_uuid_2))
        resp = util.list_jobs(self.cook_url, user=user, state='completed+success', start_ms=start, end_ms=end)
        self.assertTrue(util.contains_job_uuid(resp.json(), job_uuid_1))
        self.assertTrue(util.contains_job_uuid(resp.json(), job_uuid_2))
        resp = util.list_jobs(self.cook_url, user=user, state='success', start_ms=start, end_ms=end)
        self.assertTrue(util.contains_job_uuid(resp.json(), job_uuid_1))
        self.assertFalse(util.contains_job_uuid(resp.json(), job_uuid_2))
        resp = util.list_jobs(self.cook_url, user=user, state='running+waiting+success', start_ms=start, end_ms=end)
        self.assertTrue(util.contains_job_uuid(resp.json(), job_uuid_1))
        self.assertFalse(util.contains_job_uuid(resp.json(), job_uuid_2))
        resp = util.list_jobs(self.cook_url, user=user, state='failed', start_ms=start, end_ms=end)
        self.assertFalse(util.contains_job_uuid(resp.json(), job_uuid_1))
        self.assertTrue(util.contains_job_uuid(resp.json(), job_uuid_2))
        resp = util.list_jobs(self.cook_url, user=user, state='running+waiting+failed', start_ms=start, end_ms=end)
        self.assertFalse(util.contains_job_uuid(resp.json(), job_uuid_1))
        self.assertTrue(util.contains_job_uuid(resp.json(), job_uuid_2))

        # Test with failed and a specified limit
        resp = util.list_jobs(self.cook_url, user=user, state='failed', start_ms=start, end_ms=end, limit=1, name=name)
        self.assertFalse(util.contains_job_uuid(resp.json(), job_uuid_1))
        self.assertTrue(util.contains_job_uuid(resp.json(), job_uuid_2))

        # Test with success and a specified limit
        start = end - 1
        end = util.wait_for_job(self.cook_url, job_uuid_3, 'completed')['submit_time'] + 1
        resp = util.list_jobs(self.cook_url, user=user, state='success', start_ms=start, end_ms=end, limit=1, name=name)
        self.assertFalse(util.contains_job_uuid(resp.json(), job_uuid_2))
        self.assertTrue(util.contains_job_uuid(resp.json(), job_uuid_3))

    def test_list_jobs_by_name(self):
        job_uuid_1, resp = util.submit_job(self.cook_url, name='foo-bar-baz_qux')
        self.assertEqual(201, resp.status_code)
        job_uuid_2, resp = util.submit_job(self.cook_url, name='')
        self.assertEqual(201, resp.status_code)
        job_uuid_3, resp = util.submit_job(self.cook_url, name='.')
        self.assertEqual(201, resp.status_code)
        job_uuid_4, resp = util.submit_job(self.cook_url, name='foo-bar-baz__')
        self.assertEqual(201, resp.status_code)
        job_uuid_5, resp = util.submit_job(self.cook_url, name='ff')
        self.assertEqual(201, resp.status_code)
        job_uuid_6, resp = util.submit_job(self.cook_url, name='a')
        self.assertEqual(201, resp.status_code)
        user = self.determine_user()
        any_state = 'running+waiting+completed'

        resp = util.list_jobs(self.cook_url, user=user, state=any_state)
        self.assertTrue(util.contains_job_uuid(resp.json(), job_uuid_1))
        self.assertTrue(util.contains_job_uuid(resp.json(), job_uuid_2))
        self.assertTrue(util.contains_job_uuid(resp.json(), job_uuid_3))
        self.assertTrue(util.contains_job_uuid(resp.json(), job_uuid_4))
        self.assertTrue(util.contains_job_uuid(resp.json(), job_uuid_5))
        self.assertTrue(util.contains_job_uuid(resp.json(), job_uuid_6))
        resp = util.list_jobs(self.cook_url, user=user, state=any_state, name='*')
        self.assertTrue(util.contains_job_uuid(resp.json(), job_uuid_1))
        self.assertTrue(util.contains_job_uuid(resp.json(), job_uuid_2))
        self.assertTrue(util.contains_job_uuid(resp.json(), job_uuid_3))
        self.assertTrue(util.contains_job_uuid(resp.json(), job_uuid_4))
        self.assertTrue(util.contains_job_uuid(resp.json(), job_uuid_5))
        self.assertTrue(util.contains_job_uuid(resp.json(), job_uuid_6))
        resp = util.list_jobs(self.cook_url, user=user, state=any_state, name='foo-bar-baz_qux')
        self.assertTrue(util.contains_job_uuid(resp.json(), job_uuid_1))
        self.assertFalse(util.contains_job_uuid(resp.json(), job_uuid_2))
        self.assertFalse(util.contains_job_uuid(resp.json(), job_uuid_3))
        self.assertFalse(util.contains_job_uuid(resp.json(), job_uuid_4))
        self.assertFalse(util.contains_job_uuid(resp.json(), job_uuid_5))
        self.assertFalse(util.contains_job_uuid(resp.json(), job_uuid_6))
        resp = util.list_jobs(self.cook_url, user=user, state=any_state, name='foo-bar-baz_*')
        self.assertTrue(util.contains_job_uuid(resp.json(), job_uuid_1))
        self.assertFalse(util.contains_job_uuid(resp.json(), job_uuid_2))
        self.assertFalse(util.contains_job_uuid(resp.json(), job_uuid_3))
        self.assertTrue(util.contains_job_uuid(resp.json(), job_uuid_4))
        self.assertFalse(util.contains_job_uuid(resp.json(), job_uuid_5))
        self.assertFalse(util.contains_job_uuid(resp.json(), job_uuid_6))
        resp = util.list_jobs(self.cook_url, user=user, state=any_state, name='f*')
        self.assertTrue(util.contains_job_uuid(resp.json(), job_uuid_1))
        self.assertFalse(util.contains_job_uuid(resp.json(), job_uuid_2))
        self.assertFalse(util.contains_job_uuid(resp.json(), job_uuid_3))
        self.assertTrue(util.contains_job_uuid(resp.json(), job_uuid_4))
        self.assertTrue(util.contains_job_uuid(resp.json(), job_uuid_5))
        self.assertFalse(util.contains_job_uuid(resp.json(), job_uuid_6))
        resp = util.list_jobs(self.cook_url, user=user, state=any_state, name='')
        self.assertFalse(util.contains_job_uuid(resp.json(), job_uuid_1))
        self.assertTrue(util.contains_job_uuid(resp.json(), job_uuid_2))
        self.assertFalse(util.contains_job_uuid(resp.json(), job_uuid_3))
        self.assertFalse(util.contains_job_uuid(resp.json(), job_uuid_4))
        self.assertFalse(util.contains_job_uuid(resp.json(), job_uuid_5))
        self.assertFalse(util.contains_job_uuid(resp.json(), job_uuid_6))
        resp = util.list_jobs(self.cook_url, user=user, state=any_state, name='*.*')
        self.assertFalse(util.contains_job_uuid(resp.json(), job_uuid_1))
        self.assertFalse(util.contains_job_uuid(resp.json(), job_uuid_2))
        self.assertTrue(util.contains_job_uuid(resp.json(), job_uuid_3))
        self.assertFalse(util.contains_job_uuid(resp.json(), job_uuid_4))
        self.assertFalse(util.contains_job_uuid(resp.json(), job_uuid_5))
        self.assertFalse(util.contains_job_uuid(resp.json(), job_uuid_6))
        resp = util.list_jobs(self.cook_url, user=user, state=any_state, name='foo-bar-baz__*')
        self.assertFalse(util.contains_job_uuid(resp.json(), job_uuid_1))
        self.assertFalse(util.contains_job_uuid(resp.json(), job_uuid_2))
        self.assertFalse(util.contains_job_uuid(resp.json(), job_uuid_3))
        self.assertTrue(util.contains_job_uuid(resp.json(), job_uuid_4))
        self.assertFalse(util.contains_job_uuid(resp.json(), job_uuid_5))
        self.assertFalse(util.contains_job_uuid(resp.json(), job_uuid_6))
        resp = util.list_jobs(self.cook_url, user=user, state=any_state, name='ff*')
        self.assertFalse(util.contains_job_uuid(resp.json(), job_uuid_1))
        self.assertFalse(util.contains_job_uuid(resp.json(), job_uuid_2))
        self.assertFalse(util.contains_job_uuid(resp.json(), job_uuid_3))
        self.assertFalse(util.contains_job_uuid(resp.json(), job_uuid_4))
        self.assertTrue(util.contains_job_uuid(resp.json(), job_uuid_5))
        self.assertFalse(util.contains_job_uuid(resp.json(), job_uuid_6))
        resp = util.list_jobs(self.cook_url, user=user, state=any_state, name='a*')
        self.assertFalse(util.contains_job_uuid(resp.json(), job_uuid_1))
        self.assertFalse(util.contains_job_uuid(resp.json(), job_uuid_2))
        self.assertFalse(util.contains_job_uuid(resp.json(), job_uuid_3))
        self.assertFalse(util.contains_job_uuid(resp.json(), job_uuid_4))
        self.assertFalse(util.contains_job_uuid(resp.json(), job_uuid_5))
        self.assertTrue(util.contains_job_uuid(resp.json(), job_uuid_6))
        resp = util.list_jobs(self.cook_url, user=user, state=any_state, name='a-z0-9_-')
        self.assertFalse(util.contains_job_uuid(resp.json(), job_uuid_1))
        self.assertFalse(util.contains_job_uuid(resp.json(), job_uuid_2))
        self.assertFalse(util.contains_job_uuid(resp.json(), job_uuid_3))
        self.assertFalse(util.contains_job_uuid(resp.json(), job_uuid_4))
        self.assertFalse(util.contains_job_uuid(resp.json(), job_uuid_5))
        self.assertFalse(util.contains_job_uuid(resp.json(), job_uuid_6))

    def test_list_with_invalid_name_filters(self):
        user = self.determine_user()
        any_state = 'running+waiting+completed'
        resp = util.list_jobs(self.cook_url, user=user, state=any_state, name='^[a-z0-9_-]{3,16}$')
        self.assertEqual(400, resp.status_code)
        resp = util.list_jobs(self.cook_url, user=user, state=any_state, name='[a-z0-9_-]{3,16}')
        self.assertEqual(400, resp.status_code)
        resp = util.list_jobs(self.cook_url, user=user, state=any_state, name='[a-z0-9_-]')
        self.assertEqual(400, resp.status_code)
        resp = util.list_jobs(self.cook_url, user=user, state=any_state, name='\d+')
        self.assertEqual(400, resp.status_code)
        resp = util.list_jobs(self.cook_url, user=user, state=any_state, name='a+')
        self.assertEqual(400, resp.status_code)

    def test_cancel_job(self):
        job_uuid, _ = util.submit_job(self.cook_url, command='sleep 300')
        util.wait_for_job(self.cook_url, job_uuid, 'running')
        util.kill_jobs(self.cook_url, [job_uuid])
        job = util.load_job(self.cook_url, job_uuid)
        self.assertEqual('failed', job['state'])

    def test_change_retries(self):
        job_uuid, _ = util.submit_job(self.cook_url, command='sleep 10')
        util.wait_for_job(self.cook_url, job_uuid, 'running')
        util.kill_jobs(self.cook_url, [job_uuid])
        job = util.load_job(self.cook_url, job_uuid)
        self.assertEqual('failed', job['state'])
        resp = util.retry_jobs(self.cook_url, retries=2, jobs=[job_uuid])
        self.assertEqual(201, resp.status_code, resp.text)
        job = util.load_job(self.cook_url, job_uuid)
        self.assertIn(job['status'], ['waiting', 'running'])
        job = util.wait_for_job(self.cook_url, job_uuid, 'completed')
        self.assertEqual('success', job['state'], 'Job details: %s' % (json.dumps(job, sort_keys=True)))

    def test_cancel_instance(self):
        job_uuid, _ = util.submit_job(self.cook_url, command='sleep 10', max_retries=2)
        job = util.wait_for_job(self.cook_url, job_uuid, 'running')
        task_id = job['instances'][0]['task_id']
        resp = util.session.delete('%s/rawscheduler?instance=%s' % (self.cook_url, task_id))
        self.assertEqual(204, resp.status_code, msg=resp.content)
        job = util.wait_for_job(self.cook_url, job_uuid, 'completed')
        self.assertEqual('success', job['state'], 'Job details: %s' % (json.dumps(job, sort_keys=True)))

    def test_implicit_group(self):
        group_uuid = str(uuid.uuid4())
        job_spec = {'group': group_uuid}
        jobs, resp = util.submit_jobs(self.cook_url, job_spec, 2)
        self.assertEqual(resp.status_code, 201)
        job_data = util.query_jobs(self.cook_url, job=jobs)
        self.assertEqual(200, job_data.status_code)
        job_data = job_data.json()
        self.assertEqual(group_uuid, job_data[0]['groups'][0])
        self.assertEqual(group_uuid, job_data[1]['groups'][0])
        util.wait_for_job(self.cook_url, jobs[0], 'completed')
        util.wait_for_job(self.cook_url, jobs[1], 'completed')

    def test_explicit_group(self):
        group_spec = self.minimal_group()
        group_uuid = group_spec['uuid']
        job_spec = {'group': group_uuid}
        jobs, resp = util.submit_jobs(self.cook_url, job_spec, 2, groups=[group_spec])
        self.assertEqual(resp.status_code, 201)
        job_data = util.query_jobs(self.cook_url, job=jobs)
        self.assertEqual(200, job_data.status_code)
        job_data = job_data.json()
        self.assertEqual(group_uuid, job_data[0]['groups'][0])
        self.assertEqual(group_uuid, job_data[1]['groups'][0])
        util.wait_for_job(self.cook_url, jobs[0], 'completed')
        util.wait_for_job(self.cook_url, jobs[1], 'completed')

    def test_straggler_handling(self):
        straggler_handling = {
            'type': 'quantile-deviation',
            'parameters': {
                'quantile': 0.5,
                'multiplier': 2.0
            }
        }
        slow_job_wait_seconds = 1200
        group_spec = self.minimal_group(straggler_handling=straggler_handling)
        job_fast = util.minimal_job(group=group_spec["uuid"])
        job_slow = util.minimal_job(group=group_spec["uuid"],
                                    command='sleep %d' % slow_job_wait_seconds)
        data = {'jobs': [job_fast, job_slow], 'groups': [group_spec]}
        resp = util.session.post('%s/rawscheduler' % self.cook_url, json=data)
        self.assertEqual(resp.status_code, 201)
        util.wait_for_job(self.cook_url, job_fast['uuid'], 'completed')
        util.wait_for_job(self.cook_url, job_slow['uuid'], 'completed',
                          slow_job_wait_seconds * 1000)
        jobs = util.query_jobs(self.cook_url, True, job=[job_fast, job_slow]).json()
        self.logger.debug('Loaded jobs %s', jobs)
        self.assertEqual('success', jobs[0]['state'], 'Job details: %s' % (json.dumps(jobs[0], sort_keys=True)))
        self.assertEqual('failed', jobs[1]['state'])
        self.assertEqual(2004, jobs[1]['instances'][0]['reason_code'])

    def test_expected_runtime_field(self):
        # Should support expected_runtime
        expected_runtime = 1
        job_uuid, resp = util.submit_job(self.cook_url, expected_runtime=expected_runtime)
        self.assertEqual(resp.status_code, 201)
        job = util.wait_for_job(self.cook_url, job_uuid, 'completed')
        instance = job['instances'][0]
        self.assertEqual('success', instance['status'], 'Instance details: %s' % (json.dumps(instance, sort_keys=True)))
        self.assertEqual(expected_runtime, job['expected_runtime'])

        # Should disallow expected_runtime > max_runtime
        expected_runtime = 2
        max_runtime = expected_runtime - 1
        job_uuid, resp = util.submit_job(self.cook_url, expected_runtime=expected_runtime, max_runtime=max_runtime)
        self.assertEqual(resp.status_code, 400)

    def test_application_field(self):
        # Should support application
        application = {'name': 'foo-app', 'version': '0.1.0'}
        job_uuid, resp = util.submit_job(self.cook_url, application=application)
        self.assertEqual(resp.status_code, 201)
        job = util.load_job(self.cook_url, job_uuid)
        self.assertEqual(application, job['application'])

        # Should require application name
        _, resp = util.submit_job(self.cook_url, application={'version': '0.1.0'})
        self.assertEqual(resp.status_code, 400)

        # Should require application version
        _, resp = util.submit_job(self.cook_url, application={'name': 'foo-app'})
        self.assertEqual(resp.status_code, 400)

    def test_error_while_creating_job(self):
        job1 = util.minimal_job()
        job2 = util.minimal_job(uuid=job1['uuid'])
        resp = util.session.post('%s/rawscheduler' % self.cook_url,
                                 json={'jobs': [job1, job2]})
        self.assertEqual(resp.status_code, 500)

    @attr('explicit')
    def test_constraints(self):
        """
        Marked as explicit due to:
        RuntimeError: Job ... had status running - expected completed
        """
        state = util.get_mesos_state(self.mesos_url)
        hosts = [agent['hostname'] for agent in state['slaves']][:10]

        bad_job_uuid, resp = util.submit_job(self.cook_url, constraints=[["HOSTNAME",
                                                                          "EQUALS",
                                                                          "lol won't get scheduled"]])
        self.assertEqual(resp.status_code, 201, resp.text)

        try:
            host_to_job_uuid = {}
            for hostname in hosts:
                constraints = [["HOSTNAME", "EQUALS", hostname]]
                job_uuid, resp = util.submit_job(self.cook_url, constraints=constraints)
                self.assertEqual(resp.status_code, 201, resp.text)
                host_to_job_uuid[hostname] = job_uuid

            for hostname, job_uuid in host_to_job_uuid.items():
                job = util.wait_for_job(self.cook_url, job_uuid, 'completed')
                hostname_constrained = job['instances'][0]['hostname']
                self.assertEqual(hostname, hostname_constrained)
                self.assertEqual([["HOSTNAME", "EQUALS", hostname]], job['constraints'])
            # This job should have been scheduled since the job submitted after it has completed
            # however, its constraint means it won't get scheduled
            util.wait_for_job(self.cook_url, bad_job_uuid, 'waiting', max_delay=3000)
        finally:
            util.kill_jobs(self.cook_url, [bad_job_uuid])

    def test_allow_partial(self):
        def absent_uuids(response):
            return [part for part in response.json()['error'].split() if util.is_valid_uuid(part)]

        job_uuid_1, resp = util.submit_job(self.cook_url)
        self.assertEqual(201, resp.status_code, msg=resp.content)
        job_uuid_2, resp = util.submit_job(self.cook_url)
        self.assertEqual(201, resp.status_code, msg=resp.content)

        # Only valid job uuids
        resp = util.query_jobs(self.cook_url, job=[job_uuid_1, job_uuid_2])
        self.assertEqual(200, resp.status_code, msg=resp.content)

        # Mixed valid, invalid job uuids
        bogus_uuid = str(uuid.uuid4())
        resp = util.query_jobs(self.cook_url, job=[job_uuid_1, job_uuid_2, bogus_uuid])
        self.assertEqual(404, resp.status_code, msg=resp.content)
        self.assertEqual([bogus_uuid], absent_uuids(resp))
        resp = util.query_jobs(self.cook_url, job=[job_uuid_1, job_uuid_2, bogus_uuid], partial='false')
        self.assertEqual(404, resp.status_code, resp.json())
        self.assertEqual([bogus_uuid], absent_uuids(resp))

        # Partial results with mixed valid, invalid job uuids
        resp = util.query_jobs(self.cook_url, job=[job_uuid_1, job_uuid_2, bogus_uuid], partial='true')
        self.assertEqual(200, resp.status_code, resp.json())
        self.assertEqual(2, len(resp.json()))
        self.assertEqual([job_uuid_1, job_uuid_2].sort(), [job['uuid'] for job in resp.json()].sort())

        # Only valid instance uuids
        job = util.wait_for_job(self.cook_url, job_uuid_1, 'completed')
        instance_uuid_1 = job['instances'][0]['task_id']
        job = util.wait_for_job(self.cook_url, job_uuid_2, 'completed')
        instance_uuid_2 = job['instances'][0]['task_id']
        resp = util.query_jobs(self.cook_url, instance=[instance_uuid_1, instance_uuid_2])
        self.assertEqual(200, resp.status_code, msg=resp.content)

        # Mixed valid, invalid instance uuids
        resp = util.query_jobs(self.cook_url, instance=[instance_uuid_1, instance_uuid_2, bogus_uuid])
        self.assertEqual(404, resp.status_code, msg=resp.content)
        self.assertEqual([bogus_uuid], absent_uuids(resp))
        resp = util.query_jobs(self.cook_url, instance=[instance_uuid_1, instance_uuid_2, bogus_uuid], partial='false')
        self.assertEqual(404, resp.status_code, msg=resp.content)
        self.assertEqual([bogus_uuid], absent_uuids(resp))

        # Partial results with mixed valid, invalid instance uuids
        resp = util.query_jobs(self.cook_url, instance=[instance_uuid_1, instance_uuid_2, bogus_uuid], partial='true')
        self.assertEqual(200, resp.status_code, msg=resp.content)
        self.assertEqual(2, len(resp.json()))
        self.assertEqual([job_uuid_1, job_uuid_2].sort(), [job['uuid'] for job in resp.json()].sort())

    def test_ports(self):
        job_uuid, resp = util.submit_job(self.cook_url, ports=1)
        job = util.wait_for_job(self.cook_url, job_uuid, 'completed')
        self.assertEqual(1, len(job['instances'][0]['ports']))
        job_uuid, resp = util.submit_job(self.cook_url, ports=10)
        job = util.wait_for_job(self.cook_url, job_uuid, 'completed')
        self.assertEqual(10, len(job['instances'][0]['ports']))

    def test_allow_partial_for_groups(self):
        def absent_uuids(response):
            return [part for part in response.json()['error'].split() if util.is_valid_uuid(part)]

        group_uuid_1 = str(uuid.uuid4())
        group_uuid_2 = str(uuid.uuid4())
        _, resp = util.submit_job(self.cook_url, group=group_uuid_1)
        self.assertEqual(201, resp.status_code)
        _, resp = util.submit_job(self.cook_url, group=group_uuid_2)
        self.assertEqual(201, resp.status_code)

        # Only valid group uuids
        resp = util.query_groups(self.cook_url, uuid=[group_uuid_1, group_uuid_2])
        self.assertEqual(200, resp.status_code)

        # Mixed valid, invalid group uuids
        bogus_uuid = str(uuid.uuid4())
        resp = util.query_groups(self.cook_url, uuid=[group_uuid_1, group_uuid_2, bogus_uuid])
        self.assertEqual(404, resp.status_code)
        self.assertEqual([bogus_uuid], absent_uuids(resp))
        resp = util.query_groups(self.cook_url, uuid=[group_uuid_1, group_uuid_2, bogus_uuid], partial='false')
        self.assertEqual(404, resp.status_code, resp.json())
        self.assertEqual([bogus_uuid], absent_uuids(resp))

        # Partial results with mixed valid, invalid job uuids
        resp = util.query_groups(self.cook_url, uuid=[group_uuid_1, group_uuid_2, bogus_uuid], partial='true')
        self.assertEqual(200, resp.status_code, resp.json())
        self.assertEqual(2, len(resp.json()))
        self.assertEqual([group_uuid_1, group_uuid_2].sort(), [group['uuid'] for group in resp.json()].sort())

    def test_detailed_for_groups(self):
        detail_keys = ('waiting', 'running', 'completed')

        group_uuid = str(uuid.uuid4())
        _, resp = util.submit_job(self.cook_url, group=group_uuid)
        self.assertEqual(201, resp.status_code)

        # Cases with no details (default or detailed=false)
        for params in ({}, {'detailed': 'false'}):
            resp = util.query_groups(self.cook_url, uuid=[group_uuid], **params)
            self.assertEqual(200, resp.status_code)
            group_info = resp.json()[0]
            for k in detail_keys:
                self.assertNotIn(k, group_info)

        # Case with details (detailed=true)
        resp = util.query_groups(self.cook_url, uuid=[group_uuid], detailed='true')
        self.assertEqual(200, resp.status_code)
        group_info = resp.json()[0]
        for k in detail_keys:
            self.assertIn(k, group_info)

    def test_group_kill_simple(self):
        # Create and submit jobs in group
        slow_job_wait_seconds = 1200
        group_spec = self.minimal_group()
        group_uuid = group_spec['uuid']
        try:
            job_fast = util.minimal_job(group=group_uuid, priority=99)
            job_slow = util.minimal_job(group=group_uuid, command=f'sleep {slow_job_wait_seconds}')
            _, resp = util.submit_jobs(self.cook_url, [job_fast, job_slow], groups=[group_spec])
            self.assertEqual(resp.status_code, 201, resp.text)
            # Wait for the fast job to finish, and the slow job to start
            util.wait_for_job(self.cook_url, job_fast, 'completed')
            util.wait_for_job(self.cook_url, job_slow, 'running')
            # Now try to cancel the group (just the long job)
            util.kill_groups(self.cook_url, [group_uuid])

            # Wait for the slow job (and its instance) to die
            def query():
                return util.query_jobs(self.cook_url, True, job=[job_slow])

            util.wait_until(query, util.all_instances_killed)
            # The fast job should have Success, slow job Failed (because we killed it)
            jobs = util.query_jobs(self.cook_url, True, job=[job_fast, job_slow]).json()
            self.assertEqual('success', jobs[0]['state'], f"Job details: {json.dumps(jobs[0], sort_keys=True)}")
            slow_job_details = f"Job details: {json.dumps(jobs[1], sort_keys=True)}"
            self.assertEqual('failed', jobs[1]['state'], slow_job_details)
            valid_reasons = [
                # cook killed the job, so it exits non-zero
                reasons.CMD_NON_ZERO_EXIT,
                # cook killed the job during setup, so the executor had an error
                reasons.EXECUTOR_UNREGISTERED]
            self.assertIn(jobs[1]['instances'][0]['reason_code'], valid_reasons, slow_job_details)
        finally:
            # Now try to kill the group again
            # (ensure it still works when there are no live jobs)
            util.kill_groups(self.cook_url, [group_uuid])

    def test_group_kill_multi(self):
        # Create and submit jobs in group
        slow_job_wait_seconds = 1200
        group_spec = self.minimal_group()
        group_uuid = group_spec['uuid']
        job_spec = {'group': group_uuid, 'command': f'sleep {slow_job_wait_seconds}'}
        try:
            jobs, resp = util.submit_jobs(self.cook_url, job_spec, 10, groups=[group_spec])
            self.assertEqual(resp.status_code, 201)

            # Wait for some job to start
            def some_job_started(group_response):
                group = group_response.json()[0]
                running_count = group['running']
                self.logger.info(f"Currently {running_count} jobs running in group {group_uuid}")
                return running_count > 0

            def group_detail_query():
                response = util.query_groups(self.cook_url, uuid=[group_uuid], detailed='true')
                self.assertEqual(200, response.status_code)
                return response

            util.wait_until(group_detail_query, some_job_started)
            # Now try to kill the whole group
            util.kill_groups(self.cook_url, [group_uuid])

            # Wait for all the jobs to die
            # Ensure that each job Failed (because we killed it)
            def query():
                return util.query_jobs(self.cook_url, True, job=jobs)

            util.wait_until(query, util.all_instances_killed)
        finally:
            # Now try to kill the group again
            # (ensure it still works when there are no live jobs)
            util.kill_groups(self.cook_url, [group_uuid])

    def test_group_change_killed_retries(self):
        group_spec = self.minimal_group()
        group_uuid = group_spec['uuid']
        job_spec = {'group': group_uuid, 'command': f'sleep 1'}
        try:
            jobs, resp = util.submit_jobs(self.cook_url, job_spec, 10, groups=[group_spec])
            self.assertEqual(resp.status_code, 201)

            def group_query():
                return util.group_detail_query(self.cook_url, group_uuid)

            # wait for some job to start
            util.wait_until(group_query, util.group_some_job_started)
            # kill all jobs in the group (and wait for the kill to complete)
            self.logger.info(f'Killing all jobs in group {group_uuid}.')
            util.kill_groups(self.cook_url, [group_uuid])

            def jobs_query():
                return util.query_jobs(self.cook_url, True, job=jobs)

            util.wait_until(jobs_query, util.all_instances_done)
            # retry all jobs in the group
            util.retry_jobs(self.cook_url, retries=2, groups=[group_uuid])
            # wait for some job to start
            util.wait_until(group_query, util.group_some_job_started)
            # ensure none of the jobs are still in a failed state
            job_data = util.query_jobs(self.cook_url, job=jobs)
            self.assertEqual(200, job_data.status_code)
            for job in job_data.json():
                job_details = f'Job details: {json.dumps(job, sort_keys=True)}'
                self.assertNotEqual('failed', job['state'], job_details)
        finally:
            # ensure that we don't leave a bunch of jobs running/waiting
            util.kill_groups(self.cook_url, [group_uuid])

    def test_group_change_retries(self):
        group_spec = self.minimal_group()
        group_uuid = group_spec['uuid']
        job_spec = {'group': group_uuid, 'command': f'sleep 1'}
        try:
            jobs, resp = util.submit_jobs(self.cook_url, job_spec, 10, groups=[group_spec])
            self.assertEqual(resp.status_code, 201)

            def group_query():
                return util.group_detail_query(self.cook_url, group_uuid)

            # wait for some job to start
            util.wait_until(group_query, util.group_some_job_started)
            # wait for at least one job in the group to complete
            self.logger.info(f'Waiting for some job in group {group_uuid} to complete.')

            def group_query():
                return util.group_detail_query(self.cook_url, group_uuid)

            # When this wait condition succeeds, we expect at least one job to be completed,
            # a couple of jobs to be running (sleeping for 1 second should be long enough
            # to dominate any lag in the test code), and some still waiting.
            # If this is run in a larger mesos cluster with many jobs executing in parallel,
            # then all of the jobs may complete around the same time. However, we would
            # expect the behavior described above in our usual scaled-down testing environments
            # (i.e., Travis-CI VMs and minimesos using local docker instances).
            util.wait_until(group_query, util.group_some_job_done)
            job_data = util.query_jobs(self.cook_url, job=jobs).json()
            # retry all jobs in the group
            util.retry_jobs(self.cook_url, retries=12, groups=[group_uuid])
            # wait for the previously-completed jobs to restart
            prev_completed_jobs = [j for j in job_data if j['status'] == 'completed']
            assert len(prev_completed_jobs) >= 1

            def jobs_query():
                return util.query_jobs(self.cook_url, True, job=prev_completed_jobs)

            def all_completed_restarted(response):
                for job in response.json():
                    instance_count = len(job['instances'])
                    if job['status'] == 'completed' and instance_count < 2:
                        self.logger.debug(f"Completed job {job['uuid']} has fewer than 2 instances: {instance_count}")
                        return False
                return True

            util.wait_until(jobs_query, all_completed_restarted)
            # ensure that all of the jobs have an updated retries count (set to 12 above)
            job_data = util.query_jobs(self.cook_url, job=jobs)
            self.assertEqual(200, job_data.status_code)
            for job in job_data.json():
                job_details = f'Job details: {json.dumps(job, sort_keys=True)}'
                # Jobs that ran twice will have 10 retries remaining,
                # Jobs that ran once will have 11 retries remaining.
                # Jobs that were running during the reset and are still running
                # will still have all 12 retries remaining.
                self.assertIn(job['retries_remaining'], [10, 11, 12], job_details)
        finally:
            # ensure that we don't leave a bunch of jobs running/waiting
            util.kill_groups(self.cook_url, [group_uuid])

    def test_400_on_group_query_without_uuid(self):
        resp = util.query_groups(self.cook_url)
        self.assertEqual(400, resp.status_code)

    def test_queue_endpoint(self):
        constraints = [["HOSTNAME", "EQUALS", "lol won't get scheduled"]]
        group = {'uuid': str(uuid.uuid4())}
        job_spec = {'group': group['uuid'],
                    'constraints': constraints}
        uuids, resp = util.submit_jobs(self.cook_url, job_spec, 1, groups=[group])
        job_uuid = uuids[0]
        try:
            self.assertEqual(201, resp.status_code, resp.content)

            def query_queue():
                return util.session.get('%s/queue' % self.cook_url)

            def queue_predicate(resp):
                return any([job['job/uuid'] == job_uuid for job in resp.json()['normal']])

            resp = util.wait_until(query_queue, queue_predicate)
            self.assertEqual(200, resp.status_code, resp.content)
            job = [job for job in resp.json()['normal']
                   if job['job/uuid'] == job_uuid][0]
            self.assertTrue('group/_job' in job.keys())
            job_group = job['group/_job'][0]
            self.assertEqual(group['uuid'], job_group['group/uuid'])
            self.assertTrue('group/host-placement' in job_group.keys())
            self.assertFalse('group/job' in job_group.keys())
        finally:
            util.kill_jobs(self.cook_url, [job_uuid])

    def test_basic_docker_job(self):
        job_uuid, resp = util.submit_job(
            self.cook_url,
            name="check_alpine_version",
            command="cat /etc/alpine-release",
            container={"type": "DOCKER",
                       "docker": {'image': "alpine:latest"}})
        self.assertEqual(resp.status_code, 201)
        job = util.wait_for_job(self.cook_url, job_uuid, 'completed')
        self.assertEqual('success', job['instances'][0]['status'])

    def test_docker_port_mapping(self):
        job_uuid, resp = util.submit_job(self.cook_url,
                                         command='python -m http.server 8080',
                                         ports=2,
                                         container={'type': 'DOCKER',
                                                    'docker': {'image': 'python:3.6',
                                                               'network': 'BRIDGE',
                                                               'port-mapping': [{'host-port': 0,  # first assigned port
                                                                                 'container-port': 8080},
                                                                                {'host-port': 1,  # second assigned port
                                                                                 'container-port': 9090,
                                                                                 'protocol': 'udp'}]}})
        self.assertEqual(resp.status_code, 201, resp.content)
        try:
            job = util.wait_for_job(self.cook_url, job_uuid, 'running')
            instance = job['instances'][0]
            self.logger.debug('instance: %s' % instance)

            # Get agent host/port
            state = util.get_mesos_state(self.mesos_url)
            agent = [agent for agent in state['slaves']
                     if agent['hostname'] == instance['hostname']][0]
            if agent is None:
                self.logger.warning(f"Could not find agent for hostname {instance['hostname']}")
                self.logger.warning(f"slaves: {state['slaves']}")
            # Get the host and port of the agent API.
            # Example pid: "slave(1)@172.17.0.7:5051"
            agent_hostport = agent['pid'].split('@')[1]

            # Get container ID from agent
            def agent_query():
                return util.session.get('http://%s/state.json' % agent_hostport)

            def contains_executor_predicate(agent_response):
                agent_state = agent_response.json()
                executor = util.get_executor(agent_state, instance['executor_id'])
                if executor is None:
                    self.logger.warning(f"Could not find executor {instance['executor_id']} in agent state")
                    self.logger.warning(f"agent_state: {agent_state}")
                return executor is not None

            agent_state = util.wait_until(agent_query, contains_executor_predicate).json()
            executor = util.get_executor(agent_state, instance['executor_id'])

            container_id = 'mesos-%s.%s' % (agent['id'], executor['container'])
            self.logger.debug('container_id: %s' % container_id)

            @retry(stop_max_delay=60000, wait_fixed=1000)  # Wait for docker container to start
            def get_docker_info():
                self.logger.info('Running containers: %s' % subprocess.check_output(['docker', 'ps']).decode('utf-8'))
                return json.loads(subprocess.check_output(['docker', 'inspect', container_id]).decode('utf-8'))

            docker_info = get_docker_info()
            ports = docker_info[0]['HostConfig']['PortBindings']
            self.logger.debug('ports: %s' % ports)
            self.assertTrue('8080/tcp' in ports)
            self.assertEqual(instance['ports'][0], int(ports['8080/tcp'][0]['HostPort']))
            self.assertTrue('9090/udp' in ports)
            self.assertEqual(instance['ports'][1], int(ports['9090/udp'][0]['HostPort']))
        finally:
            util.session.delete('%s/rawscheduler?job=%s' % (self.cook_url, job_uuid))

    def test_unscheduled_jobs(self):
        unsatisfiable_constraint = ['HOSTNAME', 'EQUALS', 'fakehost']
        job_uuid_1, resp = util.submit_job(self.cook_url, command='ls', constraints=[unsatisfiable_constraint])
        self.assertEqual(resp.status_code, 201, resp.content)
        job_uuid_2, resp = util.submit_job(self.cook_url, command='ls', constraints=[unsatisfiable_constraint])
        self.assertEqual(resp.status_code, 201, resp.content)
        try:
            jobs = util.unscheduled_jobs(self.cook_url, job_uuid_1, job_uuid_2)
            self.logger.info(f'Unscheduled jobs: {jobs}')
            # If the job from the test is submitted after another one, unscheduled_jobs will report "There are jobs
            # ahead of this in the queue" so we cannot assert that there is exactly one failure reason.
            self.assertTrue(any([reasons.UNDER_INVESTIGATION == reason['reason'] for reason in jobs[0]['reasons']]))
            self.assertTrue(any([reasons.UNDER_INVESTIGATION == reason['reason'] for reason in jobs[1]['reasons']]))
            self.assertEqual(job_uuid_1, jobs[0]['uuid'])
            self.assertEqual(job_uuid_2, jobs[1]['uuid'])

            @retry(stop_max_delay=60000, wait_fixed=1000)
            def check_unscheduled_reason():
                jobs = util.unscheduled_jobs(self.cook_url, job_uuid_1, job_uuid_2)
                self.logger.info(f'Unscheduled jobs: {jobs}')
                # If the job from the test is submitted after another one, unscheduled_jobs will report "There are
                # jobs ahead of this in the queue" so we cannot assert that there is exactly one failure reason.
                self.assertTrue(any([reasons.COULD_NOT_PLACE_JOB == reason['reason'] for reason in jobs[0]['reasons']]))
                self.assertTrue(any([reasons.COULD_NOT_PLACE_JOB == reason['reason'] for reason in jobs[1]['reasons']]))
                self.assertEqual(job_uuid_1, jobs[0]['uuid'])
                self.assertEqual(job_uuid_2, jobs[1]['uuid'])

            check_unscheduled_reason()
        finally:
            util.kill_jobs(self.cook_url, [job_uuid_1, job_uuid_2])

    def test_unique_host_constraint(self):
        state = util.get_mesos_state(self.mesos_url)
        num_hosts = len(state['slaves'])
        group = {'uuid': str(uuid.uuid4()),
                 'host-placement': {'type': 'unique'}}
        job_spec = {'group': group['uuid'], 'command': 'sleep 600'}
        # Don't submit too many jobs for the test. If the cluster is larger than 19 hosts, only submit 20 jobs.
        num_jobs = min(num_hosts + 1, 20)
        uuids, resp = util.submit_jobs(self.cook_url, job_spec, num_jobs, groups=[group])
        self.assertEqual(resp.status_code, 201, resp.content)
        try:
            def query():
                return util.query_jobs(self.cook_url, job=uuids).json()

            def num_running_predicate(response):
                num_jobs_total = len(response)
                num_running = len([j for j in response if j['status'] == 'running'])
                num_waiting = len([j for j in response if j['status'] == 'waiting'])
                if num_jobs_total == num_hosts + 1:
                    # One job should not be scheduled
                    return (num_running == num_jobs_total - 1) and (num_waiting == 1)
                else:
                    # All of the jobs should be running
                    return num_running == num_jobs_total

            jobs = util.wait_until(query, num_running_predicate, max_wait_ms=60000)
            hosts = [job['instances'][0]['hostname'] for job in jobs
                     if job['status'] == 'running']
            # Only one job should run on each host
            self.assertEqual(len(set(hosts)), len(hosts))
            # If one job was not running, check the output of unscheduled_jobs
            if num_jobs == num_hosts + 1:
                waiting_jobs = [j for j in jobs if j['status'] == 'waiting']
                self.assertEqual(1, len(waiting_jobs))
                waiting_job = waiting_jobs[0]

                def query():
                    unscheduled = util.unscheduled_jobs(self.cook_url, waiting_job['uuid'])[0]
                    self.logger.info(f"unscheduled_jobs response: {unscheduled}")
                    return unscheduled

                def check_unique_constraint(response):
                    self.logger.debug('unscheduled_jobs response: %s' % response)
                    return any([r['reason'] == reasons.COULD_NOT_PLACE_JOB for r in response['reasons']])

                unscheduled_jobs = util.wait_until(query, check_unique_constraint)
                unique_reason = [r for r in unscheduled_jobs['reasons'] if r['reason'] ==
                                 reasons.COULD_NOT_PLACE_JOB][0]
                self.assertEqual("unique-host-placement-group-constraint",
                                 unique_reason['data']['reasons'][0]['reason'],
                                 unique_reason)
        finally:
            util.kill_jobs(self.cook_url, [uuids])

    def test_balanced_host_constraint_cannot_place(self):
        state = util.get_mesos_state(self.mesos_url)
        num_hosts = len(state['slaves'])
        if num_hosts > 10:
            # Skip this test on large clusters
            self.logger.info(f"Skipping test due to cluster size of {num_hosts} greater than 10")
            return
        minimum_hosts = num_hosts + 1
        group = {'uuid': str(uuid.uuid4()),
                 'host-placement': {'type': 'balanced',
                                    'parameters': {'attribute': 'HOSTNAME',
                                                   'minimum': minimum_hosts}}}
        job_spec = {'command': 'sleep 600',
                    'cpus': 0.1,
                    'group': group['uuid'],
                    'mem': 100}
        num_jobs = minimum_hosts
        uuids, resp = util.submit_jobs(self.cook_url, job_spec, num_jobs, groups=[group])
        try:
            def query_list():
                return util.query_jobs(self.cook_url, job=uuids).json()

            def num_running_predicate(response):
                num_running = len([j for j in response if j['status'] == 'running'])
                num_waiting = len([j for j in response if j['status'] == 'waiting'])
                return num_running == num_hosts and num_waiting == 1

            jobs = util.wait_until(query_list, num_running_predicate)
            waiting_jobs = [j for j in jobs if j['status'] == 'waiting']
            self.assertEqual(1, len(waiting_jobs), waiting_jobs)
            waiting_job = waiting_jobs[0]

            def query_unscheduled():
                resp = util.unscheduled_jobs(self.cook_url, waiting_job['uuid'])[0]
<<<<<<< HEAD
                reasons = [reason for reason in resp['reasons']
                           if reason['reason'] == "The job couldn't be placed on any available hosts."]
                self.logger.info(f"unscheduled_jobs response: {resp}")
                return reasons

            reasons = util.wait_until(query_unscheduled, lambda r: len(r) > 0)
            self.assertEqual(1, len(reasons), reasons)
            reason = reasons[0]
=======
                placement_reasons = [reason for reason in resp['reasons']
                                     if reason['reason'] == reasons.COULD_NOT_PLACE_JOB]
                self.logger.info(f"unscheduled_jobs response: {resp}")
                return placement_reasons

            placement_reasons = util.wait_until(query_unscheduled, lambda r: len(r) > 0)
            self.assertEqual(1, len(placement_reasons), placement_reasons)
            reason = placement_reasons[0]
>>>>>>> 3361ea61
            balanced_reasons = [r for r in reason['data']['reasons']
                                if r['reason'] == 'balanced-host-placement-group-constraint']
            self.assertEqual(1, len(balanced_reasons), balanced_reasons)
        finally:
            util.kill_jobs(self.cook_url, [uuids])

    def test_balanced_host_constraint(self):
        state = util.get_mesos_state(self.mesos_url)
        num_hosts = len(state['slaves'])
        minimum_hosts = min(10, num_hosts)
        group = {'uuid': str(uuid.uuid4()),
                 'host-placement': {'type': 'balanced',
                                    'parameters': {'attribute': 'HOSTNAME',
                                                   'minimum': minimum_hosts}}}
        job_spec = {'group': group['uuid'],
                    'command': 'sleep 600',
                    'mem': 100,
                    'cpus': 0.1}
        max_jobs_per_host = 3
        num_jobs = minimum_hosts * max_jobs_per_host
        uuids, resp = util.submit_jobs(self.cook_url, job_spec, num_jobs, groups=[group])
        self.assertEqual(201, resp.status_code, resp.content)
        try:
            jobs = util.wait_for_jobs(self.cook_url, uuids, 'running')
            hosts = [j['instances'][0]['hostname'] for j in jobs]
            host_count = Counter(hosts)
            self.assertGreaterEqual(len(host_count), minimum_hosts, hosts)
            self.assertLessEqual(max(host_count.values()), max_jobs_per_host, host_count)
        finally:
            util.kill_jobs(self.cook_url, [uuids])

    def test_attribute_equals_hostname_constraint(self):
        slaves = util.get_mesos_state(self.mesos_url)['slaves']
        max_slave_cpus = max([s['resources']['cpus'] for s in slaves])
        task_constraint_cpus = util.settings(self.cook_url)['task-constraints']['cpus']
        # The largest job we can submit that actually fits on a slave
        max_cpus = min(max_slave_cpus, task_constraint_cpus)
        # Use the rest of the machine, plus one half CPU so the large job won't fit
        # The max is required for cases when the task_constraints are larger than the actual hosts
        canary_cpus = max(0, max_slave_cpus - task_constraint_cpus) + 0.5
        group = {'uuid': str(uuid.uuid4()),
                 'host-placement': {'type': 'attribute-equals',
                                    'parameters': {'attribute': 'HOSTNAME'}}}
        # First job - a canary job with high priority which uses canary_cpus cpus
        canary = util.minimal_job(group=group['uuid'],
                                  priority=100,
                                  cpus=canary_cpus,
                                  command='sleep 600')
        # Second job - a big job with low priority using max_cpus cpus
        # Based on the priority, canary should be scheduled ahead of big_job, but because
        # of the host-placement constraint they have to be scheduled on the same host.
        # The canary should be able to be scheduled, but big_job should never be scheduled.
        big_job = util.minimal_job(group=group['uuid'],
                                   priority=1,
                                   cpus=max_cpus)
        uuids, resp = util.submit_jobs(self.cook_url, [canary, big_job], groups=[group])
        self.assertEqual(201, resp.status_code, resp.content)
        try:
            util.wait_for_job(self.cook_url, canary['uuid'], 'running')

            def query():
                unscheduled_jobs = util.unscheduled_jobs(self.cook_url, big_job['uuid'])[0]
                self.logger.info(f"unscheduled_jobs response: {unscheduled_jobs}")
                no_hosts = [r for r in unscheduled_jobs['reasons'] if r['reason'] ==
                            "The job couldn't be placed on any available hosts."]
                for no_hosts_reason in no_hosts:
                    for sub_reason in no_hosts_reason['data']['reasons']:
                        if sub_reason['reason'] == "Host had a different attribute than other jobs in the group.":
                            return sub_reason
                return None

            reason = util.wait_until(query, lambda r: r is not None)
            self.assertEqual(reason['reason'],
                             "Host had a different attribute than other jobs in the group.")
        finally:
            util.kill_jobs(self.cook_url, [uuids])<|MERGE_RESOLUTION|>--- conflicted
+++ resolved
@@ -1249,16 +1249,6 @@
 
             def query_unscheduled():
                 resp = util.unscheduled_jobs(self.cook_url, waiting_job['uuid'])[0]
-<<<<<<< HEAD
-                reasons = [reason for reason in resp['reasons']
-                           if reason['reason'] == "The job couldn't be placed on any available hosts."]
-                self.logger.info(f"unscheduled_jobs response: {resp}")
-                return reasons
-
-            reasons = util.wait_until(query_unscheduled, lambda r: len(r) > 0)
-            self.assertEqual(1, len(reasons), reasons)
-            reason = reasons[0]
-=======
                 placement_reasons = [reason for reason in resp['reasons']
                                      if reason['reason'] == reasons.COULD_NOT_PLACE_JOB]
                 self.logger.info(f"unscheduled_jobs response: {resp}")
@@ -1267,7 +1257,6 @@
             placement_reasons = util.wait_until(query_unscheduled, lambda r: len(r) > 0)
             self.assertEqual(1, len(placement_reasons), placement_reasons)
             reason = placement_reasons[0]
->>>>>>> 3361ea61
             balanced_reasons = [r for r in reason['data']['reasons']
                                 if r['reason'] == 'balanced-host-placement-group-constraint']
             self.assertEqual(1, len(balanced_reasons), balanced_reasons)
