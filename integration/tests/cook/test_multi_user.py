import json
import logging
import unittest

import pytest

from tests.cook import mesos, util


@pytest.mark.multi_user
@unittest.skipUnless(util.multi_user_tests_enabled(), 'Requires using multi-user coniguration '
                                                      '(e.g., BasicAuth) for Cook Scheduler')
@pytest.mark.timeout(util.DEFAULT_TEST_TIMEOUT_SECS)  # individual test timeout
class MultiUserCookTest(util.CookTest):

    @classmethod
    def setUpClass(cls):
        cls.cook_url = util.retrieve_cook_url()
        util.init_cook_session(cls.cook_url)

    def setUp(self):
        self.cook_url = type(self).cook_url
        self.mesos_url = util.retrieve_mesos_url()
        self.logger = logging.getLogger(__name__)
        self.user_factory = util.UserFactory(self)

    def test_job_delete_permission(self):
        user1, user2 = self.user_factory.new_users(2)
        with user1:
            job_uuid, resp = util.submit_job(self.cook_url, command='sleep 30')
        try:
            self.assertEqual(resp.status_code, 201, resp.text)
            with user2:
                resp = util.kill_jobs(self.cook_url, [job_uuid], expected_status_code=403)
                self.assertEqual(f'You are not authorized to kill the following jobs: {job_uuid}',
                                 resp.json()['error'])
            with user1:
                util.kill_jobs(self.cook_url, [job_uuid])
            job = util.wait_for_job(self.cook_url, job_uuid, 'completed')
            self.assertEqual('failed', job['state'])
        finally:
            with user1:
                util.kill_jobs(self.cook_url, [job_uuid], assert_response=False)

    def test_group_delete_permission(self):
        user1, user2 = self.user_factory.new_users(2)
        with user1:
            group_spec = util.minimal_group()
            group_uuid = group_spec['uuid']
            job_uuid, resp = util.submit_job(self.cook_url, command='sleep 30', group=group_uuid)
        try:
            self.assertEqual(resp.status_code, 201, resp.text)
            with user2:
                util.kill_groups(self.cook_url, [group_uuid], expected_status_code=403)
            with user1:
                util.kill_groups(self.cook_url, [group_uuid])
            job = util.wait_for_job(self.cook_url, job_uuid, 'completed')
            self.assertEqual('failed', job['state'])
        finally:
            with user1:
                util.kill_jobs(self.cook_url, [job_uuid], assert_response=False)

    def test_multi_user_usage(self):
        users = self.user_factory.new_users(6)
        job_resources = {'cpus': 0.1, 'mem': 123}
        all_job_uuids = []
        pools, _ = util.all_pools(self.cook_url)
        try:
            # Start jobs for several users
            for i, user in enumerate(users):
                with user:
                    for j in range(i):
                        job_uuid, resp = util.submit_job(self.cook_url, command='sleep 480',
                                                         max_retries=2, **job_resources)
                        self.assertEqual(resp.status_code, 201, resp.content)
                        all_job_uuids.append(job_uuid)
                        job = util.load_job(self.cook_url, job_uuid)
                        self.assertEqual(user.name, job['user'], job)
            # Don't query until the jobs are all running
            util.wait_for_jobs(self.cook_url, all_job_uuids, 'running')
            # Check the usage for each of our users
            for i, user in enumerate(users):
                with user:
                    # Get the current usage
                    resp = util.user_current_usage(self.cook_url, user=user.name)
                    self.assertEqual(resp.status_code, 200, resp.content)
                    usage_data = resp.json()
                    # Check that the response structure looks as expected
                    if pools:
                        self.assertEqual(list(usage_data.keys()), ['total_usage', 'pools'], usage_data)
                    else:
                        self.assertEqual(list(usage_data.keys()), ['total_usage'], usage_data)
                    self.assertEqual(len(usage_data['total_usage']), 4, usage_data)
                    # Check that each user's usage is as expected
                    self.assertEqual(usage_data['total_usage']['mem'], job_resources['mem'] * i, usage_data)
                    self.assertEqual(usage_data['total_usage']['cpus'], job_resources['cpus'] * i, usage_data)
                    self.assertEqual(usage_data['total_usage']['gpus'], 0, usage_data)
                    self.assertEqual(usage_data['total_usage']['jobs'], i, usage_data)
        finally:
            for job_uuid in all_job_uuids:
                job = util.load_job(self.cook_url, job_uuid)
                for instance in job['instances']:
                    if instance['status'] == 'failed':
                        mesos.dump_sandbox_files(util.session, instance, job)
            # Terminate all of the jobs
            if all_job_uuids:
                with self.user_factory.admin():
                    util.kill_jobs(self.cook_url, all_job_uuids, assert_response=False)

    def test_job_cpu_quota(self):
        admin = self.user_factory.admin()
        user = self.user_factory.new_user()
        all_job_uuids = []
        try:
            # User with no quota can't submit jobs
            with admin:
                resp = util.set_limit(self.cook_url, 'quota', user.name, cpus=0)
                self.assertEqual(resp.status_code, 201, resp.text)
            with user:
                _, resp = util.submit_job(self.cook_url)
                self.assertEqual(resp.status_code, 422, msg=resp.text)
            # User with tiny quota can't submit bigger jobs, but can submit tiny jobs
            with admin:
                resp = util.set_limit(self.cook_url, 'quota', user.name, cpus=0.25)
                self.assertEqual(resp.status_code, 201, resp.text)
            with user:
                _, resp = util.submit_job(self.cook_url, cpus=0.5)
                self.assertEqual(resp.status_code, 422, msg=resp.text)
                job_uuid, resp = util.submit_job(self.cook_url, cpus=0.25)
                self.assertEqual(resp.status_code, 201, msg=resp.text)
                all_job_uuids.append(job_uuid)
            # Reset user's quota back to default, then user can submit jobs again
            with admin:
                resp = util.reset_limit(self.cook_url, 'quota', user.name, reason=self.current_name())
                self.assertEqual(resp.status_code, 204, resp.text)
            with user:
                job_uuid, resp = util.submit_job(self.cook_url)
                self.assertEqual(resp.status_code, 201, msg=resp.text)
                all_job_uuids.append(job_uuid)
            # Can't set negative quota
            with admin:
                resp = util.set_limit(self.cook_url, 'quota', user.name, cpus=-4)
                self.assertEqual(resp.status_code, 400, resp.text)
        finally:
            with admin:
                util.kill_jobs(self.cook_url, all_job_uuids, assert_response=False)
                util.reset_limit(self.cook_url, 'quota', user.name, reason=self.current_name())

    def test_job_mem_quota(self):
        admin = self.user_factory.admin()
        user = self.user_factory.new_user()
        all_job_uuids = []
        try:
            # User with no quota can't submit jobs
            with admin:
                resp = util.set_limit(self.cook_url, 'quota', user.name, mem=0)
                self.assertEqual(resp.status_code, 201, resp.text)
            with user:
                _, resp = util.submit_job(self.cook_url)
                self.assertEqual(resp.status_code, 422, msg=resp.text)
            # User with tiny quota can't submit bigger jobs, but can submit tiny jobs
            with admin:
                resp = util.set_limit(self.cook_url, 'quota', user.name, mem=10)
                self.assertEqual(resp.status_code, 201, resp.text)
            with user:
                _, resp = util.submit_job(self.cook_url, mem=11)
                self.assertEqual(resp.status_code, 422, msg=resp.text)
                job_uuid, resp = util.submit_job(self.cook_url, mem=10)
                self.assertEqual(resp.status_code, 201, msg=resp.text)
                all_job_uuids.append(job_uuid)
            # Reset user's quota back to default, then user can submit jobs again
            with admin:
                resp = util.reset_limit(self.cook_url, 'quota', user.name, reason=self.current_name())
                self.assertEqual(resp.status_code, 204, resp.text)
            with user:
                job_uuid, resp = util.submit_job(self.cook_url)
                self.assertEqual(resp.status_code, 201, msg=resp.text)
                all_job_uuids.append(job_uuid)
            # Can't set negative quota
            with admin:
                resp = util.set_limit(self.cook_url, 'quota', user.name, mem=-128)
                self.assertEqual(resp.status_code, 400, resp.text)
        finally:
            with admin:
                util.kill_jobs(self.cook_url, all_job_uuids, assert_response=False)
                util.reset_limit(self.cook_url, 'quota', user.name, reason=self.current_name())

    def test_job_count_quota(self):
        admin = self.user_factory.admin()
        user = self.user_factory.new_user()
        all_job_uuids = []
        try:
            # User with no quota can't submit jobs
            with admin:
                resp = util.set_limit(self.cook_url, 'quota', user.name, count=0)
                self.assertEqual(resp.status_code, 201, resp.text)
            with user:
                _, resp = util.submit_job(self.cook_url)
                self.assertEqual(resp.status_code, 422, msg=resp.text)
            # Reset user's quota back to default, then user can submit jobs again
            with admin:
                resp = util.reset_limit(self.cook_url, 'quota', user.name, reason=self.current_name())
                self.assertEqual(resp.status_code, 204, resp.text)
            with user:
                job_uuid, resp = util.submit_job(self.cook_url)
                self.assertEqual(resp.status_code, 201, msg=resp.text)
                all_job_uuids.append(job_uuid)
            # Can't set negative quota
            with admin:
                resp = util.set_limit(self.cook_url, 'quota', user.name, count=-1)
                self.assertEqual(resp.status_code, 400, resp.text)
        finally:
            with admin:
                util.kill_jobs(self.cook_url, all_job_uuids, assert_response=False)
                util.reset_limit(self.cook_url, 'quota', user.name, reason=self.current_name())

    @unittest.skipUnless(util.is_preemption_enabled(), 'Preemption is not enabled on the cluster')
    @pytest.mark.serial
    def test_preemption(self):
        admin = self.user_factory.admin()
        user = self.user_factory.new_user()
        all_job_uuids = []
        try:
            small_cpus = 0.1
            large_cpus = small_cpus * 10
            with admin:
                # Lower the user's cpu share and quota
                util.set_limit(self.cook_url, 'share', user.name, cpus=small_cpus)
                util.set_limit(self.cook_url, 'quota', user.name, cpus=large_cpus)

            with user:
                # Submit a large job that fills up the user's quota
                base_priority = 99
                command = 'sleep 600'
<<<<<<< HEAD
                uuid_small, _ = util.submit_job(self.cook_url, priority=base_priority, cpus=small_cpus,
                                                command=command, name='small_job')
                all_job_uuids.append(uuid_small)
                instance = util.wait_for_running_instance(self.cook_url, uuid_small)
                hostname = instance['hostname']
                host_cpus = util.slave_cpus(self.mesos_url, hostname)
                max_cpus = util.task_constraint_cpus(self.cook_url)
                desired_cpus = host_cpus - small_cpus
                if max_cpus >= desired_cpus:
                    job_cpus = [desired_cpus]
                else:
                    num_max_cpu_jobs = int(desired_cpus / max_cpus)
                    job_cpus = [max_cpus] * num_max_cpu_jobs
                    job_cpus.append(desired_cpus - num_max_cpu_jobs * max_cpus)

                # Submit lower priority jobs that fill the rest of the agent
                constraints = [["HOSTNAME", "EQUALS", hostname]]
                low_priority_uuids = []
                for cpus in job_cpus:
                    uuid, _ = util.submit_job(self.cook_url, priority=base_priority - 1, cpus=cpus, command=command,
                                              constraints=constraints, name='lower_priority_filler_job')
                    low_priority_uuids.append(uuid)

                all_job_uuids.extend(low_priority_uuids)
                for uuid in low_priority_uuids:
                    instance = util.wait_for_running_instance(self.cook_url, uuid)
                    self.assertEqual(hostname, instance['hostname'])
=======
                uuid_large, _ = util.submit_job(self.cook_url, priority=base_priority, cpus=large_cpus, command=command)
                all_job_uuids.append(uuid_large)
                util.wait_for_running_instance(self.cook_url, uuid_large)
>>>>>>> 5a4f6421

                # Submit a higher-priority job that should trigger preemption
                uuid_high_priority, _ = util.submit_job(self.cook_url, priority=base_priority + 1,
                                                        cpus=small_cpus, command=command,
                                                        name='higher_priority_job')
                all_job_uuids.append(uuid_high_priority)

                # Assert that the lower-priority job was preempted
                def low_priority_job():
                    job = util.load_job(self.cook_url, uuid_large)
                    one_hour_in_millis = 60 * 60 * 1000
                    start = util.current_milli_time() - one_hour_in_millis
                    end = util.current_milli_time()
                    running = util.jobs(self.cook_url, user=user.name, state='running', start=start, end=end).json()
                    waiting = util.jobs(self.cook_url, user=user.name, state='waiting', start=start, end=end).json()
                    self.logger.info(f'Currently running jobs: {json.dumps(running, indent=2)}')
                    self.logger.info(f'Currently waiting jobs: {json.dumps(waiting, indent=2)}')
                    return job

                def job_was_preempted(job):
                    for instance in job['instances']:
                        self.logger.debug(f'Checking if instance was preempted: {instance}')
                        if instance.get('reason_string') == 'Preempted by rebalancer':
                            return True
                    self.logger.info(f'Job has not been preempted: {job}')
                    return False

                max_wait_ms = util.settings(self.cook_url)['rebalancer']['interval-seconds'] * 1000 * 1.5
                self.logger.info(f'Waiting up to {max_wait_ms} milliseconds for preemption to happen')
                util.wait_until(low_priority_job, job_was_preempted, max_wait_ms=max_wait_ms, wait_interval_ms=5000)
        finally:
            with admin:
                util.kill_jobs(self.cook_url, all_job_uuids, assert_response=False)
                util.reset_limit(self.cook_url, 'share', user.name, reason=self.current_name())
                util.reset_limit(self.cook_url, 'quota', user.name, reason=self.current_name())<|MERGE_RESOLUTION|>--- conflicted
+++ resolved
@@ -232,39 +232,9 @@
                 # Submit a large job that fills up the user's quota
                 base_priority = 99
                 command = 'sleep 600'
-<<<<<<< HEAD
-                uuid_small, _ = util.submit_job(self.cook_url, priority=base_priority, cpus=small_cpus,
-                                                command=command, name='small_job')
-                all_job_uuids.append(uuid_small)
-                instance = util.wait_for_running_instance(self.cook_url, uuid_small)
-                hostname = instance['hostname']
-                host_cpus = util.slave_cpus(self.mesos_url, hostname)
-                max_cpus = util.task_constraint_cpus(self.cook_url)
-                desired_cpus = host_cpus - small_cpus
-                if max_cpus >= desired_cpus:
-                    job_cpus = [desired_cpus]
-                else:
-                    num_max_cpu_jobs = int(desired_cpus / max_cpus)
-                    job_cpus = [max_cpus] * num_max_cpu_jobs
-                    job_cpus.append(desired_cpus - num_max_cpu_jobs * max_cpus)
-
-                # Submit lower priority jobs that fill the rest of the agent
-                constraints = [["HOSTNAME", "EQUALS", hostname]]
-                low_priority_uuids = []
-                for cpus in job_cpus:
-                    uuid, _ = util.submit_job(self.cook_url, priority=base_priority - 1, cpus=cpus, command=command,
-                                              constraints=constraints, name='lower_priority_filler_job')
-                    low_priority_uuids.append(uuid)
-
-                all_job_uuids.extend(low_priority_uuids)
-                for uuid in low_priority_uuids:
-                    instance = util.wait_for_running_instance(self.cook_url, uuid)
-                    self.assertEqual(hostname, instance['hostname'])
-=======
                 uuid_large, _ = util.submit_job(self.cook_url, priority=base_priority, cpus=large_cpus, command=command)
                 all_job_uuids.append(uuid_large)
                 util.wait_for_running_instance(self.cook_url, uuid_large)
->>>>>>> 5a4f6421
 
                 # Submit a higher-priority job that should trigger preemption
                 uuid_high_priority, _ = util.submit_job(self.cook_url, priority=base_priority + 1,
