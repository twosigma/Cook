import json
import logging
import unittest

import pytest

from tests.cook import mesos, util


@pytest.mark.multi_user
@unittest.skipUnless(util.multi_user_tests_enabled(), 'Requires using multi-user coniguration '
                                                      '(e.g., BasicAuth) for Cook Scheduler')
@pytest.mark.timeout(util.DEFAULT_TEST_TIMEOUT_SECS)  # individual test timeout
class MultiUserCookTest(util.CookTest):

    @classmethod
    def setUpClass(cls):
        cls.cook_url = util.retrieve_cook_url()
        util.init_cook_session(cls.cook_url)

    def setUp(self):
        self.cook_url = type(self).cook_url
        self.mesos_url = util.retrieve_mesos_url()
        self.logger = logging.getLogger(__name__)
        self.user_factory = util.UserFactory(self)

    def test_job_delete_permission(self):
        user1, user2 = self.user_factory.new_users(2)
        with user1:
            job_uuid, resp = util.submit_job(self.cook_url, command='sleep 30')
        try:
            self.assertEqual(resp.status_code, 201, resp.text)
            with user2:
                resp = util.kill_jobs(self.cook_url, [job_uuid], expected_status_code=403)
                self.assertEqual(f'You are not authorized to kill the following jobs: {job_uuid}',
                                 resp.json()['error'])
            with user1:
                util.kill_jobs(self.cook_url, [job_uuid])
            job = util.wait_for_job(self.cook_url, job_uuid, 'completed')
            self.assertEqual('failed', job['state'])
        finally:
            with user1:
                util.kill_jobs(self.cook_url, [job_uuid], assert_response=False)

    def test_group_delete_permission(self):
        user1, user2 = self.user_factory.new_users(2)
        with user1:
            group_spec = util.minimal_group()
            group_uuid = group_spec['uuid']
            job_uuid, resp = util.submit_job(self.cook_url, command='sleep 30', group=group_uuid)
        try:
            self.assertEqual(resp.status_code, 201, resp.text)
            with user2:
                util.kill_groups(self.cook_url, [group_uuid], expected_status_code=403)
            with user1:
                util.kill_groups(self.cook_url, [group_uuid])
            job = util.wait_for_job(self.cook_url, job_uuid, 'completed')
            self.assertEqual('failed', job['state'])
        finally:
            with user1:
                util.kill_jobs(self.cook_url, [job_uuid], assert_response=False)

    def test_multi_user_usage(self):
        users = self.user_factory.new_users(6)
        job_resources = {'cpus': 0.1, 'mem': 123}
        all_job_uuids = []
        pools, _ = util.all_pools(self.cook_url)
        try:
            # Start jobs for several users
            for i, user in enumerate(users):
                with user:
                    for j in range(i):
                        job_uuid, resp = util.submit_job(self.cook_url, command='sleep 480',
                                                         max_retries=2, **job_resources)
                        self.assertEqual(resp.status_code, 201, resp.content)
                        all_job_uuids.append(job_uuid)
                        job = util.load_job(self.cook_url, job_uuid)
                        self.assertEqual(user.name, job['user'], job)
            # Don't query until the jobs are all running
            util.wait_for_jobs(self.cook_url, all_job_uuids, 'running')
            # Check the usage for each of our users
            for i, user in enumerate(users):
                with user:
                    # Get the current usage
                    resp = util.user_current_usage(self.cook_url, user=user.name)
                    self.assertEqual(resp.status_code, 200, resp.content)
                    usage_data = resp.json()
                    # Check that the response structure looks as expected
                    if pools:
                        self.assertEqual(list(usage_data.keys()), ['total_usage', 'pools'], usage_data)
                    else:
                        self.assertEqual(list(usage_data.keys()), ['total_usage'], usage_data)
                    self.assertEqual(len(usage_data['total_usage']), 4, usage_data)
                    # Check that each user's usage is as expected
                    self.assertEqual(usage_data['total_usage']['mem'], job_resources['mem'] * i, usage_data)
                    self.assertEqual(usage_data['total_usage']['cpus'], job_resources['cpus'] * i, usage_data)
                    self.assertEqual(usage_data['total_usage']['gpus'], 0, usage_data)
                    self.assertEqual(usage_data['total_usage']['jobs'], i, usage_data)
        finally:
            for job_uuid in all_job_uuids:
                job = util.load_job(self.cook_url, job_uuid)
                for instance in job['instances']:
                    if instance['status'] == 'failed':
                        mesos.dump_sandbox_files(util.session, instance, job)
            # Terminate all of the jobs
            if all_job_uuids:
                with self.user_factory.admin():
                    util.kill_jobs(self.cook_url, all_job_uuids, assert_response=False)

    def test_job_cpu_quota(self):
        admin = self.user_factory.admin()
        user = self.user_factory.new_user()
        all_job_uuids = []
        try:
            # User with no quota can't submit jobs
            with admin:
                resp = util.set_limit(self.cook_url, 'quota', user.name, cpus=0)
                self.assertEqual(resp.status_code, 201, resp.text)
            with user:
                _, resp = util.submit_job(self.cook_url)
                self.assertEqual(resp.status_code, 422, msg=resp.text)
            # User with tiny quota can't submit bigger jobs, but can submit tiny jobs
            with admin:
                resp = util.set_limit(self.cook_url, 'quota', user.name, cpus=0.25)
                self.assertEqual(resp.status_code, 201, resp.text)
            with user:
                _, resp = util.submit_job(self.cook_url, cpus=0.5)
                self.assertEqual(resp.status_code, 422, msg=resp.text)
                job_uuid, resp = util.submit_job(self.cook_url, cpus=0.25)
                self.assertEqual(resp.status_code, 201, msg=resp.text)
                all_job_uuids.append(job_uuid)
            # Reset user's quota back to default, then user can submit jobs again
            with admin:
                resp = util.reset_limit(self.cook_url, 'quota', user.name, reason=self.current_name())
                self.assertEqual(resp.status_code, 204, resp.text)
            with user:
                job_uuid, resp = util.submit_job(self.cook_url)
                self.assertEqual(resp.status_code, 201, msg=resp.text)
                all_job_uuids.append(job_uuid)
            # Can't set negative quota
            with admin:
                resp = util.set_limit(self.cook_url, 'quota', user.name, cpus=-4)
                self.assertEqual(resp.status_code, 400, resp.text)
        finally:
            with admin:
                util.kill_jobs(self.cook_url, all_job_uuids, assert_response=False)
                util.reset_limit(self.cook_url, 'quota', user.name, reason=self.current_name())

    def test_job_mem_quota(self):
        admin = self.user_factory.admin()
        user = self.user_factory.new_user()
        all_job_uuids = []
        try:
            # User with no quota can't submit jobs
            with admin:
                resp = util.set_limit(self.cook_url, 'quota', user.name, mem=0)
                self.assertEqual(resp.status_code, 201, resp.text)
            with user:
                _, resp = util.submit_job(self.cook_url)
                self.assertEqual(resp.status_code, 422, msg=resp.text)
            # User with tiny quota can't submit bigger jobs, but can submit tiny jobs
            with admin:
                resp = util.set_limit(self.cook_url, 'quota', user.name, mem=10)
                self.assertEqual(resp.status_code, 201, resp.text)
            with user:
                _, resp = util.submit_job(self.cook_url, mem=11)
                self.assertEqual(resp.status_code, 422, msg=resp.text)
                job_uuid, resp = util.submit_job(self.cook_url, mem=10)
                self.assertEqual(resp.status_code, 201, msg=resp.text)
                all_job_uuids.append(job_uuid)
            # Reset user's quota back to default, then user can submit jobs again
            with admin:
                resp = util.reset_limit(self.cook_url, 'quota', user.name, reason=self.current_name())
                self.assertEqual(resp.status_code, 204, resp.text)
            with user:
                job_uuid, resp = util.submit_job(self.cook_url)
                self.assertEqual(resp.status_code, 201, msg=resp.text)
                all_job_uuids.append(job_uuid)
            # Can't set negative quota
            with admin:
                resp = util.set_limit(self.cook_url, 'quota', user.name, mem=-128)
                self.assertEqual(resp.status_code, 400, resp.text)
        finally:
            with admin:
                util.kill_jobs(self.cook_url, all_job_uuids, assert_response=False)
                util.reset_limit(self.cook_url, 'quota', user.name, reason=self.current_name())

    def test_job_count_quota(self):
        admin = self.user_factory.admin()
        user = self.user_factory.new_user()
        all_job_uuids = []
        try:
            # User with no quota can't submit jobs
            with admin:
                resp = util.set_limit(self.cook_url, 'quota', user.name, count=0)
                self.assertEqual(resp.status_code, 201, resp.text)
            with user:
                _, resp = util.submit_job(self.cook_url)
                self.assertEqual(resp.status_code, 422, msg=resp.text)
            # Reset user's quota back to default, then user can submit jobs again
            with admin:
                resp = util.reset_limit(self.cook_url, 'quota', user.name, reason=self.current_name())
                self.assertEqual(resp.status_code, 204, resp.text)
            with user:
                job_uuid, resp = util.submit_job(self.cook_url)
                self.assertEqual(resp.status_code, 201, msg=resp.text)
                all_job_uuids.append(job_uuid)
            # Can't set negative quota
            with admin:
                resp = util.set_limit(self.cook_url, 'quota', user.name, count=-1)
                self.assertEqual(resp.status_code, 400, resp.text)
        finally:
            with admin:
                util.kill_jobs(self.cook_url, all_job_uuids, assert_response=False)
                util.reset_limit(self.cook_url, 'quota', user.name, reason=self.current_name())

    @unittest.skipUnless(util.is_preemption_enabled(), 'Preemption is not enabled on the cluster')
    @pytest.mark.serial
    def test_preemption(self):
        admin = self.user_factory.admin()
        user = self.user_factory.new_user()
        all_job_uuids = []
        try:
            small_cpus = 0.1
            with admin:
                # Lower the user's cpu share
                util.set_limit(self.cook_url, 'share', user.name, cpus=small_cpus)

            with user:
                # Submit a small job
                base_priority = 99
                command = 'sleep 600'
                uuid_small, _ = util.submit_job(self.cook_url, priority=base_priority, cpus=small_cpus,
                                                command=command, name='small_job')
                all_job_uuids.append(uuid_small)
                instance = util.wait_for_running_instance(self.cook_url, uuid_small)
                hostname = instance['hostname']
                host_cpus = util.slave_cpus(self.mesos_url, hostname)
                max_cpus = util.task_constraint_cpus(self.cook_url)
                desired_cpus = host_cpus - small_cpus
                if max_cpus >= desired_cpus:
                    job_cpus = [desired_cpus]
                else:
                    num_max_cpu_jobs = int(desired_cpus / max_cpus)
                    job_cpus = [max_cpus] * num_max_cpu_jobs
                    job_cpus.append(desired_cpus - num_max_cpu_jobs * max_cpus)

                # Submit lower priority jobs that fill the rest of the agent
                constraints = [["HOSTNAME", "EQUALS", hostname]]
                low_priority_uuids = []
                for cpus in job_cpus:
                    uuid, _ = util.submit_job(self.cook_url, priority=base_priority - 1, cpus=cpus, command=command,
                                              constraints=constraints, name='lower_priority_filler_job')
                    low_priority_uuids.append(uuid)

                all_job_uuids.extend(low_priority_uuids)
                for uuid in low_priority_uuids:
                    instance = util.wait_for_running_instance(self.cook_url, uuid)
                    self.assertEqual(hostname, instance['hostname'])

                # Submit a higher-priority job that should trigger preemption
                uuid_high_priority, _ = util.submit_job(self.cook_url, priority=base_priority + 1,
                                                        cpus=small_cpus * 2, command=command,
                                                        constraints=constraints, name='higher_priority_job')
                all_job_uuids.append(uuid_high_priority)

                # Assert that one of the lower-priority jobs was preempted
                def low_priority_jobs():
                    jobs = [util.load_job(self.cook_url, uuid) for uuid in low_priority_uuids]
                    one_hour_in_millis = 60 * 60 * 1000
                    start = util.current_milli_time() - one_hour_in_millis
                    end = util.current_milli_time()
                    running = util.jobs(self.cook_url, user=user.name, state='running', start=start, end=end).json()
                    waiting = util.jobs(self.cook_url, user=user.name, state='waiting', start=start, end=end).json()
                    self.logger.info(f'Currently running jobs: {json.dumps(running, indent=2)}')
                    self.logger.info(f'Currently waiting jobs: {json.dumps(waiting, indent=2)}')
                    return jobs

                def job_was_preempted(jobs):
                    for job in jobs:
                        for instance in job['instances']:
                            self.logger.debug(f'Checking if instance was preempted: {instance}')
                            if instance.get('reason_string') == 'Preempted by rebalancer':
                                return True
                    self.logger.info(f'Job(s) have not been preempted: {jobs}')
                    return False

                max_wait_ms = util.settings(self.cook_url)['rebalancer']['interval-seconds'] * 1000 * 1.5
                self.logger.info(f'Waiting up to {max_wait_ms} milliseconds for preemption to happen')
<<<<<<< HEAD
                util.wait_until(lambda: [util.load_job(self.cook_url, uuid) for uuid in low_priority_uuids],
                                job_was_preempted, max_wait_ms=max_wait_ms, wait_interval_ms=5000)
=======
                util.wait_until(low_priority_jobs, job_was_preempted, max_wait_ms=max_wait_ms, wait_interval_ms=5000)
>>>>>>> a9d8816e
        finally:
            with admin:
                util.kill_jobs(self.cook_url, all_job_uuids, assert_response=False)
                util.reset_limit(self.cook_url, 'share', user.name, reason=self.current_name())<|MERGE_RESOLUTION|>--- conflicted
+++ resolved
@@ -287,12 +287,7 @@
 
                 max_wait_ms = util.settings(self.cook_url)['rebalancer']['interval-seconds'] * 1000 * 1.5
                 self.logger.info(f'Waiting up to {max_wait_ms} milliseconds for preemption to happen')
-<<<<<<< HEAD
-                util.wait_until(lambda: [util.load_job(self.cook_url, uuid) for uuid in low_priority_uuids],
-                                job_was_preempted, max_wait_ms=max_wait_ms, wait_interval_ms=5000)
-=======
                 util.wait_until(low_priority_jobs, job_was_preempted, max_wait_ms=max_wait_ms, wait_interval_ms=5000)
->>>>>>> a9d8816e
         finally:
             with admin:
                 util.kill_jobs(self.cook_url, all_job_uuids, assert_response=False)
