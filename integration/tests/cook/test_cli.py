import json
import logging
import os
import pytest
import subprocess
import time
import unittest
import uuid

from urllib.parse import urlparse

from tests.cook import cli, util


@pytest.mark.cli
@pytest.mark.timeout(util.DEFAULT_TEST_TIMEOUT_SECS)  # individual test timeout
class CookCliTest(unittest.TestCase):
    _multiprocess_can_split_ = True

    def current_name(self):
        """Returns the name of the currently running test function"""
        test_id = self.id()
        return test_id.split('.')[-1]

    def setUp(self):
        self.cook_url = util.retrieve_cook_url()
        self.logger = logging.getLogger(__name__)

    def test_basic_submit_and_wait(self):
        cp, uuids = cli.submit('ls', self.cook_url)
        self.assertEqual(0, cp.returncode, cp.stderr)
        cp = cli.wait(uuids, self.cook_url)
        self.assertEqual(0, cp.returncode, cp.stderr)
        cp, jobs = cli.show_jobs(uuids, self.cook_url)
        self.assertEqual(0, cp.returncode, cp.stderr)
        self.assertEqual('completed', jobs[0]['status'])

    def test_config_defaults_are_respected(self):
        # Submit job with defaults in config file
        config = {'defaults': {'submit': {'mem': 256,
                                          'cpus': 2,
                                          'priority': 16,
                                          'max-retries': 2,
                                          'max-runtime': 300}}}
        with cli.temp_config_file(config) as path:
            cp, uuids = cli.submit('ls', self.cook_url, '--config %s' % path)
            self.assertEqual(0, cp.returncode, cp.stderr)

        # Assert that the job was submitted with the defaults from the file
        cp, jobs = cli.show_jobs(uuids, self.cook_url)
        self.assertEqual(0, cp.returncode, cp.stderr)
        self.assertEqual(1, len(jobs))
        job = jobs[0]
        defaults = config['defaults']['submit']
        self.assertEqual(defaults['mem'], job['mem'])
        self.assertEqual(defaults['cpus'], job['cpus'])
        self.assertEqual(defaults['priority'], job['priority'])
        self.assertEqual(defaults['max-retries'], job['max_retries'])
        self.assertEqual(defaults['max-runtime'], job['max_runtime'])

    def test_submit_accepts_command_from_stdin(self):
        cp, uuids = cli.submit(cook_url=self.cook_url, stdin=cli.encode('ls'))
        self.assertEqual(0, cp.returncode, cp.stderr)
        self.assertEqual(1, len(uuids), uuids)
        cp, jobs = cli.show_jobs(uuids, self.cook_url)
        self.assertEqual(0, cp.returncode, cp.stderr)
        self.assertEqual(1, len(jobs))
        cp, uuids = cli.submit(cook_url=self.cook_url, stdin=cli.encode(''))
        self.assertEqual(1, cp.returncode, cp.stderr)
        self.assertIn('must specify at least one command', cli.decode(cp.stderr))

    def test_multiple_commands_submits_multiple_jobs(self):
        cp, uuids = cli.submit_stdin(['ls', 'ls', 'ls'], self.cook_url)
        self.assertEqual(0, cp.returncode, cp.stderr)
        self.assertEqual(3, len(uuids))
        cp, jobs = cli.show_jobs(uuids, self.cook_url)
        self.assertEqual(0, cp.returncode, cp.stderr)
        self.assertEqual(3, len(jobs))
        cp, uuids = cli.submit_stdin(['ls', 'ls', 'ls'], self.cook_url, submit_flags='--uuid %s' % uuid.uuid4())
        self.assertEqual(1, cp.returncode, cp.stderr)
        self.assertIn('cannot specify multiple subcommands with a single UUID', cli.decode(cp.stderr))

    def test_wait_for_multiple_jobs(self):
        cp, uuids = cli.submit_stdin(['ls', 'ls', 'ls'], self.cook_url)
        self.assertEqual(0, cp.returncode, cp.stderr)
        cp = cli.wait(uuids, self.cook_url)
        self.assertEqual(0, cp.returncode, cp.stderr)
        cp, jobs = cli.show_jobs(uuids, self.cook_url)
        returned_uuids = [j['uuid'] for j in jobs]
        self.assertEqual(uuids, returned_uuids)
        self.assertEqual('completed', jobs[0]['status'])
        self.assertEqual('completed', jobs[1]['status'])
        self.assertEqual('completed', jobs[2]['status'])

    def test_error_on_invalid_config_path(self):
        cp, uuids = cli.submit('ls', flags='--config /bogus/path/%s' % uuid.uuid4())
        self.assertEqual(1, cp.returncode, cp.stderr)

    def test_specifying_cluster_name_explicitly(self):
        cluster_name = 'foo'
        config = {'clusters': [{'name': cluster_name, 'url': self.cook_url}],
                  'defaults': {'submit': {'mem': 256, 'cpus': 2, 'max-retries': 2}}}
        with cli.temp_config_file(config) as path:
            flags = f'--config {path} --cluster {cluster_name}'
            cp, uuids = cli.submit('ls', flags=flags)
            self.assertEqual(0, cp.returncode, cp.stderr)
            cp, jobs = cli.show_jobs(uuids, flags=flags)
            self.assertEqual(0, cp.returncode, cp.stderr)
            # Cluster names are case insensitive
            uppercase_cluster_name = cluster_name.upper()
            self.assertNotEqual(cluster_name, uppercase_cluster_name)
            flags = f'--config {path} --cluster {uppercase_cluster_name}'
            cp, jobs = cli.show_jobs(uuids, flags=flags)
            self.assertEqual(0, cp.returncode, cp.stderr)

    def test_verbose_flag(self):
        cp, _ = cli.submit('ls', self.cook_url)
        self.assertEqual(0, cp.returncode, cp.stderr)
        cp_verbose, _ = cli.submit('ls', self.cook_url, '--verbose')
        self.assertEqual(0, cp_verbose.returncode, cp_verbose.stderr)
        self.assertTrue(len(cp_verbose.stderr) > len(cp.stderr))

    def test_usage_information(self):
        cp = cli.cli('')
        self.assertEqual(0, cp.returncode, cp.stderr)
        stdout = cli.stdout(cp)
        cp = cli.cli('', flags='--help')
        self.assertEqual(0, cp.returncode, cp.stderr)
        self.assertEqual(stdout, cli.stdout(cp))
        self.assertIn('usage:', stdout)
        self.assertIn('positional arguments:', stdout)
        self.assertIn('optional arguments:', stdout)

    def test_error_if_both_cluster_and_url_specified(self):
        cp, _ = cli.submit('ls', flags='--cluster foo --url bar')
        self.assertEqual(1, cp.returncode, cp.stderr)
        self.assertIn('cannot specify both a cluster name and a cluster url', cli.decode(cp.stderr))

    def test_no_cluster(self):
        config = {'clusters': []}
        with cli.temp_config_file(config) as path:
            flags = '--config %s' % path
            cp, uuids = cli.submit('ls', flags=flags)
            self.assertEqual(1, cp.returncode, cp.stderr)
            self.assertIn('must specify at least one cluster', cli.decode(cp.stderr))

    def test_submit_specify_fields(self):
        juuid = uuid.uuid4()
        name = 'foo'
        priority = 32
        max_retries = 12
        max_runtime = 34
        cpus = 0.1
        mem = 56
        submit_flags = '--uuid %s --name %s --priority %s --max-retries %s --max-runtime %s --cpus %s --mem %s' % \
                       (juuid, name, priority, max_retries, max_runtime, cpus, mem)
        cp, uuids = cli.submit('ls', self.cook_url, submit_flags=submit_flags)
        self.assertEqual(0, cp.returncode, cp.stderr)
        self.assertEqual(str(juuid), uuids[0], uuids)
        cp, jobs = cli.show_jobs(uuids, self.cook_url)
        self.assertEqual(0, cp.returncode, cp.stderr)
        self.assertEqual(name, jobs[0]['name'])
        self.assertEqual(priority, jobs[0]['priority'])
        self.assertEqual(max_retries, jobs[0]['max_retries'])
        self.assertEqual(max_runtime, jobs[0]['max_runtime'])
        self.assertEqual(cpus, jobs[0]['cpus'])
        self.assertEqual(mem, jobs[0]['mem'])

    def test_submit_raw(self):
        command = 'ls'
        juuid = uuid.uuid4()
        name = 'foo'
        priority = 32
        max_retries = 12
        max_runtime = 3456
        cpus = 0.1
        mem = 56
        raw_job = {'command': command,
                   'uuid': str(juuid),
                   'name': name,
                   'priority': priority,
                   'max-retries': max_retries,
                   'max-runtime': max_runtime,
                   'cpus': cpus,
                   'mem': mem}
        cp, uuids = cli.submit(stdin=cli.encode(json.dumps(raw_job)), cook_url=self.cook_url, submit_flags='--raw')
        self.assertEqual(0, cp.returncode, cp.stderr)
        self.assertEqual(str(juuid), uuids[0], uuids)
        cp, jobs = cli.show_jobs(uuids, self.cook_url)
        self.assertEqual(0, cp.returncode, cp.stderr)
        self.assertEqual(f'{cli.command_prefix()}{command}', jobs[0]['command'])
        self.assertEqual(name, jobs[0]['name'])
        self.assertEqual(priority, jobs[0]['priority'])
        self.assertEqual(max_retries, jobs[0]['max_retries'])
        self.assertEqual(max_runtime, jobs[0]['max_runtime'])
        self.assertEqual(cpus, jobs[0]['cpus'])
        self.assertEqual(mem, jobs[0]['mem'])

    def test_submit_raw_multiple(self):
        command = 'ls'
        name = 'foo'
        priority = 32
        max_retries = 12
        max_runtime = 3456
        cpus = 0.1
        mem = 56
        raw_job = {'command': command,
                   'name': name,
                   'priority': priority,
                   'max-retries': max_retries,
                   'max-runtime': max_runtime,
                   'cpus': cpus,
                   'mem': mem}
        cp, uuids = cli.submit(stdin=cli.encode(json.dumps([raw_job, raw_job, raw_job])),
                               cook_url=self.cook_url, submit_flags='--raw')
        self.assertEqual(0, cp.returncode, cp.stderr)
        self.assertEqual(3, len(uuids), uuids)
        cp, jobs = cli.show_jobs(uuids, self.cook_url)
        self.assertEqual(0, cp.returncode, cp.stderr)
        self.assertEqual(3, len(jobs), jobs)
        for job in jobs:
            self.assertEqual(f'{cli.command_prefix()}{command}', job['command'])
            self.assertEqual(name, job['name'])
            self.assertEqual(priority, job['priority'])
            self.assertEqual(max_retries, job['max_retries'])
            self.assertEqual(max_runtime, job['max_runtime'])
            self.assertEqual(cpus, job['cpus'])
            self.assertEqual(mem, job['mem'])

    def test_submit_raw_invalid(self):
        cp, _ = cli.submit(stdin=cli.encode('1'), cook_url=self.cook_url, submit_flags='--raw')
        self.assertEqual(1, cp.returncode, cp.stderr)
        self.assertIn('malformed JSON for raw', cli.decode(cp.stderr))

    def test_name_default(self):
        cp, uuids = cli.submit('ls', self.cook_url)
        self.assertEqual(0, cp.returncode, cp.stderr)
        cp, jobs = cli.show_jobs(uuids, self.cook_url)
        self.assertEqual(0, cp.returncode, cp.stderr)
        self.assertEqual('%s_job' % os.environ['USER'], jobs[0]['name'])

    def test_wait_requires_at_least_one_uuid(self):
        cp = cli.wait([], self.cook_url, stdin='')
        self.assertEqual(1, cp.returncode, cp.stderr)
        self.assertIn('You must specify at least one UUID', cli.decode(cp.stderr))

    def test_wait_specify_timeout_and_interval(self):
        cp, uuids = cli.submit('"sleep 60"', self.cook_url)
        self.assertEqual(0, cp.returncode, cp.stderr)
        start_time = time.time()
        cp = cli.wait(uuids, self.cook_url, wait_flags='--timeout 1')
        elapsed_time = time.time() - start_time
        self.assertEqual(1, cp.returncode, cp.stderr)
        self.assertIn('Timeout waiting', cli.decode(cp.stderr))
        self.assertLess(elapsed_time, 20)
        self.assertGreater(elapsed_time, 3)
        start_time = time.time()
        cp = cli.wait(uuids, self.cook_url, wait_flags='--timeout 1 --interval 1')
        elapsed_time_2 = time.time() - start_time
        self.assertEqual(1, cp.returncode, cp.stderr)
        self.assertIn('Timeout waiting', cli.decode(cp.stderr))
        self.assertLess(elapsed_time_2, elapsed_time)

    def test_query_invalid_uuid(self):
        cp = cli.show([uuid.uuid4()], self.cook_url)
        self.assertEqual(1, cp.returncode, cp.stderr)
        self.assertIn('No matching data found', cli.stdout(cp))
        cp = cli.wait([uuid.uuid4()], self.cook_url)
        self.assertEqual(1, cp.returncode, cp.stderr)
        self.assertIn('No matching data found', cli.stdout(cp))

    def test_show_requires_at_least_one_uuid(self):
        cp = cli.show([], self.cook_url, stdin='')
        self.assertEqual(1, cp.returncode, cp.stderr)
        self.assertIn('You must specify at least one UUID', cli.decode(cp.stderr))

    def test_assume_http_if_elided(self):
        url = urlparse(self.cook_url)
        url_sans_scheme = url.netloc
        cp, uuids = cli.submit('ls', url_sans_scheme)
        self.assertEqual(0, cp.returncode, cp.stderr)

    def test_double_dash_for_end_of_options(self):
        # Double-dash for 'end of options'
        cp, uuids = cli.submit('-- ls -al', self.cook_url)
        self.assertEqual(0, cp.returncode, cp.stderr)
        cp, jobs = cli.show_jobs(uuids, self.cook_url)
        self.assertEqual(0, cp.returncode, cp.stderr)
        self.assertEqual(f'{cli.command_prefix()}ls -al', jobs[0]['command'])
        # Double-dash along with other flags
        cp, uuids = cli.submit('-- ls -al', self.cook_url, submit_flags='--name foo --priority 12')
        self.assertEqual(0, cp.returncode, cp.stderr)
        cp, jobs = cli.show_jobs(uuids, self.cook_url)
        self.assertEqual(0, cp.returncode, cp.stderr)
        self.assertEqual(f'{cli.command_prefix()}ls -al', jobs[0]['command'])
        self.assertEqual('foo', jobs[0]['name'])
        self.assertEqual(12, jobs[0]['priority'])

    def test_retries(self):
        # Default retries = 2
        cp, uuids = cli.submit('-- ls -al', 'localhost:99999', '--verbose')
        stderr = cli.decode(cp.stderr)
        self.assertEqual(1, cp.returncode, stderr)
        self.assertIn('Retrying (Retry(total=1', stderr)
        self.assertIn('Retrying (Retry(total=0', stderr)
        self.assertNotIn('Retrying (Retry(total=2', stderr)
        # Set retries = 0
        config = {'http': {'retries': 0}}
        with cli.temp_config_file(config) as path:
            cp, uuids = cli.submit('-- ls -al', 'localhost:99999', '--verbose --config %s' % path)
            stderr = cli.decode(cp.stderr)
            self.assertEqual(1, cp.returncode, stderr)
            self.assertNotIn('Retrying (Retry(total=0', stderr)
        # Set retries = 4
        config = {'http': {'retries': 4}}
        with cli.temp_config_file(config) as path:
            cp, uuids = cli.submit('-- ls -al', 'localhost:99999', '--verbose --config %s' % path)
            stderr = cli.decode(cp.stderr)
            self.assertEqual(1, cp.returncode, stderr)
            self.assertIn('Retrying (Retry(total=3', stderr)
            self.assertIn('Retrying (Retry(total=2', stderr)
            self.assertIn('Retrying (Retry(total=1', stderr)
            self.assertIn('Retrying (Retry(total=0', stderr)
            self.assertNotIn('Retrying (Retry(total=4', stderr)

    def test_submit_priority(self):
        cp, uuids = cli.submit('ls', self.cook_url, submit_flags='--priority 0')
        self.assertEqual(0, cp.returncode, cp.stderr)
        cp, jobs = cli.show_jobs(uuids, self.cook_url)
        self.assertEqual(0, cp.returncode, cp.stderr)
        self.assertEqual(0, jobs[0]['priority'])
        cp, uuids = cli.submit('ls', self.cook_url, submit_flags='--priority 100')
        self.assertEqual(0, cp.returncode, cp.stderr)
        cp, jobs = cli.show_jobs(uuids, self.cook_url)
        self.assertEqual(0, cp.returncode, cp.stderr)
        self.assertEqual(100, jobs[0]['priority'])
        cp, uuids = cli.submit('ls', self.cook_url, submit_flags='--priority -1')
        self.assertEqual(2, cp.returncode, cp.stderr)
        self.assertIn('--priority/-p: invalid choice', cli.decode(cp.stderr))
        cp, uuids = cli.submit('ls', self.cook_url, submit_flags='--priority 101')
        self.assertEqual(2, cp.returncode, cp.stderr)
        self.assertIn('--priority/-p: invalid choice', cli.decode(cp.stderr))

    def test_submit_output_should_explain_what_happened(self):
        cp, _ = cli.submit('ls', self.cook_url)
        self.assertEqual(0, cp.returncode, cp.stderr)
        self.assertIn("succeeded", cli.stdout(cp))
        self.assertIn("Your job UUID is", cli.stdout(cp))
        cp, _ = cli.submit_stdin(['ls', 'ls', 'ls'], self.cook_url)
        self.assertEqual(0, cp.returncode, cp.stderr)
        self.assertIn("succeeded", cli.stdout(cp))
        self.assertIn("Your job UUIDs are", cli.stdout(cp))

    def test_submit_raw_should_error_if_command_is_given(self):
        cp, _ = cli.submit('ls', self.cook_url, submit_flags='--raw')
        self.assertEqual(1, cp.returncode, cp.stderr)
        self.assertIn('cannot specify a command at the command line when using --raw/-r', cli.decode(cp.stderr))

    def test_show_running_job(self):
        cp, uuids = cli.submit('sleep 60', self.cook_url)
        self.assertEqual(0, cp.returncode, cp.stderr)
        util.wait_for_job(self.cook_url, uuids[0], 'running')
        cp = cli.show(uuids, self.cook_url)
        self.assertEqual(0, cp.returncode, cp.stderr)

    def test_quoting(self):
        cp, uuids = cli.submit('echo "Hello; exit 1"', self.cook_url)
        self.assertEqual(0, cp.returncode, cp.stderr)
        cp = cli.wait(uuids, self.cook_url)
        self.assertEqual(0, cp.returncode, cp.stderr)
        cp, jobs = cli.show_jobs(uuids, self.cook_url)
        self.assertEqual(0, cp.returncode, cp.stderr)
        self.assertEqual('completed', jobs[0]['status'])
        self.assertEqual('success', jobs[0]['state'])

    def test_complex_commands(self):
        desired_command = '(foo -x \'def bar = "baz"\')'
        # Incorrectly submitted command
        command = '"(foo -x \'def bar = "baz"\')"'
        cp, uuids = cli.submit(command, self.cook_url)
        self.assertEqual(0, cp.returncode, cp.stderr)
        cp, jobs = cli.show_jobs(uuids, self.cook_url)
        self.assertEqual(0, cp.returncode, cp.stderr)
        expected_command = desired_command.replace('"', '')
        self.assertEqual(f'{cli.command_prefix()}{expected_command}', jobs[0]['command'])
        # Correctly submitted command
        command = '"(foo -x \'def bar = \\"baz\\"\')"'
        cp, uuids = cli.submit(command, self.cook_url)
        self.assertEqual(0, cp.returncode, cp.stderr)
        cp, jobs = cli.show_jobs(uuids, self.cook_url)
        self.assertEqual(0, cp.returncode, cp.stderr)
        self.assertEqual(f'{cli.command_prefix()}{desired_command}', jobs[0]['command'])

        desired_command = "export HOME=$MESOS_DIRECTORY; export LOGNAME=$(whoami); JAVA_OPTS='-Xmx15000m' foo"
        # Incorrectly submitted command
        command = "'export HOME=$MESOS_DIRECTORY; export LOGNAME=$(whoami); JAVA_OPTS='-Xmx15000m' foo'"
        cp, uuids = cli.submit(command, self.cook_url)
        self.assertEqual(0, cp.returncode, cp.stderr)
        cp, jobs = cli.show_jobs(uuids, self.cook_url)
        self.assertEqual(0, cp.returncode, cp.stderr)
        expected_command = desired_command.replace("'", '')
        self.assertEqual(f'{cli.command_prefix()}{expected_command}', jobs[0]['command'])
        # Correctly submitted command
        command = "'export HOME=$MESOS_DIRECTORY; export LOGNAME=$(whoami); JAVA_OPTS='\"'\"'-Xmx15000m'\"'\"' foo'"
        cp, uuids = cli.submit(command, self.cook_url)
        self.assertEqual(0, cp.returncode, cp.stderr)
        cp, jobs = cli.show_jobs(uuids, self.cook_url)
        self.assertEqual(0, cp.returncode, cp.stderr)
        self.assertEqual(f'{cli.command_prefix()}{desired_command}', jobs[0]['command'])

    def test_list_no_matching_jobs(self):
        cp = cli.jobs(self.cook_url, '--name %s' % uuid.uuid4())
        self.assertEqual(0, cp.returncode, cp.stderr)
        self.assertEqual(f'No jobs found in {self.cook_url}.', cli.stdout(cp))

    def list_jobs(self, name, user, *states):
        """Invokes the jobs subcommand with the given name, user, and state filters"""
        state_flags = ' '.join([f'--{state}' for state in states])
        cp, jobs = cli.jobs_json(self.cook_url, '--name %s --user %s %s' % (name, user, state_flags))
        return cp, jobs

    def test_list_by_state(self):
        name = f'{self.current_name()}_{uuid.uuid4()}'

        # Submit a job that will never run
        raw_job = {'command': 'ls', 'name': name, 'constraints': [['HOSTNAME', 'EQUALS', 'will not get scheduled']]}
        cp, uuids = cli.submit(stdin=cli.encode(json.dumps(raw_job)), cook_url=self.cook_url, submit_flags='--raw')
        self.assertEqual(0, cp.returncode, cp.stderr)
        user = util.get_user(self.cook_url, uuids[0])
        waiting_uuid = uuids[0]

        # Submit a long-running job
        cp, uuids = cli.submit('sleep 300', self.cook_url, submit_flags='--name %s' % name)
        self.assertEqual(0, cp.returncode, cp.stderr)
        running_uuid = uuids[0]

        # Submit a successful job
        cp, uuids = cli.submit('ls', self.cook_url, submit_flags='--name %s' % name)
        self.assertEqual(0, cp.returncode, cp.stderr)
        success_uuid = uuids[0]

        # Submit a failed job
        cp, uuids = cli.submit('exit 1', self.cook_url, submit_flags='--name %s' % name)
        self.assertEqual(0, cp.returncode, cp.stderr)
        failed_uuid = uuids[0]

        # Wait for the desired states to be reached
        util.wait_for_job(self.cook_url, waiting_uuid, 'waiting')
        util.wait_for_job(self.cook_url, running_uuid, 'running')
        util.wait_for_job(self.cook_url, success_uuid, 'completed')
        util.wait_for_job(self.cook_url, failed_uuid, 'completed')

        try:
            # waiting
            cp, jobs = self.list_jobs(name, user, 'waiting')
            self.assertEqual(0, cp.returncode, cp.stderr)
            self.assertEqual(1, len(jobs))
            self.assertEqual(waiting_uuid, jobs[0]['uuid'])
            # running
            cp, jobs = self.list_jobs(name, user, 'running')
            self.assertEqual(0, cp.returncode, cp.stderr)
            self.assertEqual(1, len(jobs))
            self.assertEqual(running_uuid, jobs[0]['uuid'])
            # completed
            cp, jobs = self.list_jobs(name, user, 'completed')
            uuids = [j['uuid'] for j in jobs]
            self.assertEqual(0, cp.returncode, cp.stderr)
            self.assertEqual(2, len(jobs))
            self.assertIn(success_uuid, uuids)
            self.assertIn(failed_uuid, uuids)
            # success
            cp, jobs = self.list_jobs(name, user, 'success')
            self.assertEqual(0, cp.returncode, cp.stderr)
            self.assertEqual(1, len(jobs))
            self.assertEqual(success_uuid, jobs[0]['uuid'])
            # failed
            cp, jobs = self.list_jobs(name, user, 'failed')
            self.assertEqual(0, cp.returncode, cp.stderr)
            self.assertEqual(1, len(jobs))
            self.assertEqual(failed_uuid, jobs[0]['uuid'])
            # all
            cp, jobs = self.list_jobs(name, user, 'all')
            uuids = [j['uuid'] for j in jobs]
            self.assertEqual(0, cp.returncode, cp.stderr)
            self.assertEqual(4, len(jobs))
            self.assertIn(waiting_uuid, uuids)
            self.assertIn(running_uuid, uuids)
            self.assertIn(success_uuid, uuids)
            self.assertIn(failed_uuid, uuids)
            # waiting+running
            cp, jobs = self.list_jobs(name, user, 'waiting', 'running')
            uuids = [j['uuid'] for j in jobs]
            self.assertEqual(0, cp.returncode, cp.stderr)
            self.assertEqual(2, len(jobs))
            self.assertIn(waiting_uuid, uuids)
            self.assertIn(running_uuid, uuids)
            # completed+waiting
            cp, jobs = self.list_jobs(name, user, 'completed', 'waiting')
            uuids = [j['uuid'] for j in jobs]
            self.assertEqual(0, cp.returncode, cp.stderr)
            self.assertEqual(3, len(jobs), f'Expected 3 jobs, got: {jobs}')
            self.assertIn(waiting_uuid, uuids)
            self.assertIn(success_uuid, uuids)
            self.assertIn(failed_uuid, uuids)
        finally:
            util.kill_jobs(self.cook_url, jobs=[waiting_uuid, running_uuid])

    def test_list_invalid_state(self):
        cp = cli.jobs(self.cook_url, '--foo')
        self.assertEqual(2, cp.returncode, cp.stderr)
        self.assertIn('error: unrecognized arguments: --foo', cli.decode(cp.stderr))

    def test_submit_with_application(self):
        # Specifying application name and version
        cp, uuids = cli.submit('ls', self.cook_url,
                               submit_flags='--application-name %s --application-version %s' % ('foo', '1.2.3'))
        self.assertEqual(0, cp.returncode, cp.stderr)
        cp, jobs = cli.show_jobs(uuids, self.cook_url)
        self.assertEqual('foo', jobs[0]['application']['name'])
        self.assertEqual('1.2.3', jobs[0]['application']['version'])
        # Default application name
        cp, uuids = cli.submit('ls', self.cook_url)
        self.assertEqual(0, cp.returncode, cp.stderr)
        cp, jobs = cli.show_jobs(uuids, self.cook_url)
        self.assertEqual('cook-scheduler-cli', jobs[0]['application']['name'])
        self.assertEqual(cli.version(), jobs[0]['application']['version'])
        # User-defined defaults
        config = {'defaults': {'submit': {'application-name': 'bar', 'application-version': '4.5.6'}}}
        with cli.temp_config_file(config) as path:
            flags = '--config %s' % path
            cp, uuids = cli.submit('ls', self.cook_url, flags=flags)
            self.assertEqual(0, cp.returncode, cp.stderr)
            cp, jobs = cli.show_jobs(uuids, self.cook_url)
            self.assertEqual('bar', jobs[0]['application']['name'])
            self.assertEqual('4.5.6', jobs[0]['application']['version'])

    def test_list_invalid_flags(self):
        error_fragment = 'cannot specify both lookback hours and submitted after / before times'
        cp = cli.jobs(self.cook_url, '--lookback 1 --submitted-after "yesterday" --submitted-before "now"')
        self.assertEqual(1, cp.returncode, cp.stderr)
        self.assertIn(error_fragment, cli.decode(cp.stderr))
        cp = cli.jobs(self.cook_url, '--lookback 1 --submitted-after "yesterday"')
        self.assertEqual(1, cp.returncode, cp.stderr)
        self.assertIn(error_fragment, cli.decode(cp.stderr))
        cp = cli.jobs(self.cook_url, '--lookback 1 --submitted-before "now"')
        self.assertEqual(1, cp.returncode, cp.stderr)
        self.assertIn(error_fragment, cli.decode(cp.stderr))
        cp = cli.jobs(self.cook_url, '--submitted-after ""')
        self.assertEqual(1, cp.returncode, cp.stderr)
        self.assertIn('"" is not a valid date / time string', cli.decode(cp.stderr))
        cp = cli.jobs(self.cook_url, '--submitted-before ""')
        self.assertEqual(1, cp.returncode, cp.stderr)
        self.assertIn('"" is not a valid date / time string', cli.decode(cp.stderr))

    def test_list_with_time_ranges(self):
        name = str(uuid.uuid4())
        cp, uuids = cli.submit('ls', self.cook_url, submit_flags=f'--name {name}')
        self.assertEqual(0, cp.returncode, cp.stderr)
        user = util.get_user(self.cook_url, uuids[0])
        # Time range that should be empty
        list_flags = f'--submitted-after "30 minutes ago" --submitted-before "15 minutes ago" ' \
                     f'--user {user} --all --name {name}'
        cp, jobs = cli.jobs_json(self.cook_url, list_flags)
        self.assertEqual(0, cp.returncode, cp.stderr)
        self.assertEqual(0, len(jobs))
        # Time range that should contain our job (wait for job to complete to avoid racing with the "now" query)
        cp = cli.wait(uuids, self.cook_url)
        self.assertEqual(0, cp.returncode, cp.stderr)
        list_flags = f'--submitted-after "30 minutes ago" --submitted-before "now" --user {user} --all --name {name}'
        cp, jobs = cli.jobs_json(self.cook_url, list_flags)
        self.assertEqual(0, cp.returncode, cp.stderr)
        self.assertEqual(1, len(jobs))
        self.assertIn(uuids[0], jobs[0]['uuid'])
        # --submitted-after is not required
        list_flags = f'--submitted-before "now" --user {user} --all --name {name}'
        cp, jobs = cli.jobs_json(self.cook_url, list_flags)
        self.assertEqual(0, cp.returncode, cp.stderr)
        self.assertEqual(1, len(jobs))
        self.assertIn(uuids[0], jobs[0]['uuid'])
        # --submitted-before is not required
        list_flags = f'--submitted-after "15 minutes ago" --user {user} --all --name {name}'
        cp, jobs = cli.jobs_json(self.cook_url, list_flags)
        self.assertEqual(0, cp.returncode, cp.stderr)
        self.assertEqual(1, len(jobs))
        self.assertIn(uuids[0], jobs[0]['uuid'])

    def test_ssh_job_uuid(self):
        cp, uuids = cli.submit('ls', self.cook_url, submit_flags=f'--name {self.current_name()}')
        self.assertEqual(0, cp.returncode, cp.stderr)
        instance = util.wait_for_output_url(self.cook_url, uuids[0])
        hostname = instance['hostname']
        env = os.environ
        env['CS_SSH'] = 'echo'
        cp = cli.ssh(uuids[0], self.cook_url, env=env)
        stdout = cli.stdout(cp)
        self.assertEqual(0, cp.returncode, cli.decode(cp.stderr))
        self.assertIn(f'Attempting ssh for job instance {instance["task_id"]}', stdout)
        self.assertIn('Executing ssh', stdout)
        self.assertIn(hostname, stdout)
        self.assertIn(f'-t {hostname} cd', stdout)
        self.assertIn('; bash', stdout)

    def test_ssh_no_instances(self):
        raw_job = {'command': 'ls', 'constraints': [['HOSTNAME', 'EQUALS', 'will not get scheduled']]}
        cp, uuids = cli.submit(stdin=cli.encode(json.dumps(raw_job)), cook_url=self.cook_url, submit_flags='--raw')
        self.assertEqual(0, cp.returncode, cp.stderr)
        util.wait_for_job(self.cook_url, uuids[0], 'waiting')
        cp = cli.ssh(uuids[0], self.cook_url)
        self.assertEqual(1, cp.returncode, cp.stdout)
        self.assertIn('currently has no instances', cli.decode(cp.stderr))

    def test_ssh_invalid_uuid(self):
        cp = cli.ssh(uuid.uuid4(), self.cook_url)
        self.assertEqual(1, cp.returncode, cp.stdout)
        self.assertIn('No matching data found', cli.decode(cp.stderr))

    def test_ssh_duplicate_uuid(self):
        cp, uuids = cli.submit('ls', self.cook_url)
        self.assertEqual(0, cp.returncode, cp.stderr)
        instance = util.wait_for_instance(self.cook_url, uuids[0])
        instance_uuid = instance['task_id']
        cp, uuids = cli.submit('ls', self.cook_url, submit_flags=f'--uuid {instance_uuid}')
        self.assertEqual(0, cp.returncode, cp.stderr)
        cp = cli.ssh(instance_uuid, self.cook_url)
        self.assertEqual(1, cp.returncode, cp.stdout)
        self.assertIn('There is more than one match for the given uuid', cli.decode(cp.stderr))

    def test_ssh_group_uuid(self):
        group_uuid = uuid.uuid4()
        cp, uuids = cli.submit('ls', self.cook_url, submit_flags=f'--group {group_uuid}')
        self.assertEqual(0, cp.returncode, cp.stderr)
        cp = cli.ssh(group_uuid, self.cook_url)
        self.assertEqual(1, cp.returncode, cp.stdout)
        self.assertIn('You provided a job group uuid', cli.decode(cp.stderr))

    def test_ssh_instance_uuid(self):
        cp, uuids = cli.submit('ls', self.cook_url, submit_flags=f'--name {self.current_name()}')
        self.assertEqual(0, cp.returncode, cp.stderr)
        instance = util.wait_for_output_url(self.cook_url, uuids[0])
        hostname = instance['hostname']
        env = os.environ
        env['CS_SSH'] = 'echo'
        cp = cli.ssh(instance['task_id'], self.cook_url, env=env)
        stdout = cli.stdout(cp)
        self.assertEqual(0, cp.returncode, cli.decode(cp.stderr))
        self.assertIn('Executing ssh', stdout)
        self.assertIn(hostname, stdout)
        self.assertIn(f'-t {hostname} cd', stdout)
        self.assertIn('; bash', stdout)

    def test_tail_basic(self):
        cp, uuids = cli.submit('bash -c "for i in {1..100}; do echo $i >> foo; done"', self.cook_url)
        self.assertEqual(0, cp.returncode, cp.stderr)
        cp = cli.wait(uuids, self.cook_url)
        self.assertEqual(0, cp.returncode, cp.stderr)
        # Ask for 0 lines
        cp = cli.tail(uuids[0], 'foo', self.cook_url, '--lines 0')
        self.assertEqual(2, cp.returncode, cp.stderr)
        self.assertIn('0 is not a positive integer', cli.decode(cp.stderr))
        # Ask for 1 line
        cp = cli.tail_with_logging(uuids[0], 'foo', self.cook_url, 1)
        self.assertEqual(0, cp.returncode, cp.stderr)
        self.assertEqual('100\n', cli.decode(cp.stdout))
        # Ask for 10 lines
        cp = cli.tail_with_logging(uuids[0], 'foo', self.cook_url, 10)
        self.assertEqual(0, cp.returncode, cp.stderr)
        self.assertEqual('\n'.join([str(i) for i in range(91, 101)]) + '\n', cli.decode(cp.stdout))
        # Ask for 100 lines
        cp = cli.tail_with_logging(uuids[0], 'foo', self.cook_url, 100)
        self.assertEqual(0, cp.returncode, cp.stderr)
        self.assertEqual('\n'.join([str(i) for i in range(1, 101)]) + '\n', cli.decode(cp.stdout))
        # Ask for 1000 lines
        cp = cli.tail_with_logging(uuids[0], 'foo', self.cook_url, 1000)
        self.assertEqual(0, cp.returncode, cp.stderr)
        self.assertEqual('\n'.join([str(i) for i in range(1, 101)]) + '\n', cli.decode(cp.stdout))
        # Ask for a file that doesn't exist
        cp = cli.tail(uuids[0], uuid.uuid4(), self.cook_url)
        self.assertEqual(1, cp.returncode, cp.stderr)
        self.assertIn('file was not found', cli.decode(cp.stderr))

    def test_tail_no_newlines(self):
        cp, uuids = cli.submit('bash -c \'for i in {1..100}; do printf "$i " >> foo; done\'', self.cook_url)
        self.assertEqual(0, cp.returncode, cp.stderr)
        cp = cli.wait(uuids, self.cook_url)
        self.assertEqual(0, cp.returncode, cp.stderr)
        cp = cli.tail(uuids[0], 'foo', self.cook_url)
        self.assertEqual(0, cp.returncode, cp.stderr)
        self.assertEqual(' '.join([str(i) for i in range(1, 101)]) + ' ', cli.decode(cp.stdout))

    def test_tail_large_file(self):
        iterations = 20
        cp, uuids = cli.submit('bash -c \'printf "hello\\nworld\\n" > file.txt; '
                               f'for i in {{1..{iterations}}}; do '
                               'cat file.txt file.txt > file2.txt && '
                               'mv file2.txt file.txt; done\'',
                               self.cook_url)
        self.assertEqual(0, cp.returncode, cp.stderr)
        cp = cli.wait(uuids, self.cook_url)
        self.assertEqual(0, cp.returncode, cp.stderr)
        lines_to_tail = pow(2, iterations - 1)
        cp = cli.tail(uuids[0], 'file.txt', self.cook_url, f'--lines {lines_to_tail}')
        self.assertEqual(0, cp.returncode, cp.stderr)
        self.assertEqual('hello\nworld\n' * int(lines_to_tail / 2), cli.decode(cp.stdout))

    def test_tail_large_file_no_newlines(self):
        iterations = 18
        cp, uuids = cli.submit('bash -c \'printf "helloworld" > file.txt; '
                               f'for i in {{1..{iterations}}}; do '
                               'cat file.txt file.txt > file2.txt && '
                               'mv file2.txt file.txt; done\'',
                               self.cook_url)
        self.assertEqual(0, cp.returncode, cp.stderr)
        cp = cli.wait(uuids, self.cook_url)
        self.assertEqual(0, cp.returncode, cp.stderr)
        cp = cli.tail(uuids[0], 'file.txt', self.cook_url, f'--lines 1')
        self.assertEqual(0, cp.returncode, cp.stderr)
        self.assertEqual('helloworld' * pow(2, iterations), cli.decode(cp.stdout))

    def test_tail_follow(self):
        sleep_seconds_between_lines = 0.5
        cp, uuids = cli.submit(
            f'bash -c \'for i in {{1..300}}; do echo $i >> bar; sleep {sleep_seconds_between_lines}; done\'',
            self.cook_url, submit_flags=f'--name {self.current_name()}')
        self.assertEqual(0, cp.returncode, cp.stderr)
        util.wait_for_instance(self.cook_url, uuids[0])
        util.wait_for_output_url(self.cook_url, uuids[0])
        proc = cli.tail(uuids[0], 'bar', self.cook_url,
                        f'--follow --sleep-interval {sleep_seconds_between_lines}',
                        wait_for_exit=False)
        try:
            def readlines():
                stdout_lines = proc.stdout.readlines()
                self.logger.info(f'stdout lines: {stdout_lines}')
                stderr_lines = proc.stderr.readlines()
                self.logger.info(f'stderr lines: {stderr_lines}')
                return stdout_lines

            # Wait until the tail prints some lines and then check the output
            lines = util.wait_until(readlines, lambda l: len(l) > 0)
            start = int(lines[0].decode().strip())
            for i, line in enumerate(lines):
                self.assertEqual(f'{start+i}\n', line.decode())

            # Wait until it prints some more lines and then check the (new) output
            lines = util.wait_until(readlines, lambda l: len(l) > 0)
            for j, line in enumerate(lines):
                self.assertEqual(f'{start+i+j+1}\n', line.decode())
        finally:
            proc.kill()
            util.kill_jobs(self.cook_url, jobs=uuids)

    def test_tail_zero_byte_file(self):
        cp, uuids = cli.submit('touch file.txt', self.cook_url)
        self.assertEqual(0, cp.returncode, cp.stderr)
        cp = cli.wait(uuids, self.cook_url)
        self.assertEqual(0, cp.returncode, cp.stderr)
        cp = cli.tail(uuids[0], 'file.txt', self.cook_url, f'--lines 1')
        self.assertEqual(0, cp.returncode, cp.stderr)
        self.assertEqual('', cli.decode(cp.stdout))

    def test_ls(self):

        def entry(name):
            return cli.ls_entry_by_name(entries, name)

        cp, uuids = cli.submit('"mkdir foo; echo 123 > foo/bar; echo 45678 > baz; mkdir empty"',
                               self.cook_url, submit_flags=f'--name {self.current_name()}')
        self.assertEqual(0, cp.returncode, cp.stderr)
        cli.wait_for_output_file(self.cook_url, uuids[0], 'empty')

        # Path that doesn't exist
        cp, entries = cli.ls(uuids[0], self.cook_url, 'qux', parse_json=False)
        self.assertEqual(1, cp.returncode, cp.stderr)
        self.assertIn('no such file or directory', cli.decode(cp.stderr))

        # baz file
        cp, entries = cli.ls(uuids[0], self.cook_url, 'baz')
        self.assertEqual(0, cp.returncode, cp.stderr)
        self.assertEqual(1, len(entries))
        self.logger.debug(entries)
        baz = entry('baz')
        self.assertEqual('-rw-r--r--', baz['mode'])
        self.assertEqual(1, baz['nlink'])
        self.assertEqual(6, baz['size'])

        # empty directory
        cp, entries = cli.ls(uuids[0], self.cook_url, 'empty')
        self.assertEqual(0, cp.returncode, cp.stderr)
        self.assertEqual(0, len(entries))
        self.logger.debug(entries)

        # Root of the sandbox
        cp, entries = cli.ls(uuids[0], self.cook_url)
        self.assertEqual(0, cp.returncode, cp.stderr)
        self.assertLessEqual(4, len(entries))
        self.logger.debug(entries)
        foo = entry('foo')
        self.assertEqual('drwxr-xr-x', foo['mode'])
        self.assertLessEqual(2, foo['nlink'])
        baz = entry('baz')
        self.assertEqual('-rw-r--r--', baz['mode'])
        self.assertEqual(1, baz['nlink'])
        self.assertEqual(6, baz['size'])
        stdout = entry('stdout')
        self.assertEqual('-rw-r--r--', stdout['mode'])
        self.assertEqual(1, stdout['nlink'])
        stderr = entry('stderr')
        self.assertEqual('-rw-r--r--', stderr['mode'])
        self.assertEqual(1, stderr['nlink'])

        # foo directory
        cp, entries = cli.ls(uuids[0], self.cook_url, 'foo')
        self.assertEqual(0, cp.returncode, cp.stderr)
        self.assertEqual(1, len(entries))
        self.logger.debug(entries)
        bar = entry('bar')
        self.assertEqual('-rw-r--r--', bar['mode'])
        self.assertEqual(1, bar['nlink'])
        self.assertEqual(4, bar['size'])

        # foo/bar file
        cp, entries = cli.ls(uuids[0], self.cook_url, 'foo/bar')
        self.assertEqual(0, cp.returncode, cp.stderr)
        self.assertEqual(1, len(entries))
        self.logger.debug(entries)
        bar = entry('bar')
        self.assertEqual('-rw-r--r--', bar['mode'])
        self.assertEqual(1, bar['nlink'])
        self.assertEqual(4, bar['size'])

    def test_ls_with_globbing_characters(self):

        def entry(name):
            return cli.ls_entry_by_name(entries, name)

        cp, uuids = cli.submit('"touch t?.sh; touch [ab]*; touch {b,c,est}; touch \'*\'; touch \'t*\'; touch done"',
                               self.cook_url, submit_flags=f'--name {self.current_name()}')
        self.assertEqual(0, cp.returncode, cp.stderr)
        cli.wait_for_output_file(self.cook_url, uuids[0], 'done')

        path = 't?.sh'
        cp, _ = cli.ls(uuids[0], self.cook_url, path, parse_json=False)
        self.assertEqual(1, cp.returncode, cp.stderr)
        self.assertIn('ls does not support globbing', cli.stdout(cp))
        cp, entries = cli.ls(uuids[0], self.cook_url, f'{path} --literal')
        self.assertEqual(0, cp.returncode, cp.stderr)
        self.assertEqual(1, len(entries))
        self.logger.debug(entries)
        bar = entry(path)
        self.assertEqual('-rw-r--r--', bar['mode'])
        self.assertEqual(1, bar['nlink'])
        self.assertEqual(0, bar['size'])

        path = '[ab]*'
        cp, _ = cli.ls(uuids[0], self.cook_url, path, parse_json=False)
        self.assertEqual(1, cp.returncode, cp.stderr)
        self.assertIn('ls does not support globbing', cli.stdout(cp))
        cp, entries = cli.ls(uuids[0], self.cook_url, f'{path} --literal')
        self.assertEqual(0, cp.returncode, cp.stderr)
        self.assertEqual(1, len(entries))
        self.logger.debug(entries)
        bar = entry(path)
        self.assertEqual('-rw-r--r--', bar['mode'])
        self.assertEqual(1, bar['nlink'])
        self.assertEqual(0, bar['size'])

        path = '{b,c,est}'
        cp, _ = cli.ls(uuids[0], self.cook_url, path, parse_json=False)
        self.assertEqual(1, cp.returncode, cp.stderr)
        self.assertIn('ls does not support globbing', cli.stdout(cp))
        cp, entries = cli.ls(uuids[0], self.cook_url, f'{path} --literal')
        self.assertEqual(0, cp.returncode, cp.stderr)
        self.assertEqual(1, len(entries))
        self.logger.debug(entries)
        bar = entry(path)
        self.assertEqual('-rw-r--r--', bar['mode'])
        self.assertEqual(1, bar['nlink'])
        self.assertEqual(0, bar['size'])

        path = '*'
        cp, _ = cli.ls(uuids[0], self.cook_url, path, parse_json=False)
        self.assertEqual(1, cp.returncode, cp.stderr)
        self.assertIn('ls does not support globbing', cli.stdout(cp))
        cp, entries = cli.ls(uuids[0], self.cook_url, f'{path} --literal')
        self.assertEqual(0, cp.returncode, cp.stderr)
        self.assertEqual(1, len(entries))
        self.logger.debug(entries)
        bar = entry(path)
        self.assertEqual('-rw-r--r--', bar['mode'])
        self.assertEqual(1, bar['nlink'])
        self.assertEqual(0, bar['size'])

        path = 't*'
        cp, _ = cli.ls(uuids[0], self.cook_url, path, parse_json=False)
        self.assertEqual(1, cp.returncode, cp.stderr)
        self.assertIn('ls does not support globbing', cli.stdout(cp))
        cp, entries = cli.ls(uuids[0], self.cook_url, f'{path} --literal')
        self.assertEqual(0, cp.returncode, cp.stderr)
        self.assertEqual(1, len(entries))
        self.logger.debug(entries)
        bar = entry(path)
        self.assertEqual('-rw-r--r--', bar['mode'])
        self.assertEqual(1, bar['nlink'])
        self.assertEqual(0, bar['size'])

    def test_ls_empty_root_directory(self):
        cp, uuids = cli.submit("'rm -r * && rm -r .*'", self.cook_url, submit_flags=f'--name {self.current_name()}')
        self.assertEqual(0, cp.returncode, cp.stderr)
        util.wait_for_job(self.cook_url, uuids[0], 'completed')
        self.assertEqual(0, cp.returncode, cp.stderr)
        cp, entries = cli.ls(uuids[0], self.cook_url)
        self.assertEqual(0, cp.returncode, cp.stderr)
        self.assertEqual(0, len(entries))

    def __wait_for_progress_message(self, uuids):
        return util.wait_until(lambda: cli.show_jobs(uuids, self.cook_url)[1][0]['instances'][0],
                               lambda i: 'progress' in i and 'progress_message' in i)

    def __wait_for_exit_code(self, uuids):
        return util.wait_until(lambda: cli.show_jobs(uuids, self.cook_url)[1][0]['instances'][0],
                               lambda i: 'exit_code' in i)

    def __wait_for_executor_completion_message(self, uuids):
        def query():
            cp = cli.tail(uuids[0], 'stdout', self.cook_url, '--lines 100')
            stdout = cli.decode(cp.stdout)
            self.logger.info(f'stdout = {stdout}')
            return stdout

        return util.wait_until(query, lambda out: 'Executor completed execution' in out)

    def test_show_progress_message(self):
        executor = util.get_job_executor_type(self.cook_url)
        line = util.progress_line(self.cook_url, 99, 'We are so close!')
        cp, uuids = cli.submit(f'echo "{line}"', self.cook_url, submit_flags=f'--executor {executor} '
                                                                             f'--name {self.current_name()}')
        self.assertEqual(0, cp.returncode, cp.stderr)
        util.wait_for_instance(self.cook_url, uuids[0])
        cp, jobs = cli.show_jobs(uuids, self.cook_url)
        self.assertEqual(0, cp.returncode, cp.stderr)
        self.assertEqual(executor, jobs[0]['instances'][0]['executor'])
        if executor == 'cook':
            instance = self.__wait_for_exit_code(uuids)
            self.assertEqual(0, instance['exit_code'], sorted(instance))

            instance = self.__wait_for_progress_message(uuids)
            self.assertEqual(99, instance['progress'])
            self.assertEqual("We are so close!", instance['progress_message'], sorted(instance))

            cp = cli.show(uuids, self.cook_url)
            self.assertEqual(0, cp.returncode, cp.stderr)
            self.assertIn("99% We are so close!", cli.stdout(cp))

            stdout = self.__wait_for_executor_completion_message(uuids)
            self.logger.debug(f'Contents of stdout: {stdout}')
            self.assertIn("99 We are so close!", stdout)
            self.assertIn('Command exited with status 0', stdout)
            self.assertIn('Executor completed execution', stdout)

    def test_show_progress_message_custom_progress_file(self):
        executor = util.get_job_executor_type(self.cook_url)
        progress_file_env = util.retrieve_progress_file_env(self.cook_url)

        line = util.progress_line(self.cook_url, 99, 'We are so close!')
        cp, uuids = cli.submit('\'touch progress.txt && '
                               'echo "Hello World" >> progress.txt && '
                               f'echo "{line}" >> progress.txt && '
                               'echo "Done" >> progress.txt\'',
                               self.cook_url,
                               submit_flags=f'--executor {executor} '
                                            f'--env {progress_file_env}=progress.txt '
                                            f'--name {self.current_name()}')
        self.assertEqual(0, cp.returncode, cp.stderr)
        util.wait_for_instance(self.cook_url, uuids[0])
        cp, jobs = cli.show_jobs(uuids, self.cook_url)
        self.assertEqual(0, cp.returncode, cp.stderr)
        self.assertEqual(executor, jobs[0]['instances'][0]['executor'])
        if executor == 'cook':
            instance = self.__wait_for_exit_code(uuids)
            self.assertEqual(0, instance['exit_code'], sorted(instance))

            instance = self.__wait_for_progress_message(uuids)
            self.assertEqual(99, instance['progress'])
            self.assertEqual("We are so close!", instance['progress_message'], sorted(instance))

            cp = cli.show(uuids, self.cook_url)
            self.assertEqual(0, cp.returncode, cp.stderr)

            stdout = self.__wait_for_executor_completion_message(uuids)
            self.logger.debug(f'Contents of stdout: {stdout}')
            self.assertIn('Command exited with status 0', stdout)
            self.assertIn('Executor completed execution', stdout)

    def test_submit_with_executor(self):
        cp, uuids = cli.submit('ls', self.cook_url, submit_flags='--executor cook')
        self.assertEqual(0, cp.returncode, cp.stderr)
        cp, uuids = cli.submit('ls', self.cook_url, submit_flags='--executor mesos')
        self.assertEqual(0, cp.returncode, cp.stderr)
        cp, uuids = cli.submit('ls', self.cook_url, submit_flags='--executor bogus')
        self.assertEqual(2, cp.returncode, cp.stderr)
        self.assertIn("invalid choice: 'bogus'", cli.decode(cp.stderr))

    def test_kill_fails_with_duplicate_uuids(self):
        # Duplicate job and group uuid
        duplicate_uuid = uuid.uuid4()
        cp, uuids = cli.submit('ls', self.cook_url, submit_flags=f'--uuid {duplicate_uuid} --group {duplicate_uuid}')
        self.assertEqual(0, cp.returncode, cp.stderr)
        cp = cli.kill(uuids, self.cook_url)
        self.assertEqual(1, cp.returncode, cp.stderr)
        self.assertIn('Refusing to kill due to duplicate UUIDs', cli.decode(cp.stderr))
        self.assertIn('as a job', cli.decode(cp.stderr))
        self.assertIn('as a job group', cli.decode(cp.stderr))

        # Duplicate job and instance uuid
        cp = cli.wait(uuids, self.cook_url)
        self.assertEqual(0, cp.returncode, cp.stderr)
        cp, jobs = cli.show_jobs(uuids, self.cook_url)
        self.assertEqual(0, cp.returncode, cp.stderr)
        duplicate_uuid = jobs[0]['instances'][0]['task_id']
        cp, uuids = cli.submit('ls', self.cook_url, submit_flags=f'--uuid {duplicate_uuid}')
        self.assertEqual(0, cp.returncode, cp.stderr)
        cp = cli.kill(uuids, self.cook_url)
        self.assertEqual(1, cp.returncode, cp.stderr)
        self.assertIn('Refusing to kill due to duplicate UUIDs', cli.decode(cp.stderr))
        self.assertIn('as a job', cli.decode(cp.stderr))
        self.assertIn('as a job instance', cli.decode(cp.stderr))

        # Duplicate instance and group uuid
        cp = cli.wait(uuids, self.cook_url)
        self.assertEqual(0, cp.returncode, cp.stderr)
        cp, jobs = cli.show_jobs(uuids, self.cook_url)
        self.assertEqual(0, cp.returncode, cp.stderr)
        duplicate_uuid = jobs[0]['instances'][0]['task_id']
        cp, uuids = cli.submit('ls', self.cook_url, submit_flags=f'--group {duplicate_uuid}')
        self.assertEqual(0, cp.returncode, cp.stderr)
        cp = cli.kill([duplicate_uuid], self.cook_url)
        self.assertEqual(1, cp.returncode, cp.stderr)
        self.assertIn('Refusing to kill due to duplicate UUIDs', cli.decode(cp.stderr))
        self.assertIn('as a job group', cli.decode(cp.stderr))
        self.assertIn('as a job instance', cli.decode(cp.stderr))

        # Duplicate job, instance, and group uuid, with more precise check of the error message
        cp, uuids = cli.submit('ls', self.cook_url)
        self.assertEqual(0, cp.returncode, cp.stderr)
        instance_uuid = util.wait_for_instance(self.cook_url, uuids[0])['task_id']
        cp, uuids = cli.submit('ls', self.cook_url, submit_flags=f'--uuid {instance_uuid} --group {instance_uuid}')
        self.assertEqual(0, cp.returncode, cp.stderr)
        cp = cli.kill(uuids, self.cook_url)
        self.assertEqual(1, cp.returncode, cp.stderr)
        expected_stdout = \
            'Refusing to kill due to duplicate UUIDs.\n' \
            '\n' \
            f'{instance_uuid} is duplicated:\n' \
            f'- as a job on {self.cook_url}\n' \
            f'- as a job instance on {self.cook_url}\n' \
            f'- as a job group on {self.cook_url}\n' \
            '\n' \
            'You might need to explicitly set the cluster where you want to kill by using the --cluster flag.\n'
        self.assertEqual(expected_stdout, cli.decode(cp.stderr))

    def test_kill_job(self):
        cp, uuids = cli.submit('sleep 60', self.cook_url)
        self.assertEqual(0, cp.returncode, cp.stderr)

        # Job should not be completed
        cp, jobs = cli.show_jobs(uuids, self.cook_url)
        self.assertEqual(0, cp.returncode, cp.stderr)
        self.assertNotEqual('completed', jobs[0]['status'])

        # Kill the job
        cp = cli.kill(uuids, self.cook_url)
        self.assertEqual(0, cp.returncode, cp.stderr)
        self.assertIn(f'Killed job {uuids[0]}', cli.stdout(cp))

        # Job should now be completed
        cp, jobs = cli.show_jobs(uuids, self.cook_url)
        self.assertEqual(0, cp.returncode, cp.stderr)
        self.assertEqual('completed', jobs[0]['status'])

    def test_kill_instance(self):
        # Submit a job, allowing for a second try
        cp, uuids = cli.submit('sleep 60', self.cook_url, submit_flags='--max-retries 2')
        self.assertEqual(0, cp.returncode, cp.stderr)

        # Wait for an instance to appear, and kill it
        instance_uuid = util.wait_for_instance(self.cook_url, uuids[0])['task_id']
        cp = cli.kill([instance_uuid], self.cook_url)
        self.assertEqual(0, cp.returncode, cp.stderr)
        self.assertIn(f'Killed job instance {instance_uuid}', cli.stdout(cp))

        # Wait for the second instance to appear and check their statuses
        job = util.wait_until(lambda: cli.show_jobs(uuids, self.cook_url)[1][0], lambda j: len(j['instances']) == 2)
        self.assertEqual('failed', next(i['status'] for i in job['instances'] if i['task_id'] == instance_uuid))
        self.assertIn(next(i['status'] for i in job['instances'] if i['task_id'] != instance_uuid),
                      ['running', 'unknown'])

    def test_kill_group(self):
        # Submit a group with one job
        group_uuid = uuid.uuid4()
        cp, uuids = cli.submit('sleep 60', self.cook_url, submit_flags=f'--group {group_uuid}')
        self.assertEqual(0, cp.returncode, cp.stderr)

        # Job should not be completed
        cp, jobs = cli.show_jobs(uuids, self.cook_url)
        self.assertEqual(0, cp.returncode, cp.stderr)
        self.assertNotEqual('completed', jobs[0]['status'])

        # Kill the group
        cp = cli.kill([group_uuid], self.cook_url)
        self.assertEqual(0, cp.returncode, cp.stderr)
        self.assertIn(f'Killed job group {group_uuid}', cli.stdout(cp))

        # Job should now be completed
        cp, jobs = cli.show_jobs(uuids, self.cook_url)
        self.assertEqual(0, cp.returncode, cp.stderr)
        self.assertEqual('completed', jobs[0]['status'])

    def test_kill_bogus_uuid(self):
        cp = cli.kill([uuid.uuid4()], self.cook_url)
        self.assertEqual(1, cp.returncode, cp.stderr)
        self.assertIn(f'No matching data found', cli.stdout(cp))

    def test_kill_multiple(self):
        cp, uuids = cli.submit_stdin(['ls', 'ls', 'ls'], self.cook_url)
        self.assertEqual(0, cp.returncode, cp.stderr)
        cp = cli.kill(uuids, self.cook_url)
        self.assertEqual(0, cp.returncode, cp.stderr)
        self.assertIn(f'Killed job {uuids[0]}', cli.stdout(cp))
        self.assertIn(f'Killed job {uuids[1]}', cli.stdout(cp))
        self.assertIn(f'Killed job {uuids[2]}', cli.stdout(cp))

    def test_submit_with_command_prefix(self):
        # Specifying command prefix
        cp, uuids = cli.submit('"exit ${FOO:-1}"', self.cook_url, submit_flags=f'--command-prefix "FOO=0; " '
                                                                               f'--name {self.current_name()}')
        self.assertEqual(0, cp.returncode, cp.stderr)
        cp = cli.wait(uuids, self.cook_url)
        self.assertEqual(0, cp.returncode, cp.stderr)
        cp, jobs = cli.show_jobs(uuids, self.cook_url)
        self.assertEqual('FOO=0; exit ${FOO:-1}', jobs[0]['command'])
        self.assertEqual('success', jobs[0]['state'])

        # Default command prefix (empty)
        config = {'defaults': {'submit': {}}}
        with cli.temp_config_file(config) as path:
            flags = '--config %s' % path
            cp, uuids = cli.submit('"exit ${FOO:-1}"', self.cook_url, flags=flags,
                                   submit_flags=f'--name {self.current_name()}')
            self.assertEqual(0, cp.returncode, cp.stderr)
            cp = cli.wait(uuids, self.cook_url)
            self.assertEqual(0, cp.returncode, cp.stderr)
            cp, jobs = cli.show_jobs(uuids, self.cook_url)
            self.assertEqual('exit ${FOO:-1}', jobs[0]['command'])
            self.assertEqual('failed', jobs[0]['state'])

        # User-defined default
        config = {'defaults': {'submit': {'command-prefix': 'export FOO=0; '}}}
        with cli.temp_config_file(config) as path:
            flags = '--config %s' % path
            cp, uuids = cli.submit('"exit ${FOO:-1}"', self.cook_url, flags=flags,
                                   submit_flags=f'--name {self.current_name()}')
            self.assertEqual(0, cp.returncode, cp.stderr)
            cp = cli.wait(uuids, self.cook_url)
            self.assertEqual(0, cp.returncode, cp.stderr)
            cp, jobs = cli.show_jobs(uuids, self.cook_url)
            self.assertEqual('export FOO=0; exit ${FOO:-1}', jobs[0]['command'])
            self.assertEqual('success', jobs[0]['state'])

    def test_config_command_basics(self):
        config = {'defaults': {'submit': {'command-prefix': 'export FOO=0; '}}}
        with cli.temp_config_file(config) as path:
            flags = '--config %s' % path

            # Get and set a valid entry
            cp = cli.config_get('defaults.submit.command-prefix', flags=flags)
            self.assertEqual(0, cp.returncode, cp.stderr)
            self.assertEqual('export FOO=0; \n', cli.decode(cp.stdout))
            cp = cli.config_set('defaults.submit.command-prefix', '"export FOO=1; "', flags=flags)
            self.assertEqual(0, cp.returncode, cp.stderr)
            cp = cli.config_get('defaults.submit.command-prefix', flags=flags)
            self.assertEqual(0, cp.returncode, cp.stderr)
            self.assertEqual('export FOO=1; \n', cli.decode(cp.stdout))

            # Get invalid entries
            cp = cli.config_get('this.is.not.present', flags=flags)
            self.assertEqual(1, cp.returncode, cp.stderr)
            self.assertIn('Configuration entry this.is.not.present not found.', cli.decode(cp.stderr))
            cp = cli.config_get('defaults.submit.command-prefix.bogus', flags=flags)
            self.assertEqual(1, cp.returncode, cp.stderr)
            self.assertIn('Configuration entry defaults.submit.command-prefix.bogus not found.', cli.decode(cp.stderr))
            cp = cli.config_get('defaults.submit', flags=flags)
            self.assertEqual(1, cp.returncode, cp.stderr)
            self.assertIn('Unable to get value because defaults.submit is a configuration section.',
                          cli.decode(cp.stderr))

            # Set on a section (invalid)
            cp = cli.config_set('defaults.submit', 'bogus', flags=flags)
            self.assertEqual(1, cp.returncode, cp.stderr)
            self.assertIn('Unable to set value because defaults.submit is a configuration section.',
                          cli.decode(cp.stderr))

    def test_config_command_advanced(self):
        config = {}
        with cli.temp_config_file(config) as path:
            flags = '--config %s' % path

            # Set an entry that doesn't exist
            cp = cli.config_get('defaults.submit.command-prefix', flags=flags)
            self.assertEqual(1, cp.returncode, cp.stderr)
            self.assertIn('Configuration entry defaults.submit.command-prefix not found.', cli.decode(cp.stderr))
            cp = cli.config_set('defaults.submit.command-prefix', '"export FOO=1; "', flags=flags)
            self.assertEqual(0, cp.returncode, cp.stderr)
            cp = cli.config_get('defaults.submit.command-prefix', flags=flags)
            self.assertEqual(0, cp.returncode, cp.stderr)
            self.assertEqual('export FOO=1; \n', cli.decode(cp.stdout))

            # Set at the top level
            cp = cli.config_get('foo', flags=flags)
            self.assertEqual(1, cp.returncode, cp.stderr)
            self.assertIn('Configuration entry foo not found.', cli.decode(cp.stderr))
            cp = cli.config_set('foo', 'bar', flags=flags)
            self.assertEqual(0, cp.returncode, cp.stderr)
            cp = cli.config_get('foo', flags=flags)
            self.assertEqual(0, cp.returncode, cp.stderr)
            self.assertEqual('bar\n', cli.decode(cp.stdout))
            cp = cli.config_set('foo', 'baz', flags=flags)
            self.assertEqual(0, cp.returncode, cp.stderr)
            cp = cli.config_get('foo', flags=flags)
            self.assertEqual(0, cp.returncode, cp.stderr)
            self.assertEqual('baz\n', cli.decode(cp.stdout))

            # Set non-string types
            cp = cli.config_set('int', '12345', flags=flags)
            self.assertEqual(0, cp.returncode, cp.stderr)
            with open(path) as json_file:
                self.assertEqual(12345, json.load(json_file)['int'])

            cp = cli.config_set('float', '67.89', flags=flags)
            self.assertEqual(0, cp.returncode, cp.stderr)
            with open(path) as json_file:
                self.assertEqual(67.89, json.load(json_file)['float'])

            cp = cli.config_set('bool', 'true', flags=flags)
            self.assertEqual(0, cp.returncode, cp.stderr)
            with open(path) as json_file:
                self.assertEqual(True, json.load(json_file)['bool'])

            cp = cli.config_set('bool', 'false', flags=flags)
            self.assertEqual(0, cp.returncode, cp.stderr)
            with open(path) as json_file:
                self.assertEqual(False, json.load(json_file)['bool'])

    def test_submit_with_group_name(self):
        # Group name, no group uuid
        cp, uuids = cli.submit_stdin(['ls', 'ls'], self.cook_url, submit_flags='--group-name foo')
        self.assertEqual(0, cp.returncode, cp.stderr)
        _, jobs = cli.show_jobs(uuids, self.cook_url)
        group_uuid = jobs[0]['groups'][0]
        self.assertEqual(group_uuid, jobs[1]['groups'][0])
        _, groups = cli.show_groups([group_uuid], self.cook_url)
        self.assertEqual('foo', groups[0]['name'])
        self.assertEqual(group_uuid, groups[0]['uuid'])
        self.assertEqual(sorted(uuids), sorted(groups[0]['jobs']))

        # Group name and group uuid
        group_uuid = str(uuid.uuid4())
        cp, uuids = cli.submit_stdin(['ls', 'ls'], self.cook_url, submit_flags=f'--group-name bar --group {group_uuid}')
        self.assertEqual(0, cp.returncode, cp.stderr)
        _, groups = cli.show_groups([group_uuid], self.cook_url)
        self.assertEqual('bar', groups[0]['name'])
        self.assertEqual(group_uuid, groups[0]['uuid'])
        self.assertEqual(sorted(uuids), sorted(groups[0]['jobs']))

    def test_show_duplicate_uuid(self):
        cp, uuids = cli.submit('ls', self.cook_url)
        self.assertEqual(0, cp.returncode, cp.stderr)
        _, jobs = cli.show_jobs(uuids + uuids, self.cook_url)
        self.assertEqual(1, len(jobs))
        self.assertEqual(uuids[0], jobs[0]['uuid'])

    def test_entity_refs_distinct_uuids(self):
        # Submit a job, then query using various entity ref strings
        cp, uuids = cli.submit('ls', self.cook_url, submit_flags='--group-name foo')
        self.assertEqual(0, cp.returncode, cp.stderr)
        # cluster = *, type = job
        _, jobs = cli.show_jobs([f'{self.cook_url}/jobs/{uuids[0]}'], self.cook_url)
        group_uuid = jobs[0]['groups'][0]
        self.assertEqual(1, len(jobs))
        self.assertEqual(uuids[0], jobs[0]['uuid'])
        # cluster = *, type = instance
        _, instance_job_pairs = cli.show_instances([f'{self.cook_url}/instances/{uuids[0]}'], self.cook_url)
        self.assertEqual(0, len(instance_job_pairs))
        # cluster = *, type = group
        _, groups = cli.show_groups([f'{self.cook_url}/groups/{uuids[0]}'], self.cook_url)
        self.assertEqual(0, len(groups))

        # Wait for an instance to appear, then query using various entity ref strings
        instance_uuid = util.wait_for_instance(self.cook_url, uuids[0])['task_id']
        # cluster = *, type = job
        _, jobs = cli.show_jobs([f'{self.cook_url}/jobs/{instance_uuid}'], self.cook_url)
        self.assertEqual(0, len(jobs))
        # cluster = *, type = instance
        _, instance_job_pairs = cli.show_instances([f'{self.cook_url}/instances/{instance_uuid}'], self.cook_url)
        instance, _ = instance_job_pairs[0]
        self.assertEqual(1, len(instance_job_pairs))
        self.assertEqual(instance_uuid, instance['task_id'])
        # cluster = *, type = group
        _, groups = cli.show_groups([f'{self.cook_url}/groups/{instance_uuid}'], self.cook_url)
        self.assertEqual(0, len(groups))

        # Query for the job group using various entity ref strings
        # cluster = *, type = job
        _, jobs = cli.show_jobs([f'{self.cook_url}/jobs/{group_uuid}'], self.cook_url)
        self.assertEqual(0, len(jobs))
        # cluster = *, type = instance
        _, instance_job_pairs = cli.show_instances([f'{self.cook_url}/instances/{group_uuid}'], self.cook_url)
        self.assertEqual(0, len(instance_job_pairs))
        # cluster = *, type = group
        _, groups = cli.show_groups([f'{self.cook_url}/groups/{group_uuid}'], self.cook_url)
        self.assertEqual(1, len(groups))
        self.assertEqual(group_uuid, groups[0]['uuid'])

    def test_entity_refs_duplicate_uuid(self):
        # Create a job, instance, and group that share the same uuid
        cp, uuids = cli.submit('ls', self.cook_url)
        self.assertEqual(0, cp.returncode, cp.stderr)
        uuid = util.wait_for_instance(self.cook_url, uuids[0])['task_id']
        cp, uuids = cli.submit('ls', self.cook_url, submit_flags=f'--uuid {uuid} --group {uuid}')
        self.assertEqual(0, cp.returncode, cp.stderr)
        # Query with just the uuid
        _, jobs, instance_job_pairs, groups = cli.show_all([uuid], self.cook_url)
        self.assertEqual(1, len(jobs))
        self.assertEqual(1, len(instance_job_pairs))
        self.assertEqual(1, len(groups))
        # cluster = *, type = job
        _, jobs, instance_job_pairs, groups = cli.show_all([f'{self.cook_url}/jobs/{uuid}'], self.cook_url)
        self.assertEqual(1, len(jobs))
        self.assertEqual(0, len(instance_job_pairs))
        self.assertEqual(0, len(groups))
        # cluster = *, type = instance
        _, jobs, instance_job_pairs, groups = cli.show_all([f'{self.cook_url}/instances/{uuid}'], self.cook_url)
        self.assertEqual(0, len(jobs))
        self.assertEqual(1, len(instance_job_pairs))
        self.assertEqual(0, len(groups))
        # cluster = *, type = group
        _, jobs, instance_job_pairs, groups = cli.show_all([f'{self.cook_url}/groups/{uuid}'], self.cook_url)
        self.assertEqual(0, len(jobs))
        self.assertEqual(0, len(instance_job_pairs))
        self.assertEqual(1, len(groups))

    def test_entity_refs_case_insensitive(self):
        config = {'clusters': [{'name': 'Foo', 'url': self.cook_url}]}
        with cli.temp_config_file(config) as path:
            flags = f'--config {path}'
            cp, uuids = cli.submit('ls', flags=flags)
            self.assertEqual(0, cp.returncode, cp.stderr)
            uuid = uuids[0]
            _, jobs = cli.show_jobs([f'{self.cook_url.lower()}/jobs/{uuid}'], flags=flags)
            self.assertEqual(0, cp.returncode, cp.stderr)
            self.assertEqual(1, len(jobs))
            self.assertEqual(uuid, jobs[0]['uuid'])
            _, jobs = cli.show_jobs([f'{self.cook_url.upper()}/jobs/{uuid}'], flags=flags)
            self.assertEqual(0, cp.returncode, cp.stderr)
            self.assertEqual(1, len(jobs))
            self.assertEqual(uuid, jobs[0]['uuid'])
            _, jobs = cli.show_jobs([f'{self.cook_url}/JOBS/{uuid}'], flags=flags)
            self.assertEqual(0, cp.returncode, cp.stderr)
            self.assertEqual(1, len(jobs))
            self.assertEqual(uuid, jobs[0]['uuid'])
            _, jobs = cli.show_jobs([f'{self.cook_url}/jobs/{uuid.upper()}'], flags=flags)
            self.assertEqual(0, cp.returncode, cp.stderr)
            self.assertEqual(1, len(jobs))
            self.assertEqual(uuid, jobs[0]['uuid'])

    def test_entity_refs_query_string_format(self):
        cp, uuids = cli.submit_stdin(['ls', 'ls'], self.cook_url, submit_flags='--group-name foo')
        self.assertEqual(0, cp.returncode, cp.stderr)
        _, jobs = cli.show_jobs(uuids, self.cook_url)
        group_uuid = jobs[0]['groups'][0]
        # Query for group with UUID
        _, groups = cli.show_groups([group_uuid], self.cook_url)
        self.assertEqual(sorted(uuids), sorted(groups[0]['jobs']))
        # Query for group with URL using query string argument
        _, groups = cli.show_groups([f'{self.cook_url}/groups?uuid={group_uuid}'], self.cook_url)
        self.assertEqual(sorted(uuids), sorted(groups[0]['jobs']))
        # Query for jobs with URL using query string argument
        _, jobs = cli.show_jobs([f'{self.cook_url}/jobs?uuid={uuids[0]}&uuid={uuids[1]}'], self.cook_url)
        self.assertEqual(sorted(uuids), sorted(j['uuid'] for j in jobs))
        # Query for instances with URL using query string argument
        instance_uuid_1 = util.wait_for_instance(self.cook_url, uuids[0])['task_id']
        instance_uuid_2 = util.wait_for_instance(self.cook_url, uuids[1])['task_id']
        instance_url = f'{self.cook_url}/instances?uuid={instance_uuid_1}&uuid={instance_uuid_2}'
        _, instance_job_pairs = cli.show_instances([instance_url], self.cook_url)
        self.assertIn(instance_uuid_1, (i['task_id'] for i, _ in instance_job_pairs))
        self.assertIn(instance_uuid_2, (i['task_id'] for i, _ in instance_job_pairs))

    def test_entity_refs_trailing_slash_on_cluster(self):
        config = {'clusters': [{'name': 'Foo', 'url': f'{self.cook_url}/'}]}
        with cli.temp_config_file(config) as path:
            flags = f'--config {path}'
            cp, uuids = cli.submit('ls', flags=flags)
            self.assertEqual(0, cp.returncode, cp.stderr)
            uuid = uuids[0]
            cp, jobs = cli.show_jobs([f'{self.cook_url}/jobs/{uuid}'], flags=flags)
            self.assertEqual(0, cp.returncode, cp.stderr)
            self.assertEqual(1, len(jobs))
            self.assertEqual(uuid, jobs[0]['uuid'])

    def test_entity_refs_as_arguments_and_stdin_not_allowed(self):
        cp, uuids = cli.submit('ls', self.cook_url)
        self.assertEqual(0, cp.returncode, cp.stderr)
        stdin = cli.encode('\n'.join(uuids))
        cp = cli.kill(uuids, self.cook_url, stdin=stdin)
        self.assertEqual(1, cp.returncode, cp.stderr)
        self.assertIn('You cannot supply entity references both as arguments and from stdin', cli.decode(cp.stderr))
        cp = cli.show(uuids, self.cook_url, stdin=stdin)
        self.assertEqual(1, cp.returncode, cp.stderr)
        self.assertIn('You cannot supply entity references both as arguments and from stdin', cli.decode(cp.stderr))
        cp = cli.wait(uuids, self.cook_url, stdin=stdin)
        self.assertEqual(1, cp.returncode, cp.stderr)
        self.assertIn('You cannot supply entity references both as arguments and from stdin', cli.decode(cp.stderr))

    def test_jobs_one_per_line(self):
        name = uuid.uuid4()
        cp, uuids = cli.submit_stdin(['ls', 'ls', 'ls'], self.cook_url, submit_flags=f'--name {name}')
        self.assertEqual(0, cp.returncode, cp.stderr)
        user = util.get_user(self.cook_url, uuids[0])
        cp = cli.jobs(self.cook_url, f'--user {user} --name {name} --all -1')
        self.assertEqual(0, cp.returncode, cp.stderr)
        self.assertEqual(sorted([f'{self.cook_url}/jobs/{u}' for u in uuids]), sorted(cli.stdout(cp).split('\n')))

    def test_jobs_json_and_one_per_line_mutually_exclusive(self):
        cp = cli.jobs(self.cook_url, f'--json -1')
        self.assertEqual(2, cp.returncode, cp.stderr)
        self.assertIn('not allowed with argument', cli.decode(cp.stderr))

    def test_piping_from_jobs_to_kill_show_wait(self):
        name = uuid.uuid4()
        num_jobs = 101

        # Submit a batch of jobs
        cp, uuids = cli.submit_stdin(['ls'] * num_jobs, self.cook_url,
                                     submit_flags=f'--name {name} --cpus 0.01 --mem 16')
        self.assertEqual(0, cp.returncode, cp.stderr)

        # List the jobs
        user = util.get_user(self.cook_url, uuids[0])
        jobs_flags = f'--user {user} --name {name} --all --limit {num_jobs}'
        cp, jobs = cli.jobs_json(self.cook_url, jobs_flags)
        self.assertEqual(0, cp.returncode, cp.stderr)
        self.assertEqual(num_jobs, len(jobs))

        # Pipe from jobs to kill
        cs = f'{cli.command()} --url {self.cook_url}'
        command = f'{cs} jobs {jobs_flags} -1 | {cs} kill'
        self.logger.info(command)
        cp = subprocess.run(command, shell=True, stdout=subprocess.PIPE)
        self.assertEqual(0, cp.returncode, cp.stderr)
        self.assertIn(f'Successful: {num_jobs}, Failed: 0', cli.stdout(cp))

        # All jobs should now be completed
        cp, jobs = cli.jobs_json(self.cook_url, f'--user {user} --name {name} --completed --limit {num_jobs}')
        self.assertEqual(0, cp.returncode, cp.stderr)
        self.assertEqual(num_jobs, len(jobs))

        # Pipe from jobs to show
        cs = f'{cli.command()} --url {self.cook_url}'
        command = f'{cs} jobs {jobs_flags} -1 | {cs} show --json'
        self.logger.info(command)
        cp = subprocess.run(command, shell=True, stdout=subprocess.PIPE)
        self.assertEqual(0, cp.returncode, cp.stderr)
        jobs = json.loads(cli.stdout(cp))['clusters'][self.cook_url]['jobs']
        self.assertEqual(num_jobs, len(jobs))
        self.assertEqual(sorted(uuids), sorted([j['uuid'] for j in jobs]))

        # Pipe from jobs to wait
        command = f'{cs} jobs {jobs_flags} -1 | {cs} wait'
        self.logger.info(command)
        cp = subprocess.run(command, shell=True, stdout=subprocess.PIPE)
        self.assertEqual(0, cp.returncode, cp.stderr)
        self.assertIn('Waiting for 100 jobs', cli.stdout(cp))
        self.assertIn(f'Waiting for {num_jobs-100} job', cli.stdout(cp))

    def test_show_non_v4_uuid(self):
        cp = cli.show(['019c34c3-13b3-b370-01a5-d1ecc9071249'], self.cook_url)
        if cp.returncode == 1:
            self.assertIn('No matching data found', cli.stdout(cp), cp.stderr)
        else:
            self.assertEqual(0, cp.returncode, cp.stderr)

    def test_cat_basic(self):
        cp, uuids = cli.submit('bash -c "for i in {1..10}; do echo $i >> foo; done"', self.cook_url)
        self.assertEqual(0, cp.returncode, cp.stderr)
        cp = cli.wait(uuids, self.cook_url)
        self.assertEqual(0, cp.returncode, cp.stderr)
        # Ask for the file we wrote to
        cp = cli.cat_with_logging(uuids[0], 'foo', self.cook_url)
        self.assertEqual(0, cp.returncode, cp.stderr)
        self.assertEqual('\n'.join([str(i) for i in range(1, 11)]) + '\n', cli.decode(cp.stdout))
        # Ask for a file that doesn't exist
        cp = cli.cat(uuids[0], uuid.uuid4(), self.cook_url)
        self.assertEqual(1, cp.returncode, cp.stderr)
        self.assertIn('file was not found', cli.decode(cp.stderr))

    def test_cat_no_newlines(self):
        cp, uuids = cli.submit('bash -c \'for i in {1..100}; do printf "$i " >> foo; done\'', self.cook_url)
        self.assertEqual(0, cp.returncode, cp.stderr)
        cp = cli.wait(uuids, self.cook_url)
        self.assertEqual(0, cp.returncode, cp.stderr)
        cp = cli.cat(uuids[0], 'foo', self.cook_url)
        self.assertEqual(0, cp.returncode, cp.stderr)
        self.assertEqual(' '.join([str(i) for i in range(1, 101)]) + ' ', cli.decode(cp.stdout))

    def test_cat_large_file(self):
        iterations = 20
        cp, uuids = cli.submit('bash -c \'printf "hello\\nworld\\n" > file.txt; '
                               f'for i in {{1..{iterations}}}; do '
                               'cat file.txt file.txt > file2.txt && '
                               'mv file2.txt file.txt; done\'',
                               self.cook_url)
        self.assertEqual(0, cp.returncode, cp.stderr)
        cp = cli.wait(uuids, self.cook_url)
        self.assertEqual(0, cp.returncode, cp.stderr)
        cp = cli.cat(uuids[0], 'file.txt', self.cook_url)
        self.assertEqual(0, cp.returncode, cp.stderr)
        self.assertEqual('hello\nworld\n' * pow(2, iterations), cli.decode(cp.stdout))

    def test_cat_large_file_no_newlines(self):
        iterations = 18
        cp, uuids = cli.submit('bash -c \'printf "helloworld" > file.txt; '
                               f'for i in {{1..{iterations}}}; do '
                               'cat file.txt file.txt > file2.txt && '
                               'mv file2.txt file.txt; done\'',
                               self.cook_url)
        self.assertEqual(0, cp.returncode, cp.stderr)
        cp = cli.wait(uuids, self.cook_url)
        self.assertEqual(0, cp.returncode, cp.stderr)
        cp = cli.cat(uuids[0], 'file.txt', self.cook_url)
        self.assertEqual(0, cp.returncode, cp.stderr)
        self.assertEqual('helloworld' * pow(2, iterations), cli.decode(cp.stdout))

    def test_cat_zero_byte_file(self):
        cp, uuids = cli.submit('touch file.txt', self.cook_url)
        self.assertEqual(0, cp.returncode, cp.stderr)
        cp = cli.wait(uuids, self.cook_url)
        self.assertEqual(0, cp.returncode, cp.stderr)
        cp = cli.cat(uuids[0], 'file.txt', self.cook_url)
        self.assertEqual(0, cp.returncode, cp.stderr)
        self.assertEqual('', cli.decode(cp.stdout))

    def test_cat_invalid_entity_ref_string(self):
        cp = cli.cat('foo', 'file.txt', self.cook_url)
        self.assertEqual(2, cp.returncode, cp.stderr)
        self.assertIn('error: argument target-entity', cli.decode(cp.stderr))

    def test_cat_empty_path(self):
        cp = cli.cat(uuid.uuid4(), '""', self.cook_url)
        self.assertEqual(2, cp.returncode, cp.stderr)
        self.assertIn('error: argument path', cli.decode(cp.stderr))

    def test_cat_group_uuid(self):
        group_uuid = uuid.uuid4()
        cp, uuids = cli.submit('ls', self.cook_url, submit_flags=f'--group {group_uuid}')
        self.assertEqual(0, cp.returncode, cp.stderr)
        cp = cli.cat(group_uuid, 'stdout', self.cook_url)
        self.assertEqual(1, cp.returncode, cp.stdout)
        self.assertIn('You provided a job group uuid', cli.decode(cp.stderr))

    def test_cat_bogus_uuid(self):
        bogus_uuid = uuid.uuid4()
        cp = cli.cat(bogus_uuid, 'stdout', self.cook_url)
        self.assertEqual(1, cp.returncode, cp.stdout)
        self.assertIn('No matching data found', cli.decode(cp.stderr))

    def test_cat_job_with_no_instances(self):
        raw_job = {'command': 'ls', 'constraints': [['HOSTNAME', 'EQUALS', 'will not get scheduled']]}
        cp, uuids = cli.submit(stdin=cli.encode(json.dumps(raw_job)), cook_url=self.cook_url, submit_flags='--raw')
        self.assertEqual(0, cp.returncode, cp.stderr)
        waiting_uuid = uuids[0]
        try:
            cp = cli.cat(waiting_uuid, 'stdout', self.cook_url)
            self.assertEqual(1, cp.returncode, cp.stdout)
            self.assertIn('currently has no instances', cli.decode(cp.stderr))
        finally:
            util.kill_jobs(self.cook_url, jobs=[waiting_uuid])

    def test_cat_with_broken_pipe(self):
        iterations = 20
        cp, uuids = cli.submit('bash -c \'printf "hello\\nworld\\n" > file.txt; '
                               f'for i in {{1..{iterations}}}; do '
                               'cat file.txt file.txt > file2.txt && '
                               'mv file2.txt file.txt; done\'',
                               self.cook_url)
        self.assertEqual(0, cp.returncode, cp.stderr)
        cp = cli.wait(uuids, self.cook_url)
        self.assertEqual(0, cp.returncode, cp.stderr)
        cs = f'{cli.command()} --url {self.cook_url}'
        command = f'{cs} cat {uuids[0]} file.txt | head'
        self.logger.info(command)
        cp = subprocess.run(command, shell=True, stdout=subprocess.PIPE, stderr=subprocess.PIPE)
        self.assertEqual(0, cp.returncode, cp.stderr)
        self.assertEqual('hello\nworld\n' * 5, cli.decode(cp.stdout))
        self.assertEqual('', cli.decode(cp.stderr))

<<<<<<< HEAD
    def test_usage(self):
        command = 'sleep 300'

        # Submit un-grouped jobs
        cp, uuids = cli.submit(command, self.cook_url, submit_flags='--cpus 0.1 --mem 16')
        self.assertEqual(0, cp.returncode, cp.stderr)
        uuid_1 = uuids[0]
        cp, uuids = cli.submit(command, self.cook_url, submit_flags='--cpus 0.1 --mem 16')
        self.assertEqual(0, cp.returncode, cp.stderr)
        uuid_2 = uuids[0]
        cp, uuids = cli.submit(command, self.cook_url, submit_flags='--cpus 0.1 --mem 16')
        self.assertEqual(0, cp.returncode, cp.stderr)
        uuid_3 = uuids[0]

        # Submit grouped jobs
        guuid_1 = uuid.uuid4()
        cp, uuids = cli.submit_stdin([command, command, command], self.cook_url,
                                     submit_flags=f'--group-name foo --group {guuid_1} --cpus 0.1 --mem 16')
        self.assertEqual(0, cp.returncode, cp.stderr)
        self.assertEqual(3, len(uuids))
        uuid_4, uuid_5, uuid_6 = uuids

        # Submit grouped jobs with a custom application
        guuid_2 = uuid.uuid4()
        custom_application = str(uuid.uuid4())
        cp, uuids = cli.submit_stdin([command, command, command], self.cook_url,
                                     submit_flags='--group-name qux '
                                                  f'--group {guuid_2} '
                                                  f'--application-name {custom_application} '
                                                  '--application-version does-not-matter '
                                                  '--cpus 0.1 '
                                                  '--mem 16')
        self.assertEqual(0, cp.returncode, cp.stderr)
        self.assertEqual(3, len(uuids))
        uuid_7, uuid_8, uuid_9 = uuids
        all_uuids = [uuid_1, uuid_2, uuid_3, uuid_4, uuid_5, uuid_6, uuid_7, uuid_8, uuid_9]
        try:
            # Wait for all jobs to be running
            util.wait_for_jobs(self.cook_url, all_uuids, 'running')

            # Invoke cs usage
            user = util.get_user(self.cook_url, uuids[0])
            cp, usage = cli.usage(user, self.cook_url)
            self.assertEqual(0, cp.returncode, cp.stderr)
            self.logger.info(f'Usage map: {json.dumps(usage, indent=2)}')
            cluster_usage = usage['clusters'][self.cook_url]
            total_usage = cluster_usage['usage']
            share = cluster_usage['share']
            utilization = cluster_usage['cluster_utilization']
            applications = cluster_usage['applications']
            cs_usage = applications['cook-scheduler-cli']['usage']
            ungrouped_usage = applications['cook-scheduler-cli']['groups']['null']['usage']
            ungrouped_jobs = applications['cook-scheduler-cli']['groups']['null']['jobs']
            group_1 = f'foo ({guuid_1})'
            grouped_usage = applications['cook-scheduler-cli']['groups'][group_1]['usage']
            grouped_jobs = applications['cook-scheduler-cli']['groups'][group_1]['jobs']
            custom_application_usage = applications[custom_application]['usage']
            group_2 = f'qux ({guuid_2})'
            custom_application_grouped_usage = applications[custom_application]['groups'][group_2]['usage']
            custom_application_grouped_jobs = applications[custom_application]['groups'][group_2]['jobs']

            # Check the output data
            self.assertLessEqual(round(0.1 * 9, 1), round(total_usage['cpus'], 1))
            self.assertLessEqual(round(16 * 9, 1), round(total_usage['mem'], 1))
            self.assertLessEqual(0, total_usage['gpus'])
            self.assertLessEqual(9, usage['count'])
            self.assertLessEqual(0, share['cpus'])
            self.assertLessEqual(0, share['mem'])
            self.assertLessEqual(0, share['gpus'])
            self.assertLessEqual(0, utilization['cpus'])
            self.assertLessEqual(0, utilization['mem'])
            self.assertLessEqual(0, utilization['gpus'])
            self.assertLessEqual(round(0.1 * 6, 1), round(cs_usage['cpus'], 1))
            self.assertLessEqual(round(16 * 6, 1), round(cs_usage['mem'], 1))
            self.assertLessEqual(0, cs_usage['gpus'])
            self.assertLessEqual(round(0.1 * 3, 1), round(ungrouped_usage['cpus'], 1))
            self.assertLessEqual(round(16 * 3, 1), round(ungrouped_usage['mem'], 1))
            self.assertLessEqual(0, ungrouped_usage['gpus'])
            self.assertIn(uuid_1, ungrouped_jobs)
            self.assertIn(uuid_2, ungrouped_jobs)
            self.assertIn(uuid_3, ungrouped_jobs)
            self.assertEqual(round(0.1 * 3, 1), round(grouped_usage['cpus'], 1))
            self.assertEqual(round(16 * 3, 1), round(grouped_usage['mem'], 1))
            self.assertEqual(0, grouped_usage['gpus'])
            self.assertEqual(3, len(grouped_jobs))
            self.assertIn(uuid_4, grouped_jobs)
            self.assertIn(uuid_5, grouped_jobs)
            self.assertIn(uuid_6, grouped_jobs)
            self.assertEqual(round(0.1 * 3, 1), round(custom_application_usage['cpus'], 1))
            self.assertEqual(round(16 * 3, 1), round(custom_application_usage['mem'], 1))
            self.assertEqual(0, custom_application_usage['gpus'])
            self.assertEqual(round(0.1 * 3, 1), round(custom_application_grouped_usage['cpus'], 1))
            self.assertEqual(round(16 * 3, 1), round(custom_application_grouped_usage['mem'], 1))
            self.assertEqual(0, custom_application_grouped_usage['gpus'])
            self.assertEqual(3, len(custom_application_grouped_jobs))
            self.assertIn(uuid_7, custom_application_grouped_jobs)
            self.assertIn(uuid_8, custom_application_grouped_jobs)
            self.assertIn(uuid_9, custom_application_grouped_jobs)
        finally:
            util.kill_jobs(self.cook_url, jobs=all_uuids)
=======
    def test_avoid_exit_on_connection_error(self):
        name = uuid.uuid4()
        cp, uuids = cli.submit('ls', self.cook_url, submit_flags=f'--name {name}')
        self.assertEqual(0, cp.returncode, cp.stderr)
        user = util.get_user(self.cook_url, uuids[0])
        config = {'clusters': [{'name': 'foo', 'url': self.cook_url},
                               {'name': 'bar', 'url': 'http://localhost:99999'}]}
        with cli.temp_config_file(config) as path:
            flags = f'--config {path}'
            cp, jobs = cli.jobs_json(flags=flags, jobs_flags=f'--name {name} --all --user {user}')
            self.assertEqual(0, cp.returncode, cp.stderr)
            self.assertEqual(uuids[0], jobs[0]['uuid'])
            self.assertIn('Encountered connection error with bar', cli.decode(cp.stderr))
>>>>>>> 44ca685b
<|MERGE_RESOLUTION|>--- conflicted
+++ resolved
@@ -1602,7 +1602,6 @@
         self.assertEqual('hello\nworld\n' * 5, cli.decode(cp.stdout))
         self.assertEqual('', cli.decode(cp.stderr))
 
-<<<<<<< HEAD
     def test_usage(self):
         command = 'sleep 300'
 
@@ -1703,7 +1702,7 @@
             self.assertIn(uuid_9, custom_application_grouped_jobs)
         finally:
             util.kill_jobs(self.cook_url, jobs=all_uuids)
-=======
+
     def test_avoid_exit_on_connection_error(self):
         name = uuid.uuid4()
         cp, uuids = cli.submit('ls', self.cook_url, submit_flags=f'--name {name}')
@@ -1716,5 +1715,4 @@
             cp, jobs = cli.jobs_json(flags=flags, jobs_flags=f'--name {name} --all --user {user}')
             self.assertEqual(0, cp.returncode, cp.stderr)
             self.assertEqual(uuids[0], jobs[0]['uuid'])
-            self.assertIn('Encountered connection error with bar', cli.decode(cp.stderr))
->>>>>>> 44ca685b
+            self.assertIn('Encountered connection error with bar', cli.decode(cp.stderr))