import json
import logging
import os

import nbformat
import pytest
import subprocess
import time
import unittest
import uuid

from urllib.parse import urlparse

from nbconvert.preprocessors import ExecutePreprocessor
from retrying import retry

from tests.cook import cli, util


@pytest.mark.cli
@pytest.mark.timeout(util.DEFAULT_TEST_TIMEOUT_SECS)  # individual test timeout
class CookCliTest(util.CookTest):

    @classmethod
    def setUpClass(cls):
        cls.cook_url = util.retrieve_cook_url()
        util.init_cook_session(cls.cook_url)
        cli.write_base_config()

    def setUp(self):
        self.cook_url = type(self).cook_url
        self.logger = logging.getLogger(__name__)

    def test_basic_submit_and_wait(self):
        cp, uuids = cli.submit('ls', self.cook_url)
        self.assertEqual(0, cp.returncode, cp.stderr)
        cp = cli.wait(uuids, self.cook_url)
        self.assertEqual(0, cp.returncode, cp.stderr)
        cp, jobs = cli.show_jobs(uuids, self.cook_url)
        self.assertEqual(0, cp.returncode, cp.stderr)
        self.assertEqual('completed', jobs[0]['status'])

    def test_config_defaults_are_respected(self):
        # Submit job with defaults in config file
        config = {'defaults': {'submit': {'mem': 256,
                                          'cpus': 2,
                                          'priority': 16,
                                          'max-retries': 2,
                                          'max-runtime': 300}}}
        with cli.temp_config_file(config) as path:
            cp, uuids = cli.submit('ls', self.cook_url, '--config %s' % path)
            self.assertEqual(0, cp.returncode, cp.stderr)

        # Assert that the job was submitted with the defaults from the file
        cp, jobs = cli.show_jobs(uuids, self.cook_url)
        self.assertEqual(0, cp.returncode, cp.stderr)
        self.assertEqual(1, len(jobs))
        job = jobs[0]
        defaults = config['defaults']['submit']
        self.assertEqual(defaults['mem'], job['mem'])
        self.assertEqual(defaults['cpus'], job['cpus'])
        self.assertEqual(defaults['priority'], job['priority'])
        self.assertEqual(defaults['max-retries'], job['max_retries'])
        self.assertEqual(defaults['max-runtime'], job['max_runtime'])

    def test_submit_accepts_command_from_stdin(self):
        cp, uuids = cli.submit(cook_url=self.cook_url, stdin=cli.encode('ls'))
        self.assertEqual(0, cp.returncode, cp.stderr)
        self.assertEqual(1, len(uuids), uuids)
        cp, jobs = cli.show_jobs(uuids, self.cook_url)
        self.assertEqual(0, cp.returncode, cp.stderr)
        self.assertEqual(1, len(jobs))
        cp, uuids = cli.submit(cook_url=self.cook_url, stdin=cli.encode(''))
        self.assertEqual(1, cp.returncode, cp.stderr)
        self.assertIn('must specify at least one command', cli.decode(cp.stderr))

    def test_multiple_commands_submits_multiple_jobs(self):
        cp, uuids = cli.submit_stdin(['ls', 'ls', 'ls'], self.cook_url)
        self.assertEqual(0, cp.returncode, cp.stderr)
        self.assertEqual(3, len(uuids))
        cp, jobs = cli.show_jobs(uuids, self.cook_url)
        self.assertEqual(0, cp.returncode, cp.stderr)
        self.assertEqual(3, len(jobs))
        cp, uuids = cli.submit_stdin(['ls', 'ls', 'ls'], self.cook_url, submit_flags='--uuid %s' % uuid.uuid4())
        self.assertEqual(1, cp.returncode, cp.stderr)
        self.assertIn('cannot specify multiple subcommands with a single UUID', cli.decode(cp.stderr))

    def test_wait_for_multiple_jobs(self):
        cp, uuids = cli.submit_stdin(['ls', 'ls', 'ls'], self.cook_url)
        self.assertEqual(0, cp.returncode, cp.stderr)
        cp = cli.wait(uuids, self.cook_url)
        self.assertEqual(0, cp.returncode, cp.stderr)
        cp, jobs = cli.show_jobs(uuids, self.cook_url)
        returned_uuids = [j['uuid'] for j in jobs]
        self.assertEqual(uuids, returned_uuids)
        self.assertEqual('completed', jobs[0]['status'])
        self.assertEqual('completed', jobs[1]['status'])
        self.assertEqual('completed', jobs[2]['status'])

    def test_error_on_invalid_config_path(self):
        cp, uuids = cli.submit('ls', flags='--config /bogus/path/%s' % uuid.uuid4())
        self.assertEqual(1, cp.returncode, cp.stderr)

    def test_specifying_cluster_name_explicitly(self):
        cluster_name = 'foo'
        config = {'clusters': [{'name': cluster_name, 'url': self.cook_url}],
                  'defaults': {'submit': {'mem': 256, 'cpus': 2, 'max-retries': 2}}}
        with cli.temp_config_file(config) as path:
            flags = f'--config {path} --cluster {cluster_name}'
            cp, uuids = cli.submit('ls', flags=flags)
            self.assertEqual(0, cp.returncode, cp.stderr)
            cp, jobs = cli.show_jobs(uuids, flags=flags)
            self.assertEqual(0, cp.returncode, cp.stderr)
            # Cluster names are case insensitive
            uppercase_cluster_name = cluster_name.upper()
            self.assertNotEqual(cluster_name, uppercase_cluster_name)
            flags = f'--config {path} --cluster {uppercase_cluster_name}'
            cp, jobs = cli.show_jobs(uuids, flags=flags)
            self.assertEqual(0, cp.returncode, cp.stderr)

    def test_verbose_flag(self):
        cp, _ = cli.submit('ls', self.cook_url)
        self.assertEqual(0, cp.returncode, cp.stderr)
        cp_verbose, _ = cli.submit('ls', self.cook_url, '--verbose')
        self.assertEqual(0, cp_verbose.returncode, cp_verbose.stderr)
        self.assertTrue(len(cp_verbose.stderr) > len(cp.stderr))

    def test_usage_information(self):
        cp = cli.cli('')
        self.assertEqual(0, cp.returncode, cp.stderr)
        stdout = cli.stdout(cp)
        cp = cli.cli('', flags='--help')
        self.assertEqual(0, cp.returncode, cp.stderr)
        self.assertEqual(stdout, cli.stdout(cp))
        self.assertIn('usage:', stdout)
        self.assertIn('positional arguments:', stdout)
        self.assertIn('optional arguments:', stdout)

    def test_error_if_both_cluster_and_url_specified(self):
        cp, _ = cli.submit('ls', flags='--cluster foo --url bar')
        self.assertEqual(1, cp.returncode, cp.stderr)
        self.assertIn('cannot specify both a cluster name and a cluster url', cli.decode(cp.stderr))

    def test_no_cluster(self):
        config = {'clusters': []}
        with cli.temp_config_file(config) as path:
            flags = '--config %s' % path
            cp, uuids = cli.submit('ls', flags=flags)
            self.assertEqual(1, cp.returncode, cp.stderr)
            self.assertIn('must specify at least one cluster', cli.decode(cp.stderr))

    def test_submit_specify_fields(self):
        juuid = uuid.uuid4()
        name = 'foo'
        priority = 32
        max_retries = 12
        max_runtime = 34
        cpus = 0.1
        mem = 56
        submit_flags = '--uuid %s --name %s --priority %s --max-retries %s --max-runtime %s --cpus %s --mem %s' % \
                       (juuid, name, priority, max_retries, max_runtime, cpus, mem)
        cp, uuids = cli.submit('ls', self.cook_url, submit_flags=submit_flags)
        self.assertEqual(0, cp.returncode, cp.stderr)
        self.assertEqual(str(juuid), uuids[0], uuids)
        cp, jobs = cli.show_jobs(uuids, self.cook_url)
        self.assertEqual(0, cp.returncode, cp.stderr)
        self.assertEqual(name, jobs[0]['name'])
        self.assertEqual(priority, jobs[0]['priority'])
        self.assertEqual(max_retries, jobs[0]['max_retries'])
        self.assertEqual(max_runtime, jobs[0]['max_runtime'])
        self.assertEqual(cpus, jobs[0]['cpus'])
        self.assertEqual(mem, jobs[0]['mem'])

    def test_submit_raw(self):
        command = 'ls'
        juuid = uuid.uuid4()
        name = 'foo'
        priority = 32
        max_retries = 12
        max_runtime = 3456
        cpus = 0.1
        mem = 56
        raw_job = {'command': command,
                   'uuid': str(juuid),
                   'name': name,
                   'priority': priority,
                   'max-retries': max_retries,
                   'max-runtime': max_runtime,
                   'cpus': cpus,
                   'mem': mem}
        cp, uuids = cli.submit(stdin=cli.encode(json.dumps(raw_job)), cook_url=self.cook_url, submit_flags='--raw')
        self.assertEqual(0, cp.returncode, cp.stderr)
        self.assertEqual(str(juuid), uuids[0], uuids)
        cp, jobs = cli.show_jobs(uuids, self.cook_url)
        self.assertEqual(0, cp.returncode, cp.stderr)
        self.assertEqual(f'{cli.command_prefix()}{command}', jobs[0]['command'])
        self.assertEqual(name, jobs[0]['name'])
        self.assertEqual(priority, jobs[0]['priority'])
        self.assertEqual(max_retries, jobs[0]['max_retries'])
        self.assertEqual(max_runtime, jobs[0]['max_runtime'])
        self.assertEqual(cpus, jobs[0]['cpus'])
        self.assertEqual(mem, jobs[0]['mem'])

    def test_submit_raw_multiple(self):
        command = 'ls'
        name = 'foo'
        priority = 32
        max_retries = 12
        max_runtime = 3456
        cpus = 0.1
        mem = 56
        raw_job = {'command': command,
                   'name': name,
                   'priority': priority,
                   'max-retries': max_retries,
                   'max-runtime': max_runtime,
                   'cpus': cpus,
                   'mem': mem}
        cp, uuids = cli.submit(stdin=cli.encode(json.dumps([raw_job, raw_job, raw_job])),
                               cook_url=self.cook_url, submit_flags='--raw')
        self.assertEqual(0, cp.returncode, cp.stderr)
        self.assertEqual(3, len(uuids), uuids)
        cp, jobs = cli.show_jobs(uuids, self.cook_url)
        self.assertEqual(0, cp.returncode, cp.stderr)
        self.assertEqual(3, len(jobs), jobs)
        for job in jobs:
            self.assertEqual(f'{cli.command_prefix()}{command}', job['command'])
            self.assertEqual(name, job['name'])
            self.assertEqual(priority, job['priority'])
            self.assertEqual(max_retries, job['max_retries'])
            self.assertEqual(max_runtime, job['max_runtime'])
            self.assertEqual(cpus, job['cpus'])
            self.assertEqual(mem, job['mem'])

    def test_submit_raw_invalid(self):
        cp, _ = cli.submit(stdin=cli.encode('1'), cook_url=self.cook_url, submit_flags='--raw')
        self.assertEqual(1, cp.returncode, cp.stderr)
        self.assertIn('malformed JSON for raw', cli.decode(cp.stderr))

    def test_name_default(self):
        cp, uuids = cli.submit('ls', self.cook_url)
        self.assertEqual(0, cp.returncode, cp.stderr)
        cp, jobs = cli.show_jobs(uuids, self.cook_url)
        self.assertEqual(0, cp.returncode, cp.stderr)
        self.assertEqual('%s_job' % os.environ['USER'], jobs[0]['name'])

    def test_wait_requires_at_least_one_uuid(self):
        cp = cli.wait([], self.cook_url, stdin='')
        self.assertEqual(1, cp.returncode, cp.stderr)
        self.assertIn('You must specify at least one UUID', cli.decode(cp.stderr))

    def test_wait_specify_timeout_and_interval(self):
        cp, uuids = cli.submit('"sleep 60"', self.cook_url)
        self.assertEqual(0, cp.returncode, cp.stderr)
        start_time = time.time()
        cp = cli.wait(uuids, self.cook_url, wait_flags='--timeout 1')
        elapsed_time = time.time() - start_time
        self.assertEqual(1, cp.returncode, cp.stderr)
        self.assertIn('Timeout waiting', cli.decode(cp.stderr))
        self.assertLess(elapsed_time, 20)
        self.assertGreater(elapsed_time, 3)
        start_time = time.time()
        cp = cli.wait(uuids, self.cook_url, wait_flags='--timeout 1 --interval 1')
        elapsed_time_2 = time.time() - start_time
        self.assertEqual(1, cp.returncode, cp.stderr)
        self.assertIn('Timeout waiting', cli.decode(cp.stderr))
        self.assertLess(elapsed_time_2, elapsed_time)

    def test_query_invalid_uuid(self):
        cp = cli.show([uuid.uuid4()], self.cook_url)
        self.assertEqual(1, cp.returncode, cp.stderr)
        self.assertIn('No matching data found', cli.stdout(cp))
        cp = cli.wait([uuid.uuid4()], self.cook_url)
        self.assertEqual(1, cp.returncode, cp.stderr)
        self.assertIn('No matching data found', cli.stdout(cp))

    def test_show_requires_at_least_one_uuid(self):
        cp = cli.show([], self.cook_url, stdin='')
        self.assertEqual(1, cp.returncode, cp.stderr)
        self.assertIn('You must specify at least one UUID', cli.decode(cp.stderr))

    def test_assume_http_if_elided(self):
        url = urlparse(self.cook_url)
        url_sans_scheme = url.netloc
        cp, uuids = cli.submit('ls', url_sans_scheme, flags='--verbose')
        self.assertEqual(0, cp.returncode, cli.output(cp))

    def test_double_dash_for_end_of_options(self):
        # Double-dash for 'end of options'
        cp, uuids = cli.submit('-- ls -al', self.cook_url)
        self.assertEqual(0, cp.returncode, cp.stderr)
        cp, jobs = cli.show_jobs(uuids, self.cook_url)
        self.assertEqual(0, cp.returncode, cp.stderr)
        self.assertEqual(f'{cli.command_prefix()}ls -al', jobs[0]['command'])
        # Double-dash along with other flags
        cp, uuids = cli.submit('-- ls -al', self.cook_url, submit_flags='--name foo --priority 12')
        self.assertEqual(0, cp.returncode, cp.stderr)
        cp, jobs = cli.show_jobs(uuids, self.cook_url)
        self.assertEqual(0, cp.returncode, cp.stderr)
        self.assertEqual(f'{cli.command_prefix()}ls -al', jobs[0]['command'])
        self.assertEqual('foo', jobs[0]['name'])
        self.assertEqual(12, jobs[0]['priority'])

    def test_retries(self):
        # Default retries = 2
        cp, uuids = cli.submit('-- ls -al', 'localhost:99999', '--verbose')
        stderr = cli.decode(cp.stderr)
        self.assertEqual(1, cp.returncode, stderr)
        self.assertIn('Retrying (Retry(total=1', stderr)
        self.assertIn('Retrying (Retry(total=0', stderr)
        self.assertNotIn('Retrying (Retry(total=2', stderr)
        # Set retries = 0
        config = {'http': {'retries': 0}}
        with cli.temp_config_file(config) as path:
            cp, uuids = cli.submit('-- ls -al', 'localhost:99999', '--verbose --config %s' % path)
            stderr = cli.decode(cp.stderr)
            self.assertEqual(1, cp.returncode, stderr)
            self.assertNotIn('Retrying (Retry(total=0', stderr)
        # Set retries = 4
        config = {'http': {'retries': 4}}
        with cli.temp_config_file(config) as path:
            cp, uuids = cli.submit('-- ls -al', 'localhost:99999', '--verbose --config %s' % path)
            stderr = cli.decode(cp.stderr)
            self.assertEqual(1, cp.returncode, stderr)
            self.assertIn('Retrying (Retry(total=3', stderr)
            self.assertIn('Retrying (Retry(total=2', stderr)
            self.assertIn('Retrying (Retry(total=1', stderr)
            self.assertIn('Retrying (Retry(total=0', stderr)
            self.assertNotIn('Retrying (Retry(total=4', stderr)

    def test_submit_priority(self):
        cp, uuids = cli.submit('ls', self.cook_url, submit_flags='--priority 0')
        self.assertEqual(0, cp.returncode, cp.stderr)
        cp, jobs = cli.show_jobs(uuids, self.cook_url)
        self.assertEqual(0, cp.returncode, cp.stderr)
        self.assertEqual(0, jobs[0]['priority'])
        cp, uuids = cli.submit('ls', self.cook_url, submit_flags='--priority 100')
        self.assertEqual(0, cp.returncode, cp.stderr)
        cp, jobs = cli.show_jobs(uuids, self.cook_url)
        self.assertEqual(0, cp.returncode, cp.stderr)
        self.assertEqual(100, jobs[0]['priority'])
        cp, uuids = cli.submit('ls', self.cook_url, submit_flags='--priority -1')
        self.assertEqual(2, cp.returncode, cp.stderr)
        self.assertIn('--priority/-p: invalid choice', cli.decode(cp.stderr))
        cp, uuids = cli.submit('ls', self.cook_url, submit_flags='--priority 101')
        self.assertEqual(2, cp.returncode, cp.stderr)
        self.assertIn('--priority/-p: invalid choice', cli.decode(cp.stderr))

    def test_submit_output_should_explain_what_happened(self):
        cp, _ = cli.submit('ls', self.cook_url)
        self.assertEqual(0, cp.returncode, cp.stderr)
        self.assertIn("succeeded", cli.stdout(cp))
        self.assertIn("Your job UUID is", cli.stdout(cp))
        cp, _ = cli.submit_stdin(['ls', 'ls', 'ls'], self.cook_url)
        self.assertEqual(0, cp.returncode, cp.stderr)
        self.assertIn("succeeded", cli.stdout(cp))
        self.assertIn("Your job UUIDs are", cli.stdout(cp))

    def test_submit_raw_should_error_if_command_is_given(self):
        cp, _ = cli.submit('ls', self.cook_url, submit_flags='--raw')
        self.assertEqual(1, cp.returncode, cp.stderr)
        self.assertIn('cannot specify a command at the command line when using --raw/-r', cli.decode(cp.stderr))

    def test_show_running_job(self):
        cp, uuids = cli.submit('sleep 60', self.cook_url)
        self.assertEqual(0, cp.returncode, cp.stderr)
        util.wait_for_job(self.cook_url, uuids[0], 'running')
        cp = cli.show(uuids, self.cook_url)
        self.assertEqual(0, cp.returncode, cp.stderr)

    def test_quoting(self):
        cp, uuids = cli.submit('echo "Hello; exit 1"', self.cook_url)
        self.assertEqual(0, cp.returncode, cp.stderr)
        cp = cli.wait(uuids, self.cook_url)
        self.assertEqual(0, cp.returncode, cp.stderr)
        cp, jobs = cli.show_jobs(uuids, self.cook_url)
        self.assertEqual(0, cp.returncode, cp.stderr)
        self.assertEqual('completed', jobs[0]['status'])
        self.assertEqual('success', jobs[0]['state'])

    def test_complex_commands(self):
        desired_command = '(foo -x \'def bar = "baz"\')'
        # Incorrectly submitted command
        command = '"(foo -x \'def bar = "baz"\')"'
        cp, uuids = cli.submit(command, self.cook_url)
        self.assertEqual(0, cp.returncode, cp.stderr)
        cp, jobs = cli.show_jobs(uuids, self.cook_url)
        self.assertEqual(0, cp.returncode, cp.stderr)
        expected_command = desired_command.replace('"', '')
        self.assertEqual(f'{cli.command_prefix()}{expected_command}', jobs[0]['command'])
        # Correctly submitted command
        command = '"(foo -x \'def bar = \\"baz\\"\')"'
        cp, uuids = cli.submit(command, self.cook_url)
        self.assertEqual(0, cp.returncode, cp.stderr)
        cp, jobs = cli.show_jobs(uuids, self.cook_url)
        self.assertEqual(0, cp.returncode, cp.stderr)
        self.assertEqual(f'{cli.command_prefix()}{desired_command}', jobs[0]['command'])

        desired_command = "export HOME=$MESOS_DIRECTORY; export LOGNAME=$(whoami); JAVA_OPTS='-Xmx15000m' foo"
        # Incorrectly submitted command
        command = "'export HOME=$MESOS_DIRECTORY; export LOGNAME=$(whoami); JAVA_OPTS='-Xmx15000m' foo'"
        cp, uuids = cli.submit(command, self.cook_url)
        self.assertEqual(0, cp.returncode, cp.stderr)
        cp, jobs = cli.show_jobs(uuids, self.cook_url)
        self.assertEqual(0, cp.returncode, cp.stderr)
        expected_command = desired_command.replace("'", '')
        self.assertEqual(f'{cli.command_prefix()}{expected_command}', jobs[0]['command'])
        # Correctly submitted command
        command = "'export HOME=$MESOS_DIRECTORY; export LOGNAME=$(whoami); JAVA_OPTS='\"'\"'-Xmx15000m'\"'\"' foo'"
        cp, uuids = cli.submit(command, self.cook_url)
        self.assertEqual(0, cp.returncode, cp.stderr)
        cp, jobs = cli.show_jobs(uuids, self.cook_url)
        self.assertEqual(0, cp.returncode, cp.stderr)
        self.assertEqual(f'{cli.command_prefix()}{desired_command}', jobs[0]['command'])

    def test_list_no_matching_jobs(self):
        cp = cli.jobs(self.cook_url, '--name %s' % uuid.uuid4())
        self.assertEqual(0, cp.returncode, cp.stderr)
        self.assertIn('No matching running jobs', cli.stdout(cp))
        self.assertIn(f'found in {self.cook_url}.', cli.stdout(cp))

    def list_jobs(self, name, user, states, pool=None):
        """Invokes the jobs subcommand with the given name, user, and state filters"""
        state_flags = ' '.join([f'--{state}' for state in states])
        jobs_flags = f'--name {name} --user {user} {state_flags}'
        if pool:
            jobs_flags = f'{jobs_flags} --pool {pool}'
        cp, jobs = cli.jobs_json(self.cook_url, jobs_flags)
        return cp, jobs

    def test_list_by_state(self):
        name = f'{self.current_name()}_{uuid.uuid4()}'

        # Submit a job that will never run
        raw_job = {'command': 'ls', 'name': name, 'constraints': [['HOSTNAME', 'EQUALS', 'will not get scheduled']]}
        cp, uuids = cli.submit(stdin=cli.encode(json.dumps(raw_job)), cook_url=self.cook_url, submit_flags='--raw')
        self.assertEqual(0, cp.returncode, cp.stderr)
        user = util.get_user(self.cook_url, uuids[0])
        waiting_uuid = uuids[0]

        # Submit a long-running job
        cp, uuids = cli.submit('sleep 300', self.cook_url, submit_flags='--name %s' % name)
        self.assertEqual(0, cp.returncode, cp.stderr)
        running_uuid = uuids[0]

        try:
            # Submit a successful job
            cp, uuids = cli.submit('ls', self.cook_url, submit_flags='--name %s' % name)
            self.assertEqual(0, cp.returncode, cp.stderr)
            success_uuid = uuids[0]

            # Submit a failed job
            cp, uuids = cli.submit('exit 1', self.cook_url, submit_flags='--name %s' % name)
            self.assertEqual(0, cp.returncode, cp.stderr)
            failed_uuid = uuids[0]

            # Wait for the desired states to be reached
            util.wait_for_job(self.cook_url, waiting_uuid, 'waiting')
            util.wait_for_job(self.cook_url, running_uuid, 'running')
            util.wait_for_job(self.cook_url, success_uuid, 'completed')
            util.wait_for_job(self.cook_url, failed_uuid, 'completed')

            # waiting
            cp, jobs = self.list_jobs(name, user, ['waiting'])
            self.assertEqual(0, cp.returncode, cp.stderr)
            self.assertEqual(1, len(jobs))
            self.assertEqual(waiting_uuid, jobs[0]['uuid'])
            # running
            cp, jobs = self.list_jobs(name, user, ['running'])
            self.assertEqual(0, cp.returncode, cp.stderr)
            self.assertEqual(1, len(jobs))
            self.assertEqual(running_uuid, jobs[0]['uuid'])
            # completed
            cp, jobs = self.list_jobs(name, user, ['completed'])
            uuids = [j['uuid'] for j in jobs]
            self.assertEqual(0, cp.returncode, cp.stderr)
            self.assertEqual(2, len(jobs))
            self.assertIn(success_uuid, uuids)
            self.assertIn(failed_uuid, uuids)
            # success
            cp, jobs = self.list_jobs(name, user, ['success'])
            self.assertEqual(0, cp.returncode, cp.stderr)
            self.assertEqual(1, len(jobs))
            self.assertEqual(success_uuid, jobs[0]['uuid'])
            # failed
            cp, jobs = self.list_jobs(name, user, ['failed'])
            self.assertEqual(0, cp.returncode, cp.stderr)
            self.assertEqual(1, len(jobs))
            self.assertEqual(failed_uuid, jobs[0]['uuid'])
            # all
            cp, jobs = self.list_jobs(name, user, ['all'])
            uuids = [j['uuid'] for j in jobs]
            self.assertEqual(0, cp.returncode, cp.stderr)
            self.assertEqual(4, len(jobs))
            self.assertIn(waiting_uuid, uuids)
            self.assertIn(running_uuid, uuids)
            self.assertIn(success_uuid, uuids)
            self.assertIn(failed_uuid, uuids)
            # waiting+running
            cp, jobs = self.list_jobs(name, user, ['waiting', 'running'])
            uuids = [j['uuid'] for j in jobs]
            self.assertEqual(0, cp.returncode, cp.stderr)
            self.assertEqual(2, len(jobs))
            self.assertIn(waiting_uuid, uuids)
            self.assertIn(running_uuid, uuids)
            # completed+waiting
            cp, jobs = self.list_jobs(name, user, ['completed', 'waiting'])
            uuids = [j['uuid'] for j in jobs]
            self.assertEqual(0, cp.returncode, cp.stderr)
            self.assertEqual(3, len(jobs), f'Expected 3 jobs, got: {jobs}')
            self.assertIn(waiting_uuid, uuids)
            self.assertIn(success_uuid, uuids)
            self.assertIn(failed_uuid, uuids)
        finally:
            cli.kill([waiting_uuid, running_uuid], self.cook_url)

    def test_list_invalid_state(self):
        cp = cli.jobs(self.cook_url, '--foo')
        self.assertEqual(2, cp.returncode, cp.stderr)
        self.assertIn('error: unrecognized arguments: --foo', cli.decode(cp.stderr))

    def test_submit_with_application(self):
        # Specifying application name and version
        cp, uuids = cli.submit('ls', self.cook_url,
                               submit_flags='--application-name %s --application-version %s' % ('foo', '1.2.3'))
        self.assertEqual(0, cp.returncode, cp.stderr)
        cp, jobs = cli.show_jobs(uuids, self.cook_url)
        self.assertEqual('foo', jobs[0]['application']['name'])
        self.assertEqual('1.2.3', jobs[0]['application']['version'])
        # Default application name
        cp, uuids = cli.submit('ls', self.cook_url)
        self.assertEqual(0, cp.returncode, cp.stderr)
        cp, jobs = cli.show_jobs(uuids, self.cook_url)
        self.assertEqual('cook-scheduler-cli', jobs[0]['application']['name'])
        self.assertEqual(cli.version(), jobs[0]['application']['version'])
        # User-defined defaults
        config = {'defaults': {'submit': {'application-name': 'bar', 'application-version': '4.5.6'}}}
        with cli.temp_config_file(config) as path:
            flags = '--config %s' % path
            cp, uuids = cli.submit('ls', self.cook_url, flags=flags)
            self.assertEqual(0, cp.returncode, cp.stderr)
            cp, jobs = cli.show_jobs(uuids, self.cook_url)
            self.assertEqual('bar', jobs[0]['application']['name'])
            self.assertEqual('4.5.6', jobs[0]['application']['version'])

    def test_list_invalid_flags(self):
        error_fragment = 'cannot specify both lookback hours and submitted after / before times'
        cp = cli.jobs(self.cook_url, '--lookback 1 --submitted-after "yesterday" --submitted-before "now"')
        self.assertEqual(1, cp.returncode, cp.stderr)
        self.assertIn(error_fragment, cli.decode(cp.stderr))
        cp = cli.jobs(self.cook_url, '--lookback 1 --submitted-after "yesterday"')
        self.assertEqual(1, cp.returncode, cp.stderr)
        self.assertIn(error_fragment, cli.decode(cp.stderr))
        cp = cli.jobs(self.cook_url, '--lookback 1 --submitted-before "now"')
        self.assertEqual(1, cp.returncode, cp.stderr)
        self.assertIn(error_fragment, cli.decode(cp.stderr))
        cp = cli.jobs(self.cook_url, '--submitted-after ""')
        self.assertEqual(1, cp.returncode, cp.stderr)
        self.assertIn('"" is not a valid date / time string', cli.decode(cp.stderr))
        cp = cli.jobs(self.cook_url, '--submitted-before ""')
        self.assertEqual(1, cp.returncode, cp.stderr)
        self.assertIn('"" is not a valid date / time string', cli.decode(cp.stderr))

    def test_list_with_time_ranges(self):
        name = str(uuid.uuid4())
        cp, uuids = cli.submit('ls', self.cook_url, submit_flags=f'--name {name}')
        self.assertEqual(0, cp.returncode, cp.stderr)
        user = util.get_user(self.cook_url, uuids[0])
        # Time range that should be empty
        list_flags = f'--submitted-after "30 minutes ago" --submitted-before "15 minutes ago" ' \
                     f'--user {user} --all --name {name}'
        cp, jobs = cli.jobs_json(self.cook_url, list_flags)
        self.assertEqual(0, cp.returncode, cp.stderr)
        self.assertEqual(0, len(jobs))
        # Time range that should contain our job (wait for job to complete to avoid racing with the "now" query)
        cp = cli.wait(uuids, self.cook_url)
        self.assertEqual(0, cp.returncode, cp.stderr)
        list_flags = f'--submitted-after "30 minutes ago" --submitted-before "now" --user {user} --all --name {name}'
        cp, jobs = cli.jobs_json(self.cook_url, list_flags)
        self.assertEqual(0, cp.returncode, cp.stderr)
        self.assertEqual(1, len(jobs))
        self.assertIn(uuids[0], jobs[0]['uuid'])
        # --submitted-after is not required
        list_flags = f'--submitted-before "now" --user {user} --all --name {name}'
        cp, jobs = cli.jobs_json(self.cook_url, list_flags)
        self.assertEqual(0, cp.returncode, cp.stderr)
        self.assertEqual(1, len(jobs))
        self.assertIn(uuids[0], jobs[0]['uuid'])
        # --submitted-before is not required
        list_flags = f'--submitted-after "15 minutes ago" --user {user} --all --name {name}'
        cp, jobs = cli.jobs_json(self.cook_url, list_flags)
        self.assertEqual(0, cp.returncode, cp.stderr)
        self.assertEqual(1, len(jobs))
        self.assertIn(uuids[0], jobs[0]['uuid'])

    def test_jobs_exclude_custom_executor(self):
        # Unfortunately, there is no easy way to create a job with a custom executor.
        # Instead, we will check that we are making a request to the correct endpoint by
        # inspecting the --verbose output.
        cp, jobs = cli.jobs_json(self.cook_url, '--exclude-custom-executor', flags='--verbose')
        self.assertEqual(0, cp.returncode, cp.stderr)
        self.assertIn('/list', cli.decode(cp.stderr))
        self.assertNotIn('/jobs', cli.decode(cp.stderr))
        cp, jobs = cli.jobs_json(self.cook_url, flags='--verbose')
        self.assertEqual(0, cp.returncode, cp.stderr)
        self.assertIn('/jobs', cli.decode(cp.stderr))
        self.assertNotIn('/list', cli.decode(cp.stderr))

    @unittest.skipUnless(util.are_pools_enabled(), 'Pools are not enabled on the cluster')
    def test_jobs_pool(self):
        pools, _ = util.active_pools(self.cook_url)
        self.assertLess(0, len(pools))
        job_uuids = []
        try:
            user = None
            name = f'{self.current_name()}_{uuid.uuid4()}'

            # Submit a long-running job in each pool
            for pool in pools:
                pool_name = pool['name']
                cp, uuids = cli.submit('sleep 300', self.cook_url, submit_flags=f'--name {name} --pool {pool_name}')
                self.assertEqual(0, cp.returncode, cp.stderr)
                job_uuids.append(uuids[0])
                user = util.get_user(self.cook_url, uuids[0])

            # We should get back all jobs when we don't specify --pool
            cp, jobs = self.list_jobs(name, user, ['waiting', 'running'])
            self.assertEqual(0, cp.returncode, cp.stderr)
            self.assertEqual(len(pools), len(jobs))

            # We should get back only the single job per pool when we do specify --pool
            for pool in pools:
                pool_name = pool['name']
                cp, jobs = self.list_jobs(name, user, ['waiting', 'running'], pool_name)
                self.assertEqual(0, cp.returncode, cp.stderr)
                self.assertEqual(1, len(jobs))
                self.assertEqual(pool_name, jobs[0]['pool'])

            # Submit a long-running job without specifying the pool explicitly
            cp, uuids = cli.submit('sleep 300', self.cook_url, submit_flags=f'--name {name}')
            self.assertEqual(0, cp.returncode, cp.stderr)
            job_uuids.append(uuids[0])

            # Make sure we can retrieve both jobs (explicit and implicit default pool) using the default pool
            default_pool = util.default_pool(self.cook_url)
            cp, jobs = self.list_jobs(name, user, ['waiting', 'running'], default_pool)
            self.assertEqual(0, cp.returncode, cp.stderr)
            self.assertEqual(2, len(jobs))
            self.assertIn(uuids[0], [j['uuid'] for j in jobs])

            # We should (still) get back all jobs when we don't specify --pool
            cp, jobs = self.list_jobs(name, user, ['waiting', 'running'])
            self.assertEqual(0, cp.returncode, cp.stderr)
            self.assertEqual(len(pools) + 1, len(jobs))
        finally:
            util.kill_jobs(self.cook_url, job_uuids)

    def test_ssh_job_uuid(self):
        cp, uuids = cli.submit('ls', self.cook_url, submit_flags=f'--name {self.current_name()}')
        self.assertEqual(0, cp.returncode, cp.stderr)
        instance = util.wait_for_output_url(self.cook_url, uuids[0])
        hostname = instance['hostname']
        env = os.environ
        env['CS_SSH'] = 'echo'
        cp = cli.ssh(uuids[0], self.cook_url, env=env)
        stdout = cli.stdout(cp)
        self.assertEqual(0, cp.returncode, cli.decode(cp.stderr))
        self.assertIn(f'Attempting ssh for job instance {instance["task_id"]}', stdout)
        self.assertIn('Executing ssh', stdout)
        self.assertIn(hostname, stdout)
        self.assertIn(f'-t {hostname} cd', stdout)
        self.assertIn('; bash', stdout)

    def test_ssh_no_instances(self):
        raw_job = {'command': 'ls', 'constraints': [['HOSTNAME', 'EQUALS', 'will not get scheduled']]}
        cp, uuids = cli.submit(stdin=cli.encode(json.dumps(raw_job)), cook_url=self.cook_url, submit_flags='--raw')
        self.assertEqual(0, cp.returncode, cp.stderr)
        try:
            util.wait_for_job(self.cook_url, uuids[0], 'waiting')
            cp = cli.ssh(uuids[0], self.cook_url)
            self.assertEqual(1, cp.returncode, cp.stdout)
            self.assertIn('currently has no instances', cli.decode(cp.stderr))
        finally:
            cli.kill(uuids, self.cook_url)

    def test_ssh_invalid_uuid(self):
        cp = cli.ssh(uuid.uuid4(), self.cook_url)
        self.assertEqual(1, cp.returncode, cp.stdout)
        self.assertIn('No matching data found', cli.decode(cp.stderr))

    def test_ssh_duplicate_uuid(self):
        cp, uuids = cli.submit('ls', self.cook_url)
        self.assertEqual(0, cp.returncode, cp.stderr)
        instance = util.wait_for_instance(self.cook_url, uuids[0])
        instance_uuid = instance['task_id']
        cp, uuids = cli.submit('ls', self.cook_url, submit_flags=f'--uuid {instance_uuid}')
        self.assertEqual(0, cp.returncode, cp.stderr)
        cp = cli.ssh(instance_uuid, self.cook_url)
        self.assertEqual(1, cp.returncode, cp.stdout)
        self.assertIn('There is more than one match for the given uuid', cli.decode(cp.stderr))

    def test_ssh_group_uuid(self):
        group_uuid = uuid.uuid4()
        cp, uuids = cli.submit('ls', self.cook_url, submit_flags=f'--group {group_uuid}')
        self.assertEqual(0, cp.returncode, cp.stderr)
        cp = cli.ssh(group_uuid, self.cook_url)
        self.assertEqual(1, cp.returncode, cp.stdout)
        self.assertIn('You provided a job group uuid', cli.decode(cp.stderr))

    def test_ssh_instance_uuid(self):
        cp, uuids = cli.submit('ls', self.cook_url, submit_flags=f'--name {self.current_name()}')
        self.assertEqual(0, cp.returncode, cp.stderr)
        instance = util.wait_for_output_url(self.cook_url, uuids[0])
        hostname = instance['hostname']
        env = os.environ
        env['CS_SSH'] = 'echo'
        cp = cli.ssh(instance['task_id'], self.cook_url, env=env)
        stdout = cli.stdout(cp)
        self.assertEqual(0, cp.returncode, cli.decode(cp.stderr))
        self.assertIn('Executing ssh', stdout)
        self.assertIn(hostname, stdout)
        self.assertIn(f'-t {hostname} cd', stdout)
        self.assertIn('; bash', stdout)

    def test_tail_basic(self):
        cp, uuids = cli.submit('bash -c "for i in {1..100}; do echo $i >> foo; done"', self.cook_url)
        self.assertEqual(0, cp.returncode, cp.stderr)
        cp = cli.wait(uuids, self.cook_url)
        self.assertEqual(0, cp.returncode, cp.stderr)
        # Ask for 0 lines
        cp = cli.tail(uuids[0], 'foo', self.cook_url, '--lines 0')
        self.assertEqual(2, cp.returncode, cp.stderr)
        self.assertIn('0 is not a positive integer', cli.decode(cp.stderr))
        # Ask for 1 line
        cp = cli.tail_with_logging(uuids[0], 'foo', self.cook_url, 1)
        self.assertEqual(0, cp.returncode, cp.stderr)
        self.assertEqual('100\n', cli.decode(cp.stdout))
        # Ask for 10 lines
        cp = cli.tail_with_logging(uuids[0], 'foo', self.cook_url, 10)
        self.assertEqual(0, cp.returncode, cp.stderr)
        self.assertEqual('\n'.join([str(i) for i in range(91, 101)]) + '\n', cli.decode(cp.stdout))
        # Ask for 100 lines
        cp = cli.tail_with_logging(uuids[0], 'foo', self.cook_url, 100)
        self.assertEqual(0, cp.returncode, cp.stderr)
        self.assertEqual('\n'.join([str(i) for i in range(1, 101)]) + '\n', cli.decode(cp.stdout))
        # Ask for 1000 lines
        cp = cli.tail_with_logging(uuids[0], 'foo', self.cook_url, 1000)
        self.assertEqual(0, cp.returncode, cp.stderr)
        self.assertEqual('\n'.join([str(i) for i in range(1, 101)]) + '\n', cli.decode(cp.stdout))
        # Ask for a file that doesn't exist
        cp = cli.tail(uuids[0], uuid.uuid4(), self.cook_url)
        self.assertEqual(1, cp.returncode, cp.stderr)
        self.assertIn('file was not found', cli.decode(cp.stderr))

    def test_tail_no_newlines(self):
        cp, uuids = cli.submit('bash -c \'for i in {1..100}; do printf "$i " >> foo; done\'', self.cook_url)
        self.assertEqual(0, cp.returncode, cp.stderr)
        cp = cli.wait(uuids, self.cook_url)
        self.assertEqual(0, cp.returncode, cp.stderr)
        cp = cli.tail(uuids[0], 'foo', self.cook_url)
        self.assertEqual(0, cp.returncode, cp.stderr)
        self.assertEqual(' '.join([str(i) for i in range(1, 101)]) + ' ', cli.decode(cp.stdout))

    def test_tail_large_file(self):
        iterations = 20
        cp, uuids = cli.submit('bash -c \'printf "hello\\nworld\\n" > file.txt; '
                               f'for i in {{1..{iterations}}}; do '
                               'cat file.txt file.txt > file2.txt && '
                               'mv file2.txt file.txt; done\'',
                               self.cook_url)
        self.assertEqual(0, cp.returncode, cp.stderr)
        cp = cli.wait(uuids, self.cook_url)
        self.assertEqual(0, cp.returncode, cp.stderr)
        lines_to_tail = pow(2, iterations - 1)
        cp = cli.tail(uuids[0], 'file.txt', self.cook_url, f'--lines {lines_to_tail}')
        self.assertEqual(0, cp.returncode, cp.stderr)
        self.assertEqual('hello\nworld\n' * int(lines_to_tail / 2), cli.decode(cp.stdout))

    def test_tail_large_file_no_newlines(self):
        iterations = 18
        cp, uuids = cli.submit('bash -c \'printf "helloworld" > file.txt; '
                               f'for i in {{1..{iterations}}}; do '
                               'cat file.txt file.txt > file2.txt && '
                               'mv file2.txt file.txt; done\'',
                               self.cook_url)
        self.assertEqual(0, cp.returncode, cp.stderr)
        cp = cli.wait(uuids, self.cook_url)
        self.assertEqual(0, cp.returncode, cp.stderr)
        cp = cli.tail(uuids[0], 'file.txt', self.cook_url, f'--lines 1')
        self.assertEqual(0, cp.returncode, cp.stderr)
        self.assertEqual('helloworld' * pow(2, iterations), cli.decode(cp.stdout))

    def test_tail_follow(self):
        sleep_seconds_between_lines = 0.5
        cp, uuids = cli.submit(
            f'bash -c \'for i in {{1..300}}; do echo $i >> bar; sleep {sleep_seconds_between_lines}; done\'',
            self.cook_url, submit_flags=f'--name {self.current_name()}')
        self.assertEqual(0, cp.returncode, cp.stderr)
        util.wait_for_instance(self.cook_url, uuids[0])
        util.wait_for_output_url(self.cook_url, uuids[0])
        proc = cli.tail(uuids[0], 'bar', self.cook_url,
                        f'--follow --sleep-interval {sleep_seconds_between_lines}',
                        wait_for_exit=False)
        try:
            def readlines():
                stdout_lines = proc.stdout.readlines()
                self.logger.info(f'stdout lines: {stdout_lines}')
                stderr_lines = proc.stderr.readlines()
                self.logger.info(f'stderr lines: {stderr_lines}')
                return stdout_lines

            # Wait until the tail prints some lines and then check the output
            lines = util.wait_until(readlines, lambda l: len(l) > 0)
            start = int(lines[0].decode().strip())
            for i, line in enumerate(lines):
                self.assertEqual(f'{start+i}\n', line.decode())

            # Wait until it prints some more lines and then check the (new) output
            lines = util.wait_until(readlines, lambda l: len(l) > 0)
            for j, line in enumerate(lines):
                self.assertEqual(f'{start+i+j+1}\n', line.decode())
        finally:
            proc.kill()
            cli.kill(uuids, self.cook_url)

    def test_tail_zero_byte_file(self):
        cp, uuids = cli.submit('touch file.txt', self.cook_url)
        self.assertEqual(0, cp.returncode, cp.stderr)
        cp = cli.wait(uuids, self.cook_url)
        self.assertEqual(0, cp.returncode, cp.stderr)
        cp = cli.tail(uuids[0], 'file.txt', self.cook_url, f'--lines 1')
        self.assertEqual(0, cp.returncode, cp.stderr)
        self.assertEqual('', cli.decode(cp.stdout))

    def test_tail_default_path(self):
        text = str(uuid.uuid4())
        cp, uuids = cli.submit(f'echo {text}', self.cook_url)
        self.assertEqual(0, cp.returncode, cp.stderr)
        util.wait_for_job(self.cook_url, uuids[0], 'completed')
        cp = cli.tail(uuids[0], '', self.cook_url)
        self.assertEqual(0, cp.returncode, cp.stderr)
        self.assertIn(text, cli.decode(cp.stdout))

    def test_tail_wait(self):
        # No --wait should fail
        cp, uuids = cli.submit(f'bash -c \'sleep 10; echo hello > foo\'', self.cook_url)
        self.assertEqual(0, cp.returncode, cp.stderr)
        cp = cli.tail(uuids[0], 'foo', self.cook_url)
        self.assertEqual(1, cp.returncode, cp.stderr)
        # Indefinite wait should work
        cp = cli.tail(uuids[0], 'foo', self.cook_url, '--wait')
        self.assertEqual(0, cp.returncode, cli.decode(cp.stderr))
        self.assertEqual('hello\n', cli.decode(cp.stdout))
        # Tailing a file that doesn't exist should fail
        path = uuid.uuid4()
        cp = cli.tail(uuids[0], path, self.cook_url)
        self.assertEqual(1, cp.returncode, cli.decode(cp.stderr))
        self.assertEqual(f"Cannot open '{path}' for reading (file was not found).\n", cli.decode(cp.stderr))

    def test_ls(self):

        def entry(name):
            return cli.ls_entry_by_name(entries, name)

        cp, uuids = cli.submit('"mkdir foo; echo 123 > foo/bar; echo 45678 > baz; mkdir empty"',
                               self.cook_url, submit_flags=f'--name {self.current_name()}')
        self.assertEqual(0, cp.returncode, cp.stderr)
        cli.wait_for_output_file(self.cook_url, uuids[0], 'empty')

        # Path that doesn't exist
        cp, entries = cli.ls(uuids[0], self.cook_url, 'qux', parse_json=False)
        self.assertEqual(1, cp.returncode, cp.stderr)
        self.assertIn('no such file or directory', cli.decode(cp.stderr))

        # baz file
        cp, entries = cli.ls(uuids[0], self.cook_url, 'baz')
        self.assertEqual(0, cp.returncode, cp.stderr)
        self.assertEqual(1, len(entries))
        self.logger.debug(entries)
        baz = entry('baz')
        self.assertEqual('-rw-r--r--', baz['mode'])
        self.assertEqual(1, baz['nlink'])
        self.assertEqual(6, baz['size'])

        # empty directory
        cp, entries = cli.ls(uuids[0], self.cook_url, 'empty')
        self.assertEqual(0, cp.returncode, cp.stderr)
        self.assertEqual(0, len(entries))
        self.logger.debug(entries)

        # Root of the sandbox
        cp, entries = cli.ls(uuids[0], self.cook_url)
        self.assertEqual(0, cp.returncode, cp.stderr)
        self.assertLessEqual(4, len(entries))
        self.logger.debug(entries)
        foo = entry('foo')
        self.assertEqual('drwxr-xr-x', foo['mode'])
        self.assertLessEqual(2, foo['nlink'])
        baz = entry('baz')
        self.assertEqual('-rw-r--r--', baz['mode'])
        self.assertEqual(1, baz['nlink'])
        self.assertEqual(6, baz['size'])
        stdout = entry('stdout')
        self.assertEqual('-rw-r--r--', stdout['mode'])
        self.assertEqual(1, stdout['nlink'])
        stderr = entry('stderr')
        self.assertEqual('-rw-r--r--', stderr['mode'])
        self.assertEqual(1, stderr['nlink'])

        # foo directory
        cp, entries = cli.ls(uuids[0], self.cook_url, 'foo')
        self.assertEqual(0, cp.returncode, cp.stderr)
        self.assertEqual(1, len(entries))
        self.logger.debug(entries)
        bar = entry('bar')
        self.assertEqual('-rw-r--r--', bar['mode'])
        self.assertEqual(1, bar['nlink'])
        self.assertEqual(4, bar['size'])

        # foo/bar file
        cp, entries = cli.ls(uuids[0], self.cook_url, 'foo/bar')
        self.assertEqual(0, cp.returncode, cp.stderr)
        self.assertEqual(1, len(entries))
        self.logger.debug(entries)
        bar = entry('bar')
        self.assertEqual('-rw-r--r--', bar['mode'])
        self.assertEqual(1, bar['nlink'])
        self.assertEqual(4, bar['size'])

    def test_ls_with_globbing_characters(self):

        def entry(name):
            return cli.ls_entry_by_name(entries, name)

        cp, uuids = cli.submit('"touch t?.sh; touch [ab]*; touch {b,c,est}; touch \'*\'; touch \'t*\'; touch done"',
                               self.cook_url, submit_flags=f'--name {self.current_name()}')
        self.assertEqual(0, cp.returncode, cp.stderr)
        cli.wait_for_output_file(self.cook_url, uuids[0], 'done')

        path = 't?.sh'
        cp, _ = cli.ls(uuids[0], self.cook_url, path, parse_json=False)
        self.assertEqual(1, cp.returncode, cp.stderr)
        self.assertIn('ls does not support globbing', cli.stdout(cp))
        cp, entries = cli.ls(uuids[0], self.cook_url, f'{path} --literal')
        self.assertEqual(0, cp.returncode, cp.stderr)
        self.assertEqual(1, len(entries))
        self.logger.debug(entries)
        bar = entry(path)
        self.assertEqual('-rw-r--r--', bar['mode'])
        self.assertEqual(1, bar['nlink'])
        self.assertEqual(0, bar['size'])

        path = '[ab]*'
        cp, _ = cli.ls(uuids[0], self.cook_url, path, parse_json=False)
        self.assertEqual(1, cp.returncode, cp.stderr)
        self.assertIn('ls does not support globbing', cli.stdout(cp))
        cp, entries = cli.ls(uuids[0], self.cook_url, f'{path} --literal')
        self.assertEqual(0, cp.returncode, cp.stderr)
        self.assertEqual(1, len(entries))
        self.logger.debug(entries)
        bar = entry(path)
        self.assertEqual('-rw-r--r--', bar['mode'])
        self.assertEqual(1, bar['nlink'])
        self.assertEqual(0, bar['size'])

        path = '{b,c,est}'
        cp, _ = cli.ls(uuids[0], self.cook_url, path, parse_json=False)
        self.assertEqual(1, cp.returncode, cp.stderr)
        self.assertIn('ls does not support globbing', cli.stdout(cp))
        cp, entries = cli.ls(uuids[0], self.cook_url, f'{path} --literal')
        self.assertEqual(0, cp.returncode, cp.stderr)
        self.assertEqual(1, len(entries))
        self.logger.debug(entries)
        bar = entry(path)
        self.assertEqual('-rw-r--r--', bar['mode'])
        self.assertEqual(1, bar['nlink'])
        self.assertEqual(0, bar['size'])

        path = '*'
        cp, _ = cli.ls(uuids[0], self.cook_url, path, parse_json=False)
        self.assertEqual(1, cp.returncode, cp.stderr)
        self.assertIn('ls does not support globbing', cli.stdout(cp))
        cp, entries = cli.ls(uuids[0], self.cook_url, f'{path} --literal')
        self.assertEqual(0, cp.returncode, cp.stderr)
        self.assertEqual(1, len(entries))
        self.logger.debug(entries)
        bar = entry(path)
        self.assertEqual('-rw-r--r--', bar['mode'])
        self.assertEqual(1, bar['nlink'])
        self.assertEqual(0, bar['size'])

        path = 't*'
        cp, _ = cli.ls(uuids[0], self.cook_url, path, parse_json=False)
        self.assertEqual(1, cp.returncode, cp.stderr)
        self.assertIn('ls does not support globbing', cli.stdout(cp))
        cp, entries = cli.ls(uuids[0], self.cook_url, f'{path} --literal')
        self.assertEqual(0, cp.returncode, cp.stderr)
        self.assertEqual(1, len(entries))
        self.logger.debug(entries)
        bar = entry(path)
        self.assertEqual('-rw-r--r--', bar['mode'])
        self.assertEqual(1, bar['nlink'])
        self.assertEqual(0, bar['size'])

    def test_ls_empty_root_directory(self):
        cp, uuids = cli.submit("'rm -r * && rm -r .*'", self.cook_url, submit_flags=f'--name {self.current_name()}')
        self.assertEqual(0, cp.returncode, cp.stderr)
        util.wait_for_job(self.cook_url, uuids[0], 'completed')
        self.assertEqual(0, cp.returncode, cp.stderr)
        cp, entries = cli.ls(uuids[0], self.cook_url)
        self.assertEqual(0, cp.returncode, cp.stderr)
        self.assertEqual(0, len(entries))

    def __wait_for_progress_message(self, uuids):
        return util.wait_until(lambda: cli.show_jobs(uuids, self.cook_url)[1][0]['instances'][0],
                               lambda i: 'progress' in i and 'progress_message' in i)

    def __wait_for_exit_code(self, uuids):
        return util.wait_until(lambda: cli.show_jobs(uuids, self.cook_url)[1][0]['instances'][0],
                               lambda i: 'exit_code' in i)

    def __wait_for_executor_completion_message(self, uuids):
        def query():
            cp = cli.tail(uuids[0], 'stdout', self.cook_url, '--lines 100')
            stdout = cli.decode(cp.stdout)
            self.logger.info(f'stdout = {stdout}')
            return stdout

        return util.wait_until(query, lambda out: 'Executor completed execution' in out)

    @unittest.skipIf(util.http_basic_auth_enabled(), 'Cook Executor does not currently support HTTP Basic Auth')
    def test_show_progress_message(self):
        executor = util.get_job_executor_type(self.cook_url)
        line = util.progress_line(self.cook_url, 99, 'We are so close!')
        cp, uuids = cli.submit(f'echo "{line}"', self.cook_url, submit_flags=f'--executor {executor} '
                                                                             f'--name {self.current_name()}')
        self.assertEqual(0, cp.returncode, cp.stderr)
        util.wait_for_instance(self.cook_url, uuids[0])
        cp, jobs = cli.show_jobs(uuids, self.cook_url)
        self.assertEqual(0, cp.returncode, cp.stderr)
        self.assertEqual(executor, jobs[0]['instances'][0]['executor'])
        if executor == 'cook':
            instance = self.__wait_for_exit_code(uuids)
            self.assertEqual(0, instance['exit_code'], sorted(instance))

            instance = self.__wait_for_progress_message(uuids)
            self.assertEqual(99, instance['progress'])
            self.assertEqual("We are so close!", instance['progress_message'], sorted(instance))

            cp = cli.show(uuids, self.cook_url)
            self.assertEqual(0, cp.returncode, cp.stderr)
            self.assertIn("99% We are so close!", cli.stdout(cp))

            stdout = self.__wait_for_executor_completion_message(uuids)
            self.logger.debug(f'Contents of stdout: {stdout}')
            self.assertIn("99 We are so close!", stdout)
            self.assertIn('Command exited with status 0', stdout)
            self.assertIn('Executor completed execution', stdout)

    @unittest.skipIf(util.http_basic_auth_enabled(), 'Cook Executor does not currently support HTTP Basic Auth')
    def test_show_progress_message_custom_progress_file(self):
        executor = util.get_job_executor_type(self.cook_url)
        progress_file_env = util.retrieve_progress_file_env(self.cook_url)

        line = util.progress_line(self.cook_url, 99, 'We are so close!')
        cp, uuids = cli.submit('\'touch progress.txt && '
                               'echo "Hello World" >> progress.txt && '
                               f'echo "{line}" >> progress.txt && '
                               'echo "Done" >> progress.txt\'',
                               self.cook_url,
                               submit_flags=f'--executor {executor} '
                                            f'--env {progress_file_env}=progress.txt '
                                            f'--name {self.current_name()}')
        self.assertEqual(0, cp.returncode, cp.stderr)
        util.wait_for_instance(self.cook_url, uuids[0])
        cp, jobs = cli.show_jobs(uuids, self.cook_url)
        self.assertEqual(0, cp.returncode, cp.stderr)
        self.assertEqual(executor, jobs[0]['instances'][0]['executor'])
        if executor == 'cook':
            instance = self.__wait_for_exit_code(uuids)
            self.assertEqual(0, instance['exit_code'], sorted(instance))

            instance = self.__wait_for_progress_message(uuids)
            self.assertEqual(99, instance['progress'])
            self.assertEqual("We are so close!", instance['progress_message'], sorted(instance))

            cp = cli.show(uuids, self.cook_url)
            self.assertEqual(0, cp.returncode, cp.stderr)

            stdout = self.__wait_for_executor_completion_message(uuids)
            self.logger.debug(f'Contents of stdout: {stdout}')
            self.assertIn('Command exited with status 0', stdout)
            self.assertIn('Executor completed execution', stdout)

    def test_submit_with_executor(self):
        cp, uuids = cli.submit('ls', self.cook_url, submit_flags='--executor cook')
        self.assertEqual(0, cp.returncode, cp.stderr)
        cp, uuids = cli.submit('ls', self.cook_url, submit_flags='--executor mesos')
        self.assertEqual(0, cp.returncode, cp.stderr)
        cp, uuids = cli.submit('ls', self.cook_url, submit_flags='--executor bogus')
        self.assertEqual(2, cp.returncode, cp.stderr)
        self.assertIn("invalid choice: 'bogus'", cli.decode(cp.stderr))

    def test_kill_fails_with_duplicate_uuids(self):
        # Duplicate job and group uuid
        duplicate_uuid = uuid.uuid4()
        cp, uuids = cli.submit('ls', self.cook_url, submit_flags=f'--uuid {duplicate_uuid} --group {duplicate_uuid}')
        self.assertEqual(0, cp.returncode, cp.stderr)
        cp = cli.kill(uuids, self.cook_url)
        self.assertEqual(1, cp.returncode, cp.stderr)
        self.assertIn('Refusing to kill due to duplicate UUIDs', cli.decode(cp.stderr))
        self.assertIn('as a job', cli.decode(cp.stderr))
        self.assertIn('as a job group', cli.decode(cp.stderr))

        # Duplicate job and instance uuid
        cp = cli.wait(uuids, self.cook_url)
        self.assertEqual(0, cp.returncode, cp.stderr)
        cp, jobs = cli.show_jobs(uuids, self.cook_url)
        self.assertEqual(0, cp.returncode, cp.stderr)
        duplicate_uuid = jobs[0]['instances'][0]['task_id']
        cp, uuids = cli.submit('ls', self.cook_url, submit_flags=f'--uuid {duplicate_uuid}')
        self.assertEqual(0, cp.returncode, cp.stderr)
        cp = cli.kill(uuids, self.cook_url)
        self.assertEqual(1, cp.returncode, cp.stderr)
        self.assertIn('Refusing to kill due to duplicate UUIDs', cli.decode(cp.stderr))
        self.assertIn('as a job', cli.decode(cp.stderr))
        self.assertIn('as a job instance', cli.decode(cp.stderr))

        # Duplicate instance and group uuid
        cp = cli.wait(uuids, self.cook_url)
        self.assertEqual(0, cp.returncode, cp.stderr)
        cp, jobs = cli.show_jobs(uuids, self.cook_url)
        self.assertEqual(0, cp.returncode, cp.stderr)
        duplicate_uuid = jobs[0]['instances'][0]['task_id']
        cp, uuids = cli.submit('ls', self.cook_url, submit_flags=f'--group {duplicate_uuid}')
        self.assertEqual(0, cp.returncode, cp.stderr)
        cp = cli.kill([duplicate_uuid], self.cook_url)
        self.assertEqual(1, cp.returncode, cp.stderr)
        self.assertIn('Refusing to kill due to duplicate UUIDs', cli.decode(cp.stderr))
        self.assertIn('as a job group', cli.decode(cp.stderr))
        self.assertIn('as a job instance', cli.decode(cp.stderr))

        # Duplicate job, instance, and group uuid, with more precise check of the error message
        cp, uuids = cli.submit('ls', self.cook_url)
        self.assertEqual(0, cp.returncode, cp.stderr)
        instance_uuid = util.wait_for_instance(self.cook_url, uuids[0])['task_id']
        cp, uuids = cli.submit('ls', self.cook_url, submit_flags=f'--uuid {instance_uuid} --group {instance_uuid}')
        self.assertEqual(0, cp.returncode, cp.stderr)
        cp = cli.kill(uuids, self.cook_url)
        self.assertEqual(1, cp.returncode, cp.stderr)
        expected_stdout = \
            'Refusing to kill due to duplicate UUIDs.\n' \
            '\n' \
            f'{instance_uuid} is duplicated:\n' \
            f'- as a job on {self.cook_url}\n' \
            f'- as a job instance on {self.cook_url}\n' \
            f'- as a job group on {self.cook_url}\n' \
            '\n' \
            'You might need to explicitly set the cluster where you want to kill by using the --cluster flag.\n'
        self.assertEqual(expected_stdout, cli.decode(cp.stderr))

    def test_kill_job(self):
        cp, uuids = cli.submit('sleep 60', self.cook_url)
        self.assertEqual(0, cp.returncode, cp.stderr)

        # Job should not be completed
        cp, jobs = cli.show_jobs(uuids, self.cook_url)
        self.assertEqual(0, cp.returncode, cp.stderr)
        self.assertNotEqual('completed', jobs[0]['status'])

        # Kill the job
        cp = cli.kill(uuids, self.cook_url)
        self.assertEqual(0, cp.returncode, cp.stderr)
        self.assertIn(f'Killed job {uuids[0]}', cli.stdout(cp))

        # Job should now be completed
        cp, jobs = cli.show_jobs(uuids, self.cook_url)
        self.assertEqual(0, cp.returncode, cp.stderr)
        self.assertEqual('completed', jobs[0]['status'])

    def test_kill_instance(self):
        # Submit a long-running job
        cp, uuids = cli.submit('sleep 600', self.cook_url)
        self.assertEqual(0, cp.returncode, cp.stderr)

        # Wait for an instance to appear, and kill it
        instance_uuid = util.wait_for_instance(self.cook_url, uuids[0])['task_id']
        cp = cli.kill([instance_uuid], self.cook_url)
        self.assertEqual(0, cp.returncode, cp.stderr)
        self.assertIn(f'Killed job instance {instance_uuid}', cli.stdout(cp))

        # Wait for the instance to be marked failed
        util.wait_until(
            lambda: util.load_job(self.cook_url, uuids[0]),
            lambda j: next(i['status'] for i in j['instances'] if i['task_id'] == instance_uuid) == 'failed')

    def test_kill_group(self):
        # Submit a group with one job
        group_uuid = uuid.uuid4()
        cp, uuids = cli.submit('sleep 60', self.cook_url, submit_flags=f'--group {group_uuid}')
        self.assertEqual(0, cp.returncode, cp.stderr)

        # Job should not be completed
        cp, jobs = cli.show_jobs(uuids, self.cook_url)
        self.assertEqual(0, cp.returncode, cp.stderr)
        self.assertNotEqual('completed', jobs[0]['status'])

        # Kill the group
        cp = cli.kill([group_uuid], self.cook_url)
        self.assertEqual(0, cp.returncode, cp.stderr)
        self.assertIn(f'Killed job group {group_uuid}', cli.stdout(cp))

        # Job should now be completed
        cp, jobs = cli.show_jobs(uuids, self.cook_url)
        self.assertEqual(0, cp.returncode, cp.stderr)
        self.assertEqual('completed', jobs[0]['status'])

    def test_kill_bogus_uuid(self):
        cp = cli.kill([uuid.uuid4()], self.cook_url)
        self.assertEqual(1, cp.returncode, cp.stderr)
        self.assertIn(f'No matching data found', cli.stdout(cp))

    def test_kill_multiple(self):
        cp, uuids = cli.submit_stdin(['ls', 'ls', 'ls'], self.cook_url)
        self.assertEqual(0, cp.returncode, cp.stderr)
        cp = cli.kill(uuids, self.cook_url)
        self.assertEqual(0, cp.returncode, cp.stderr)
        self.assertIn(f'Killed job {uuids[0]}', cli.stdout(cp))
        self.assertIn(f'Killed job {uuids[1]}', cli.stdout(cp))
        self.assertIn(f'Killed job {uuids[2]}', cli.stdout(cp))

    def test_submit_with_command_prefix(self):
        # Specifying command prefix
        cp, uuids = cli.submit('"exit ${FOO:-1}"', self.cook_url, submit_flags=f'--command-prefix "FOO=0; " '
                                                                               f'--name {self.current_name()}')
        self.assertEqual(0, cp.returncode, cp.stderr)
        cp = cli.wait(uuids, self.cook_url)
        self.assertEqual(0, cp.returncode, cp.stderr)
        cp, jobs = cli.show_jobs(uuids, self.cook_url)
        self.assertEqual('FOO=0; exit ${FOO:-1}', jobs[0]['command'])
        self.assertEqual('success', jobs[0]['state'])

        # Default command prefix (empty)
        config = {'defaults': {'submit': {}}}
        with cli.temp_config_file(config) as path:
            flags = '--config %s' % path
            cp, uuids = cli.submit('"exit ${FOO:-1}"', self.cook_url, flags=flags,
                                   submit_flags=f'--name {self.current_name()}')
            self.assertEqual(0, cp.returncode, cp.stderr)
            cp = cli.wait(uuids, self.cook_url)
            self.assertEqual(0, cp.returncode, cp.stderr)
            cp, jobs = cli.show_jobs(uuids, self.cook_url)
            self.assertEqual('exit ${FOO:-1}', jobs[0]['command'])
            self.assertEqual('failed', jobs[0]['state'])

        # User-defined default
        config = {'defaults': {'submit': {'command-prefix': 'export FOO=0; '}}}
        with cli.temp_config_file(config) as path:
            flags = '--config %s' % path
            cp, uuids = cli.submit('"exit ${FOO:-1}"', self.cook_url, flags=flags,
                                   submit_flags=f'--name {self.current_name()}')
            self.assertEqual(0, cp.returncode, cp.stderr)
            cp = cli.wait(uuids, self.cook_url)
            self.assertEqual(0, cp.returncode, cp.stderr)
            cp, jobs = cli.show_jobs(uuids, self.cook_url)
            self.assertEqual('export FOO=0; exit ${FOO:-1}', jobs[0]['command'])
            self.assertEqual('success', jobs[0]['state'])

    def test_config_command_basics(self):
        config = {'defaults': {'submit': {'command-prefix': 'export FOO=0; '}}}
        with cli.temp_config_file(config) as path:
            flags = '--config %s' % path

            # Get and set a valid entry
            cp = cli.config_get('defaults.submit.command-prefix', flags=flags)
            self.assertEqual(0, cp.returncode, cp.stderr)
            self.assertEqual('export FOO=0; \n', cli.decode(cp.stdout))
            cp = cli.config_set('defaults.submit.command-prefix', '"export FOO=1; "', flags=flags)
            self.assertEqual(0, cp.returncode, cp.stderr)
            cp = cli.config_get('defaults.submit.command-prefix', flags=flags)
            self.assertEqual(0, cp.returncode, cp.stderr)
            self.assertEqual('export FOO=1; \n', cli.decode(cp.stdout))

            # Get invalid entries
            cp = cli.config_get('this.is.not.present', flags=flags)
            self.assertEqual(1, cp.returncode, cp.stderr)
            self.assertIn('Configuration entry this.is.not.present not found.', cli.decode(cp.stderr))
            cp = cli.config_get('defaults.submit.command-prefix.bogus', flags=flags)
            self.assertEqual(1, cp.returncode, cp.stderr)
            self.assertIn('Configuration entry defaults.submit.command-prefix.bogus not found.', cli.decode(cp.stderr))
            cp = cli.config_get('defaults.submit', flags=flags)
            self.assertEqual(1, cp.returncode, cp.stderr)
            self.assertIn('Unable to get value because defaults.submit is a configuration section.',
                          cli.decode(cp.stderr))

            # Set on a section (invalid)
            cp = cli.config_set('defaults.submit', 'bogus', flags=flags)
            self.assertEqual(1, cp.returncode, cp.stderr)
            self.assertIn('Unable to set value because defaults.submit is a configuration section.',
                          cli.decode(cp.stderr))

    def test_config_command_advanced(self):
        config = {}
        with cli.temp_config_file(config) as path:
            flags = '--config %s' % path

            # Set an entry that doesn't exist
            cp = cli.config_get('defaults.submit.command-prefix', flags=flags)
            self.assertEqual(1, cp.returncode, cp.stderr)
            self.assertIn('Configuration entry defaults.submit.command-prefix not found.', cli.decode(cp.stderr))
            cp = cli.config_set('defaults.submit.command-prefix', '"export FOO=1; "', flags=flags)
            self.assertEqual(0, cp.returncode, cp.stderr)
            cp = cli.config_get('defaults.submit.command-prefix', flags=flags)
            self.assertEqual(0, cp.returncode, cp.stderr)
            self.assertEqual('export FOO=1; \n', cli.decode(cp.stdout))

            # Set at the top level
            cp = cli.config_get('foo', flags=flags)
            self.assertEqual(1, cp.returncode, cp.stderr)
            self.assertIn('Configuration entry foo not found.', cli.decode(cp.stderr))
            cp = cli.config_set('foo', 'bar', flags=flags)
            self.assertEqual(0, cp.returncode, cp.stderr)
            cp = cli.config_get('foo', flags=flags)
            self.assertEqual(0, cp.returncode, cp.stderr)
            self.assertEqual('bar\n', cli.decode(cp.stdout))
            cp = cli.config_set('foo', 'baz', flags=flags)
            self.assertEqual(0, cp.returncode, cp.stderr)
            cp = cli.config_get('foo', flags=flags)
            self.assertEqual(0, cp.returncode, cp.stderr)
            self.assertEqual('baz\n', cli.decode(cp.stdout))

            # Set non-string types
            cp = cli.config_set('int', '12345', flags=flags)
            self.assertEqual(0, cp.returncode, cp.stderr)
            with open(path) as json_file:
                self.assertEqual(12345, json.load(json_file)['int'])

            cp = cli.config_set('float', '67.89', flags=flags)
            self.assertEqual(0, cp.returncode, cp.stderr)
            with open(path) as json_file:
                self.assertEqual(67.89, json.load(json_file)['float'])

            cp = cli.config_set('bool', 'true', flags=flags)
            self.assertEqual(0, cp.returncode, cp.stderr)
            with open(path) as json_file:
                self.assertEqual(True, json.load(json_file)['bool'])

            cp = cli.config_set('bool', 'false', flags=flags)
            self.assertEqual(0, cp.returncode, cp.stderr)
            with open(path) as json_file:
                self.assertEqual(False, json.load(json_file)['bool'])

    def test_submit_with_group_name(self):
        # Group name, no group uuid
        cp, uuids = cli.submit_stdin(['ls', 'ls'], self.cook_url, submit_flags='--group-name foo')
        self.assertEqual(0, cp.returncode, cp.stderr)
        _, jobs = cli.show_jobs(uuids, self.cook_url)
        group_uuid = jobs[0]['groups'][0]
        self.assertEqual(group_uuid, jobs[1]['groups'][0])
        _, groups = cli.show_groups([group_uuid], self.cook_url)
        self.assertEqual('foo', groups[0]['name'])
        self.assertEqual(group_uuid, groups[0]['uuid'])
        self.assertEqual(sorted(uuids), sorted(groups[0]['jobs']))

        # Group name and group uuid
        group_uuid = str(uuid.uuid4())
        cp, uuids = cli.submit_stdin(['ls', 'ls'], self.cook_url, submit_flags=f'--group-name bar --group {group_uuid}')
        self.assertEqual(0, cp.returncode, cp.stderr)
        _, groups = cli.show_groups([group_uuid], self.cook_url)
        self.assertEqual('bar', groups[0]['name'])
        self.assertEqual(group_uuid, groups[0]['uuid'])
        self.assertEqual(sorted(uuids), sorted(groups[0]['jobs']))

    def test_show_duplicate_uuid(self):
        cp, uuids = cli.submit('ls', self.cook_url)
        self.assertEqual(0, cp.returncode, cp.stderr)
        _, jobs = cli.show_jobs(uuids + uuids, self.cook_url)
        self.assertEqual(1, len(jobs))
        self.assertEqual(uuids[0], jobs[0]['uuid'])

    def test_entity_refs_distinct_uuids(self):
        # Submit a job, then query using various entity ref strings
        cp, uuids = cli.submit('ls', self.cook_url, submit_flags='--group-name foo')
        self.assertEqual(0, cp.returncode, cp.stderr)
        # cluster = *, type = job
        _, jobs = cli.show_jobs([f'{self.cook_url}/jobs/{uuids[0]}'], self.cook_url)
        group_uuid = jobs[0]['groups'][0]
        self.assertEqual(1, len(jobs))
        self.assertEqual(uuids[0], jobs[0]['uuid'])
        # cluster = *, type = instance
        _, instance_job_pairs = cli.show_instances([f'{self.cook_url}/instances/{uuids[0]}'], self.cook_url)
        self.assertEqual(0, len(instance_job_pairs))
        # cluster = *, type = group
        _, groups = cli.show_groups([f'{self.cook_url}/groups/{uuids[0]}'], self.cook_url)
        self.assertEqual(0, len(groups))

        # Wait for an instance to appear, then query using various entity ref strings
        instance_uuid = util.wait_for_instance(self.cook_url, uuids[0])['task_id']
        # cluster = *, type = job
        _, jobs = cli.show_jobs([f'{self.cook_url}/jobs/{instance_uuid}'], self.cook_url)
        self.assertEqual(0, len(jobs))
        # cluster = *, type = instance
        _, instance_job_pairs = cli.show_instances([f'{self.cook_url}/instances/{instance_uuid}'], self.cook_url)
        instance, _ = instance_job_pairs[0]
        self.assertEqual(1, len(instance_job_pairs))
        self.assertEqual(instance_uuid, instance['task_id'])
        # cluster = *, type = group
        _, groups = cli.show_groups([f'{self.cook_url}/groups/{instance_uuid}'], self.cook_url)
        self.assertEqual(0, len(groups))

        # Query for the job group using various entity ref strings
        # cluster = *, type = job
        _, jobs = cli.show_jobs([f'{self.cook_url}/jobs/{group_uuid}'], self.cook_url)
        self.assertEqual(0, len(jobs))
        # cluster = *, type = instance
        _, instance_job_pairs = cli.show_instances([f'{self.cook_url}/instances/{group_uuid}'], self.cook_url)
        self.assertEqual(0, len(instance_job_pairs))
        # cluster = *, type = group
        _, groups = cli.show_groups([f'{self.cook_url}/groups/{group_uuid}'], self.cook_url)
        self.assertEqual(1, len(groups))
        self.assertEqual(group_uuid, groups[0]['uuid'])

    def test_entity_refs_duplicate_uuid(self):
        # Create a job, instance, and group that share the same uuid
        cp, uuids = cli.submit('ls', self.cook_url)
        self.assertEqual(0, cp.returncode, cp.stderr)
        uuid = util.wait_for_instance(self.cook_url, uuids[0])['task_id']
        cp, uuids = cli.submit('ls', self.cook_url, submit_flags=f'--uuid {uuid} --group {uuid}')
        self.assertEqual(0, cp.returncode, cp.stderr)
        # Query with just the uuid
        _, jobs, instance_job_pairs, groups = cli.show_all([uuid], self.cook_url)
        self.assertEqual(1, len(jobs))
        self.assertEqual(1, len(instance_job_pairs))
        self.assertEqual(1, len(groups))
        # cluster = *, type = job
        _, jobs, instance_job_pairs, groups = cli.show_all([f'{self.cook_url}/jobs/{uuid}'], self.cook_url)
        self.assertEqual(1, len(jobs))
        self.assertEqual(0, len(instance_job_pairs))
        self.assertEqual(0, len(groups))
        # cluster = *, type = instance
        _, jobs, instance_job_pairs, groups = cli.show_all([f'{self.cook_url}/instances/{uuid}'], self.cook_url)
        self.assertEqual(0, len(jobs))
        self.assertEqual(1, len(instance_job_pairs))
        self.assertEqual(0, len(groups))
        # cluster = *, type = group
        _, jobs, instance_job_pairs, groups = cli.show_all([f'{self.cook_url}/groups/{uuid}'], self.cook_url)
        self.assertEqual(0, len(jobs))
        self.assertEqual(0, len(instance_job_pairs))
        self.assertEqual(1, len(groups))

    def test_entity_refs_case_insensitive(self):
        config = {'clusters': [{'name': 'Foo', 'url': self.cook_url}]}
        with cli.temp_config_file(config) as path:
            flags = f'--config {path}'
            cp, uuids = cli.submit('ls', flags=flags)
            self.assertEqual(0, cp.returncode, cp.stderr)
            uuid = uuids[0]
            _, jobs = cli.show_jobs([f'{self.cook_url.lower()}/jobs/{uuid}'], flags=flags)
            self.assertEqual(0, cp.returncode, cp.stderr)
            self.assertEqual(1, len(jobs))
            self.assertEqual(uuid, jobs[0]['uuid'])
            _, jobs = cli.show_jobs([f'{self.cook_url.upper()}/jobs/{uuid}'], flags=flags)
            self.assertEqual(0, cp.returncode, cp.stderr)
            self.assertEqual(1, len(jobs))
            self.assertEqual(uuid, jobs[0]['uuid'])
            _, jobs = cli.show_jobs([f'{self.cook_url}/JOBS/{uuid}'], flags=flags)
            self.assertEqual(0, cp.returncode, cp.stderr)
            self.assertEqual(1, len(jobs))
            self.assertEqual(uuid, jobs[0]['uuid'])
            _, jobs = cli.show_jobs([f'{self.cook_url}/jobs/{uuid.upper()}'], flags=flags)
            self.assertEqual(0, cp.returncode, cp.stderr)
            self.assertEqual(1, len(jobs))
            self.assertEqual(uuid, jobs[0]['uuid'])

    def test_entity_refs_query_string_format(self):
        cp, uuids = cli.submit_stdin(['ls', 'ls'], self.cook_url, submit_flags='--group-name foo')
        self.assertEqual(0, cp.returncode, cp.stderr)
        _, jobs = cli.show_jobs(uuids, self.cook_url)
        group_uuid = jobs[0]['groups'][0]
        # Query for group with UUID
        _, groups = cli.show_groups([group_uuid], self.cook_url)
        self.assertEqual(sorted(uuids), sorted(groups[0]['jobs']))
        # Query for group with URL using query string argument
        _, groups = cli.show_groups([f'{self.cook_url}/groups?uuid={group_uuid}'], self.cook_url)
        self.assertEqual(sorted(uuids), sorted(groups[0]['jobs']))
        # Query for jobs with URL using query string argument
        _, jobs = cli.show_jobs([f'{self.cook_url}/jobs?uuid={uuids[0]}&uuid={uuids[1]}'], self.cook_url)
        self.assertEqual(sorted(uuids), sorted(j['uuid'] for j in jobs))
        # Query for instances with URL using query string argument
        instance_uuid_1 = util.wait_for_instance(self.cook_url, uuids[0])['task_id']
        instance_uuid_2 = util.wait_for_instance(self.cook_url, uuids[1])['task_id']
        instance_url = f'{self.cook_url}/instances?uuid={instance_uuid_1}&uuid={instance_uuid_2}'
        _, instance_job_pairs = cli.show_instances([instance_url], self.cook_url)
        self.assertIn(instance_uuid_1, (i['task_id'] for i, _ in instance_job_pairs))
        self.assertIn(instance_uuid_2, (i['task_id'] for i, _ in instance_job_pairs))

    def test_entity_refs_trailing_slash_on_cluster(self):
        config = {'clusters': [{'name': 'Foo', 'url': f'{self.cook_url}/'}]}
        with cli.temp_config_file(config) as path:
            flags = f'--config {path}'
            cp, uuids = cli.submit('ls', flags=flags)
            self.assertEqual(0, cp.returncode, cp.stderr)
            uuid = uuids[0]
            cp, jobs = cli.show_jobs([f'{self.cook_url}/jobs/{uuid}'], flags=flags)
            self.assertEqual(0, cp.returncode, cp.stderr)
            self.assertEqual(1, len(jobs))
            self.assertEqual(uuid, jobs[0]['uuid'])

    def test_entity_refs_as_arguments_and_stdin_not_allowed(self):
        cp, uuids = cli.submit('ls', self.cook_url)
        self.assertEqual(0, cp.returncode, cp.stderr)
        stdin = cli.encode('\n'.join(uuids))
        cp = cli.kill(uuids, self.cook_url, stdin=stdin)
        self.assertEqual(1, cp.returncode, cp.stderr)
        self.assertIn('You cannot supply entity references both as arguments and from stdin', cli.decode(cp.stderr))
        cp = cli.show(uuids, self.cook_url, stdin=stdin)
        self.assertEqual(1, cp.returncode, cp.stderr)
        self.assertIn('You cannot supply entity references both as arguments and from stdin', cli.decode(cp.stderr))
        cp = cli.wait(uuids, self.cook_url, stdin=stdin)
        self.assertEqual(1, cp.returncode, cp.stderr)
        self.assertIn('You cannot supply entity references both as arguments and from stdin', cli.decode(cp.stderr))

    def test_jobs_one_per_line(self):
        name = uuid.uuid4()
        cp, uuids = cli.submit_stdin(['ls', 'ls', 'ls'], self.cook_url, submit_flags=f'--name {name}')
        self.assertEqual(0, cp.returncode, cp.stderr)
        user = util.get_user(self.cook_url, uuids[0])
        cp = cli.jobs(self.cook_url, f'--user {user} --name {name} --all -1')
        self.assertEqual(0, cp.returncode, cp.stderr)
        self.assertEqual(sorted([f'{self.cook_url}/jobs/{u}' for u in uuids]), sorted(cli.stdout(cp).split('\n')))

    def test_jobs_json_and_one_per_line_mutually_exclusive(self):
        cp = cli.jobs(self.cook_url, f'--json -1')
        self.assertEqual(2, cp.returncode, cp.stderr)
        self.assertIn('not allowed with argument', cli.decode(cp.stderr))

    def test_piping_from_jobs_to_kill_show_wait(self):
        name = uuid.uuid4()
        num_jobs = 101

        # Submit a batch of jobs
        cp, uuids = cli.submit_stdin(['ls'] * num_jobs, self.cook_url,
                                     submit_flags=f'--name {name} --cpus 0.01 --mem 16')
        self.assertEqual(0, cp.returncode, cp.stderr)

        # List the jobs
        user = util.get_user(self.cook_url, uuids[0])
        jobs_flags = f'--user {user} --name {name} --all --limit {num_jobs}'
        cp, jobs = cli.jobs_json(self.cook_url, jobs_flags)
        self.assertEqual(0, cp.returncode, cp.stderr)
        self.assertEqual(num_jobs, len(jobs))

        # Pipe from jobs to kill
        cs = f'{cli.command()} --url {self.cook_url}'
        command = f'{cs} jobs {jobs_flags} -1 | {cs} kill'
        self.logger.info(command)
        cp = subprocess.run(command, shell=True, stdout=subprocess.PIPE)
        self.assertEqual(0, cp.returncode, cp.stderr)
        self.assertIn(f'Successful: {num_jobs}, Failed: 0', cli.stdout(cp))

        # All jobs should now be completed
        cp, jobs = cli.jobs_json(self.cook_url, f'--user {user} --name {name} --completed --limit {num_jobs}')
        self.assertEqual(0, cp.returncode, cp.stderr)
        self.assertEqual(num_jobs, len(jobs))

        # Pipe from jobs to show
        cs = f'{cli.command()} --url {self.cook_url}'
        command = f'{cs} jobs {jobs_flags} -1 | {cs} show --json'
        self.logger.info(command)
        cp = subprocess.run(command, shell=True, stdout=subprocess.PIPE)
        self.assertEqual(0, cp.returncode, cp.stderr)
        jobs = json.loads(cli.stdout(cp))['clusters'][self.cook_url]['jobs']
        self.assertEqual(num_jobs, len(jobs))
        self.assertEqual(sorted(uuids), sorted([j['uuid'] for j in jobs]))

        # Pipe from jobs to wait
        command = f'{cs} jobs {jobs_flags} -1 | {cs} wait'
        self.logger.info(command)
        cp = subprocess.run(command, shell=True, stdout=subprocess.PIPE)
        self.assertEqual(0, cp.returncode, cp.stderr)
        self.assertIn('Waiting for 100 jobs', cli.stdout(cp))
        self.assertIn(f'Waiting for {num_jobs-100} job', cli.stdout(cp))

    def test_show_non_v4_uuid(self):
        cp = cli.show(['019c34c3-13b3-b370-01a5-d1ecc9071249'], self.cook_url)
        if cp.returncode == 1:
            self.assertIn('No matching data found', cli.stdout(cp), cp.stderr)
        else:
            self.assertEqual(0, cp.returncode, cp.stderr)

    def test_cat_basic(self):
        cp, uuids = cli.submit('bash -c "for i in {1..10}; do echo $i >> foo; done"', self.cook_url)
        self.assertEqual(0, cp.returncode, cp.stderr)
        cp = cli.wait(uuids, self.cook_url)
        self.assertEqual(0, cp.returncode, cp.stderr)
        # Ask for the file we wrote to
        cp = cli.cat_with_logging(uuids[0], 'foo', self.cook_url)
        self.assertEqual(0, cp.returncode, cp.stderr)
        self.assertEqual('\n'.join([str(i) for i in range(1, 11)]) + '\n', cli.decode(cp.stdout))
        # Ask for a file that doesn't exist
        cp = cli.cat(uuids[0], uuid.uuid4(), self.cook_url)
        self.assertEqual(1, cp.returncode, cp.stderr)
        self.assertIn('file was not found', cli.decode(cp.stderr))

    def test_cat_no_newlines(self):
        cp, uuids = cli.submit('bash -c \'for i in {1..100}; do printf "$i " >> foo; done\'', self.cook_url)
        self.assertEqual(0, cp.returncode, cp.stderr)
        cp = cli.wait(uuids, self.cook_url)
        self.assertEqual(0, cp.returncode, cp.stderr)
        cp = cli.cat(uuids[0], 'foo', self.cook_url)
        self.assertEqual(0, cp.returncode, cp.stderr)
        self.assertEqual(' '.join([str(i) for i in range(1, 101)]) + ' ', cli.decode(cp.stdout))

    def test_cat_large_file(self):
        iterations = 20
        cp, uuids = cli.submit('bash -c \'printf "hello\\nworld\\n" > file.txt; '
                               f'for i in {{1..{iterations}}}; do '
                               'cat file.txt file.txt > file2.txt && '
                               'mv file2.txt file.txt; done\'',
                               self.cook_url)
        self.assertEqual(0, cp.returncode, cp.stderr)
        cp = cli.wait(uuids, self.cook_url)
        self.assertEqual(0, cp.returncode, cp.stderr)
        cp = cli.cat(uuids[0], 'file.txt', self.cook_url)
        self.assertEqual(0, cp.returncode, cp.stderr)
        self.assertEqual('hello\nworld\n' * pow(2, iterations), cli.decode(cp.stdout))

    def test_cat_large_file_no_newlines(self):
        iterations = 18
        cp, uuids = cli.submit('bash -c \'printf "helloworld" > file.txt; '
                               f'for i in {{1..{iterations}}}; do '
                               'cat file.txt file.txt > file2.txt && '
                               'mv file2.txt file.txt; done\'',
                               self.cook_url)
        self.assertEqual(0, cp.returncode, cp.stderr)
        util.wait_for_job(self.cook_url, uuids[0], 'completed')
        cp = cli.cat(uuids[0], 'file.txt', self.cook_url)
        self.assertEqual(0, cp.returncode, cp.stderr)
        self.assertEqual('helloworld' * pow(2, iterations), cli.decode(cp.stdout))

    def test_cat_zero_byte_file(self):
        cp, uuids = cli.submit('touch file.txt', self.cook_url)
        self.assertEqual(0, cp.returncode, cp.stderr)
        cp = cli.wait(uuids, self.cook_url)
        self.assertEqual(0, cp.returncode, cp.stderr)
        cp = cli.cat(uuids[0], 'file.txt', self.cook_url)
        self.assertEqual(0, cp.returncode, cp.stderr)
        self.assertEqual('', cli.decode(cp.stdout))

    def test_cat_invalid_entity_ref_string(self):
        cp = cli.cat('foo', 'file.txt', self.cook_url)
        self.assertEqual(2, cp.returncode, cp.stderr)
        self.assertIn('error: argument target-entity', cli.decode(cp.stderr))

    def test_cat_empty_path(self):
        cp = cli.cat(uuid.uuid4(), '""', self.cook_url)
        self.assertEqual(2, cp.returncode, cp.stderr)
        self.assertIn('error: argument path', cli.decode(cp.stderr))

    def test_cat_group_uuid(self):
        group_uuid = uuid.uuid4()
        cp, uuids = cli.submit('ls', self.cook_url, submit_flags=f'--group {group_uuid}')
        self.assertEqual(0, cp.returncode, cp.stderr)
        cp = cli.cat(group_uuid, 'stdout', self.cook_url)
        self.assertEqual(1, cp.returncode, cp.stdout)
        self.assertIn('You provided a job group uuid', cli.decode(cp.stderr))

    def test_cat_bogus_uuid(self):
        bogus_uuid = uuid.uuid4()
        cp = cli.cat(bogus_uuid, 'stdout', self.cook_url)
        self.assertEqual(1, cp.returncode, cp.stdout)
        self.assertIn('No matching data found', cli.decode(cp.stderr))

    def test_cat_job_with_no_instances(self):
        raw_job = {'command': 'ls', 'constraints': [['HOSTNAME', 'EQUALS', 'will not get scheduled']]}
        cp, uuids = cli.submit(stdin=cli.encode(json.dumps(raw_job)), cook_url=self.cook_url, submit_flags='--raw')
        self.assertEqual(0, cp.returncode, cp.stderr)
        waiting_uuid = uuids[0]
        try:
            cp = cli.cat(waiting_uuid, 'stdout', self.cook_url)
            self.assertEqual(1, cp.returncode, cp.stdout)
            self.assertIn('currently has no instances', cli.decode(cp.stderr))
        finally:
            cli.kill([waiting_uuid], self.cook_url)

    def test_cat_with_broken_pipe(self):
        iterations = 20
        cp, uuids = cli.submit('bash -c \'printf "hello\\nworld\\n" > file.txt; '
                               f'for i in {{1..{iterations}}}; do '
                               'cat file.txt file.txt > file2.txt && '
                               'mv file2.txt file.txt; done\'',
                               self.cook_url)
        self.assertEqual(0, cp.returncode, cp.stderr)
        cp = cli.wait(uuids, self.cook_url)
        self.assertEqual(0, cp.returncode, cp.stderr)
        cs = f'{cli.command()} --url {self.cook_url}'
        command = f'{cs} cat {uuids[0]} file.txt | head'
        self.logger.info(command)
        cp = subprocess.run(command, shell=True, stdout=subprocess.PIPE, stderr=subprocess.PIPE)
        self.assertEqual(0, cp.returncode, cp.stderr)
        self.assertEqual('hello\nworld\n' * 5, cli.decode(cp.stdout))
        self.assertEqual('', cli.decode(cp.stderr))

    def test_cat_binary_file(self):
        cp, uuids = cli.submit('bash -c \''
                               'for i in {0..255}; do num=$(printf "%x" $i); echo -n -e "\\x$num"; done > file.bin'
                               '\'',
                               self.cook_url)
        self.assertEqual(0, cp.returncode, cp.stderr)
        cp = cli.wait(uuids, self.cook_url)
        self.assertEqual(0, cp.returncode, cp.stderr)
        cp = cli.cat(uuids[0], 'file.bin', self.cook_url)
        self.assertEqual(0, cp.returncode, cp.stderr)
        self.assertEqual(bytes(i for i in range(0, 256)), cp.stdout)

    def test_usage(self):
        command = 'sleep 300'

        # Submit un-grouped jobs
        cp, uuids = cli.submit(command, self.cook_url, submit_flags='--cpus 0.1 --mem 16')
        self.assertEqual(0, cp.returncode, cp.stderr)
        uuid_1 = uuids[0]
        cp, uuids = cli.submit(command, self.cook_url, submit_flags='--cpus 0.1 --mem 16')
        self.assertEqual(0, cp.returncode, cp.stderr)
        uuid_2 = uuids[0]
        cp, uuids = cli.submit(command, self.cook_url, submit_flags='--cpus 0.1 --mem 16')
        self.assertEqual(0, cp.returncode, cp.stderr)
        uuid_3 = uuids[0]

        # Submit grouped jobs
        guuid_1 = uuid.uuid4()
        cp, uuids = cli.submit_stdin([command, command, command], self.cook_url,
                                     submit_flags=f'--group-name foo --group {guuid_1} --cpus 0.1 --mem 16')
        self.assertEqual(0, cp.returncode, cp.stderr)
        self.assertEqual(3, len(uuids))
        uuid_4, uuid_5, uuid_6 = uuids

        # Submit grouped jobs with a custom application
        guuid_2 = uuid.uuid4()
        custom_application = str(uuid.uuid4())
        cp, uuids = cli.submit_stdin([command, command, command], self.cook_url,
                                     submit_flags='--group-name qux '
                                                  f'--group {guuid_2} '
                                                  f'--application-name {custom_application} '
                                                  '--application-version does-not-matter '
                                                  '--cpus 0.1 '
                                                  '--mem 16')
        self.assertEqual(0, cp.returncode, cp.stderr)
        self.assertEqual(3, len(uuids))
        uuid_7, uuid_8, uuid_9 = uuids

        all_uuids = [uuid_1, uuid_2, uuid_3, uuid_4, uuid_5, uuid_6, uuid_7, uuid_8, uuid_9]

        default_pool = util.default_pool(self.cook_url)
        active_pools, _ = util.active_pools(self.cook_url)
        extra_pool = None

        # If using pools, submit jobs to another pool
        if len(active_pools) > 1:
            extra_pool = next(pool['name'] for pool in active_pools if pool['name'] != default_pool)
            cp, uuids = cli.submit(command, self.cook_url, submit_flags=f'--cpus 0.2 --mem 32 --pool {extra_pool}')
            self.assertEqual(0, cp.returncode, cp.stderr)
            uuid_10 = uuids[0]
            all_uuids.append(uuid_10)
            cp, uuids = cli.submit(command, self.cook_url, submit_flags=f'--cpus 0.2 --mem 32 --pool {extra_pool}')
            self.assertEqual(0, cp.returncode, cp.stderr)
            uuid_11 = uuids[0]
            all_uuids.append(uuid_11)

        try:
            # Wait for all jobs to be running
            util.wait_for_jobs(self.cook_url, all_uuids, 'running')

            # Invoke cs usage
            user = util.get_user(self.cook_url, uuids[0])
            cp, usage = cli.usage(user, self.cook_url)
            self.assertEqual(0, cp.returncode, cp.stderr)
            self.logger.info(f'Usage map: {json.dumps(usage, indent=2)}')

            # Check default pool
            usage_data = usage['clusters'][self.cook_url]
            cluster_usage = usage_data['pools'][default_pool] if usage_data.get('using_pools', False) else usage_data
            total_usage = cluster_usage['usage']
            share = cluster_usage['share']
            quota = cluster_usage['quota']
            applications = cluster_usage['applications']
            cs_usage = applications['cook-scheduler-cli']['usage']
            ungrouped_usage = applications['cook-scheduler-cli']['groups']['null']['usage']
            ungrouped_jobs = applications['cook-scheduler-cli']['groups']['null']['jobs']
            group_1 = f'foo ({guuid_1})'
            grouped_usage = applications['cook-scheduler-cli']['groups'][group_1]['usage']
            grouped_jobs = applications['cook-scheduler-cli']['groups'][group_1]['jobs']
            custom_application_usage = applications[custom_application]['usage']
            group_2 = f'qux ({guuid_2})'
            custom_application_grouped_usage = applications[custom_application]['groups'][group_2]['usage']
            custom_application_grouped_jobs = applications[custom_application]['groups'][group_2]['jobs']

            # Check the output data
            self.assertLessEqual(round(0.1 * 9, 1), round(total_usage['cpus'], 1))
            self.assertLessEqual(round(16 * 9, 1), round(total_usage['mem'], 1))
            self.assertLessEqual(0, total_usage['gpus'])
            self.assertLessEqual(9, usage['count'])
            self.assertLessEqual(0, share['cpus'])
            self.assertLessEqual(0, share['mem'])
            self.assertLessEqual(0, share['gpus'])
            self.assertLessEqual(9, quota['cpus'])
            self.assertLessEqual(2048, quota['mem'])
            self.assertLessEqual(0, quota['gpus'])
            self.assertLessEqual(round(0.1 * 6, 1), round(cs_usage['cpus'], 1))
            self.assertLessEqual(round(16 * 6, 1), round(cs_usage['mem'], 1))
            self.assertLessEqual(0, cs_usage['gpus'])
            self.assertLessEqual(round(0.1 * 3, 1), round(ungrouped_usage['cpus'], 1))
            self.assertLessEqual(round(16 * 3, 1), round(ungrouped_usage['mem'], 1))
            self.assertLessEqual(0, ungrouped_usage['gpus'])
            self.assertIn(uuid_1, ungrouped_jobs)
            self.assertIn(uuid_2, ungrouped_jobs)
            self.assertIn(uuid_3, ungrouped_jobs)
            self.assertEqual(round(0.1 * 3, 1), round(grouped_usage['cpus'], 1))
            self.assertEqual(round(16 * 3, 1), round(grouped_usage['mem'], 1))
            self.assertEqual(0, grouped_usage['gpus'])
            self.assertEqual(3, len(grouped_jobs))
            self.assertIn(uuid_4, grouped_jobs)
            self.assertIn(uuid_5, grouped_jobs)
            self.assertIn(uuid_6, grouped_jobs)
            self.assertEqual(round(0.1 * 3, 1), round(custom_application_usage['cpus'], 1))
            self.assertEqual(round(16 * 3, 1), round(custom_application_usage['mem'], 1))
            self.assertEqual(0, custom_application_usage['gpus'])
            self.assertEqual(round(0.1 * 3, 1), round(custom_application_grouped_usage['cpus'], 1))
            self.assertEqual(round(16 * 3, 1), round(custom_application_grouped_usage['mem'], 1))
            self.assertEqual(0, custom_application_grouped_usage['gpus'])
            self.assertEqual(3, len(custom_application_grouped_jobs))
            self.assertIn(uuid_7, custom_application_grouped_jobs)
            self.assertIn(uuid_8, custom_application_grouped_jobs)
            self.assertIn(uuid_9, custom_application_grouped_jobs)

            # Check extra pool
            if usage_data.get('using_pools', False):
                cluster_usage = usage['clusters'][self.cook_url]['pools'][extra_pool]
                total_usage = cluster_usage['usage']
                share = cluster_usage['share']
<<<<<<< HEAD
                quota = cluster_usage['quota']
=======
>>>>>>> 61142ded
                applications = cluster_usage['applications']
                cs_usage = applications['cook-scheduler-cli']['usage']
                ungrouped_usage = applications['cook-scheduler-cli']['groups']['null']['usage']
                ungrouped_jobs = applications['cook-scheduler-cli']['groups']['null']['jobs']

                self.assertLessEqual(round(0.2 * 2, 1), round(total_usage['cpus'], 1))
                self.assertLessEqual(round(32 * 2, 1), round(total_usage['mem'], 1))
                self.assertLessEqual(0, total_usage['gpus'])
                self.assertLessEqual(9, usage['count'])
                self.assertLessEqual(0, share['cpus'])
                self.assertLessEqual(0, share['mem'])
                self.assertLessEqual(0, share['gpus'])
<<<<<<< HEAD
                self.assertLessEqual(8, quota['cpus'])
                self.assertLessEqual(1024, quota['mem'])
                self.assertLessEqual(0, quota['gpus'])
=======
>>>>>>> 61142ded
                self.assertLessEqual(round(0.2 * 2, 1), round(cs_usage['cpus'], 1))
                self.assertLessEqual(round(32 * 2, 1), round(cs_usage['mem'], 1))
                self.assertLessEqual(0, cs_usage['gpus'])
                self.assertLessEqual(round(0.2 * 2, 1), round(ungrouped_usage['cpus'], 1))
                self.assertLessEqual(round(32 * 2, 1), round(ungrouped_usage['mem'], 1))
                self.assertLessEqual(0, ungrouped_usage['gpus'])
                self.assertIn(uuid_10, ungrouped_jobs)
                self.assertIn(uuid_11, ungrouped_jobs)

        finally:
            cli.kill(all_uuids, self.cook_url)

    @unittest.skipUnless(util.are_pools_enabled(), 'Pools are not enabled on the cluster')
    def test_usage_pool_filter(self):
        pools, _ = util.all_pools(self.cook_url)
        user = 'none'

        half_of_the_pools = [pool['name'] for pool in pools[:len(pools)//2]]
        # filter half
        cp, usage = cli.usage(user, self.cook_url, ' '.join(f'--pool {pool}' for pool in half_of_the_pools))
        self.assertEqual(0, cp.returncode, cp.stderr)
        self.assertEqual(set(usage['clusters'][self.cook_url]['pools'].keys()), set(half_of_the_pools))
        self.assertEqual('', cli.decode(cp.stderr))

        # filter half with one bad pool
        cp, usage = cli.usage(user, self.cook_url, '-p zzzz ' + ' '.join(f'--pool {pool}' for pool in half_of_the_pools))
        self.assertEqual(0, cp.returncode, cp.stderr)
        self.assertEqual(set(usage['clusters'][self.cook_url]['pools'].keys()), set(half_of_the_pools))
        self.assertIn("zzzz is not a valid pool in ", cli.decode(cp.stderr))

        # filter half with two bad pools
        cp, usage = cli.usage(user, self.cook_url, '-p zzzz -p zzzzx ' + ' '.join(f'--pool {pool}' for pool in half_of_the_pools))
        self.assertEqual(0, cp.returncode, cp.stderr)
        self.assertEqual(set(usage['clusters'][self.cook_url]['pools'].keys()), set(half_of_the_pools))
        self.assertIn(" are not valid pools in ", cli.decode(cp.stderr))


    def test_avoid_exit_on_connection_error(self):
        name = uuid.uuid4()
        cp, uuids = cli.submit('ls', self.cook_url, submit_flags=f'--name {name}')
        self.assertEqual(0, cp.returncode, cp.stderr)
        user = util.get_user(self.cook_url, uuids[0])
        config = {'clusters': [{'name': 'foo', 'url': self.cook_url},
                               {'name': 'bar', 'url': 'http://localhost:99999'}]}
        with cli.temp_config_file(config) as path:
            flags = f'--config {path}'
            cp, jobs = cli.jobs_json(flags=flags, jobs_flags=f'--name {name} --all --user {user}')
            self.assertEqual(0, cp.returncode, cp.stderr)
            self.assertEqual(uuids[0], jobs[0]['uuid'])
            self.assertIn('Encountered connection error with bar', cli.decode(cp.stderr))

    def test_submit_with_gpus(self):
        cp, uuids = cli.submit('ls', self.cook_url, submit_flags=f'--gpus 1')
        if util.settings(self.cook_url)['mesos-gpu-enabled']:
            self.assertEqual(0, cp.returncode, cp.stderr)
        else:
            self.assertEqual(1, cp.returncode, cp.stderr)
            self.assertIn('GPU support is not enabled', cli.stdout(cp))

        cp, uuids = cli.submit('ls', self.cook_url, submit_flags=f'--gpus 0')
        self.assertEqual(2, cp.returncode, cp.stderr)
        self.assertIn('submit: error: argument --gpus: 0 is not a positive integer', cli.decode(cp.stderr))

    def test_submit_with_pool(self):
        pools, _ = util.all_pools(self.cook_url)
        if len(pools) == 0:
            self.logger.info('There are no pools to submit jobs to')
        for pool in pools:
            self.logger.info(f'Submitting to {pool}')
            pool_name = pool['name']
            cp, uuids = cli.submit('ls', self.cook_url, submit_flags=f'--pool {pool_name}')
            if pool['state'] == 'active':
                self.assertEqual(0, cp.returncode, cp.stderr)
                cp, jobs = cli.show_jobs(uuids, self.cook_url)
                self.assertEqual(0, cp.returncode, cp.stderr)
                self.assertEqual(1, len(jobs))
                self.assertEqual(pool_name, jobs[0]['pool'])
            else:
                self.assertEqual(1, cp.returncode, cp.stderr)
                self.assertIn(f'{pool_name} is not accepting job submissions', cli.stdout(cp))
        # Try submitting to a pool that doesn't exist
        cp, uuids = cli.submit('ls', self.cook_url, submit_flags=f'--pool {uuid.uuid4()}')
        self.assertEqual(1, cp.returncode, cp.stderr)
        self.assertIn('is not a valid pool name', cli.stdout(cp))

    def test_show_from_jupyter(self):
        notebook = {
            "cells": [
                {
                    "cell_type": "code",
                    "execution_count": None,
                    "metadata": {},
                    "outputs": [],
                    "source": [
                        "%%bash\n",
                        f"uuid=$({cli.command()} --url {self.cook_url} submit ls | tail -1)\n",
                        f"{cli.command()} --url {self.cook_url} show $uuid"
                    ]
                }
            ],
            "metadata": {
                "kernelspec": {
                    "display_name": "Python 3",
                    "language": "python",
                    "name": "python3"
                },
                "language_info": {
                    "codemirror_mode": {
                        "name": "ipython",
                        "version": 3
                    },
                    "file_extension": ".py",
                    "mimetype": "text/x-python",
                    "name": "python",
                    "nbconvert_exporter": "python",
                    "pygments_lexer": "ipython3",
                    "version": "3.6.5"
                }
            },
            "nbformat": 4,
            "nbformat_minor": 2
        }
        notebook_filename = 'unexecuted_notebook.ipynb'
        try:
            with open(notebook_filename, 'w') as f:
                f.write(json.dumps(notebook, indent=2))
            with open(notebook_filename) as f:
                nb = nbformat.read(f, as_version=4)

            # This sometimes fails, which is why it's in a retry
            @retry(stop_max_delay=60000, wait_fixed=1000)
            def preprocess_notebook():
                self.logger.debug('Attempting to preprocess notebook')
                ep = ExecutePreprocessor(timeout=600, kernel_name='python3')
                ep.preprocess(nb, {'metadata': {'path': './'}})
                self.logger.debug('Notebook successfully preprocessed')

            preprocess_notebook()
            executed_notebook_filename = 'executed_notebook.ipynb'
            try:
                with open(executed_notebook_filename, 'wt') as f:
                    nbformat.write(nb, f)
                with open(executed_notebook_filename) as f:
                    notebook_json = f.read()
                notebook = json.loads(notebook_json)
                cell = notebook['cells'][0]
                output = cell['outputs'][0]
                self.assertEqual(1, len(notebook['cells']))
                self.assertEqual('code', cell['cell_type'])
                self.assertEqual(1, cell['execution_count'])
                self.assertEqual(1, len(cell['outputs']))
                self.assertEqual('stdout', output['name'], ''.join(output['text']))
                self.assertEqual('\n', output['text'][0])
                self.assertIn('=== Job: ', output['text'][1])
            finally:
                os.remove(executed_notebook_filename)
        finally:
            os.remove(notebook_filename)

    @unittest.skipUnless(util.docker_tests_enabled(),
                         'Requires setting the COOK_TEST_DOCKER_IMAGE environment variable')
    def test_submit_docker(self):
        docker_image = util.docker_image()
        self.assertIsNotNone(docker_image)
        cp, uuids = cli.submit('sleep 600', self.cook_url, submit_flags=f'--docker-image {docker_image}')
        self.assertEqual(0, cp.returncode, cp.stderr)
        try:
            job = util.load_job(self.cook_url, uuids[0])
            container = job['container']
            docker = container['docker']
            self.assertEqual('DOCKER', container['type'])
            self.assertEqual(docker_image, docker['image'])
            self.assertEqual('HOST', docker['network'])
            self.assertEqual(False, docker['force-pull-image'])
            util.wait_for_running_instance(self.cook_url, uuids[0])
        finally:
            util.kill_jobs(self.cook_url, uuids)

    def test_submit_labels(self):
        label_value_1 = str(uuid.uuid4())
        label_value_2 = str(uuid.uuid4())
        cp, uuids = cli.submit('ls', self.cook_url,
                               submit_flags=f'--label label1={label_value_1} --label label2={label_value_2}')
        self.assertEqual(0, cp.returncode, cp.stderr)
        try:
            job = util.load_job(self.cook_url, uuids[0])
            labels = job['labels']
            self.assertEqual(label_value_1, labels['label1'])
            self.assertEqual(label_value_2, labels['label2'])
        finally:
            util.kill_jobs(self.cook_url, uuids)


    def test_bad_cluster_argument(self):
        cluster_name = 'foo'
        config = {'clusters': [{'name': cluster_name, 'url': self.cook_url}],
                  'defaults': {'submit': {'mem': 256, 'cpus': 2, 'max-retries': 2}}}
        with cli.temp_config_file(config) as path:
            flags = f'--config {path} --cluster badcluster'
            cp = cli.cli('jobs', flags=flags)
            stderr = cli.decode(cp.stderr).strip()
            self.assertEqual(1, cp.returncode)
            self.assertTrue('badcluster' in stderr, stderr)
            self.assertTrue(cluster_name in stderr, stderr)<|MERGE_RESOLUTION|>--- conflicted
+++ resolved
@@ -1838,10 +1838,7 @@
                 cluster_usage = usage['clusters'][self.cook_url]['pools'][extra_pool]
                 total_usage = cluster_usage['usage']
                 share = cluster_usage['share']
-<<<<<<< HEAD
                 quota = cluster_usage['quota']
-=======
->>>>>>> 61142ded
                 applications = cluster_usage['applications']
                 cs_usage = applications['cook-scheduler-cli']['usage']
                 ungrouped_usage = applications['cook-scheduler-cli']['groups']['null']['usage']
@@ -1854,12 +1851,9 @@
                 self.assertLessEqual(0, share['cpus'])
                 self.assertLessEqual(0, share['mem'])
                 self.assertLessEqual(0, share['gpus'])
-<<<<<<< HEAD
                 self.assertLessEqual(8, quota['cpus'])
                 self.assertLessEqual(1024, quota['mem'])
                 self.assertLessEqual(0, quota['gpus'])
-=======
->>>>>>> 61142ded
                 self.assertLessEqual(round(0.2 * 2, 1), round(cs_usage['cpus'], 1))
                 self.assertLessEqual(round(32 * 2, 1), round(cs_usage['mem'], 1))
                 self.assertLessEqual(0, cs_usage['gpus'])
