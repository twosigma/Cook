import importlib
import logging
import os
import uuid
from urllib.parse import urlencode

import requests
from retrying import retry

logger = logging.getLogger(__name__)
session = importlib.import_module(os.getenv('COOK_SESSION_MODULE', 'requests')).Session()


def get_in(dct, *keys):
    for key in keys:
        try:
            dct = dct[key]
        except KeyError:
            return None
    return dct


def is_valid_uuid(uuid_to_test, version=4):
    """
    Check if uuid_to_test is a valid UUID.
    Parameters
    ----------
    uuid_to_test : str
    version : {1, 2, 3, 4}
    Returns
    -------
    `True` if uuid_to_test is a valid UUID, otherwise `False`.
    Examples
    --------
    >>> is_valid_uuid('c9bf9e57-1685-4c89-bafb-ff5af830be8a')
    True
    >>> is_valid_uuid('c9bf9e58')
    False
    """
    try:
        uuid_obj = uuid.UUID(uuid_to_test, version=version)
    except:
        return False

    return str(uuid_obj) == uuid_to_test


def retrieve_cook_url(varname='COOK_SCHEDULER_URL', value='http://localhost:12321'):
    cook_url = os.getenv(varname, value)
    logger.info('Using cook url %s' % cook_url)
    return cook_url


def retrieve_mesos_url(varname='MESOS_PORT', value='5050'):
    mesos_port = os.getenv(varname, value)
    cook_url = retrieve_cook_url()
    wait_for_cook(cook_url)
    mesos_master_hosts = settings(cook_url).get('mesos-master-hosts', ['localhost'])
    resp = session.get('http://%s:%s/redirect' % (mesos_master_hosts[0], mesos_port), allow_redirects=False)
    if resp.status_code != 307:
        raise RuntimeError('Unable to find mesos leader, redirect endpoint returned %d' % resp.status_code)
    mesos_url = 'http:%s' % resp.headers['Location']
    logger.info('Using mesos url %s' % mesos_url)
    return mesos_url


def is_not_blank(in_string):
    """Test if a string is not None NOR empty NOR blank."""
    return bool(in_string and in_string.strip())


def get_job_executor_type(cook_url):
    """Returns 'cook' or 'mesos' based on the default executor Cook is configured with."""
    return 'cook' if is_not_blank(get_in(settings(cook_url), 'executor', 'command')) else 'mesos'


def is_connection_error(exception):
    return isinstance(exception, requests.exceptions.ConnectionError)


@retry(retry_on_exception=is_connection_error, stop_max_delay=240000, wait_fixed=1000)
def wait_for_cook(cook_url):
    logger.debug('Waiting for connection to cook...')
    # if connection is refused, an exception will be thrown
    session.get(cook_url)


def settings(cook_url):
    return session.get('%s/settings' % cook_url).json()


def minimal_job(**kwargs):
    job = {
        'command': 'echo hello',
        'cpus': 1,
        'max_retries': 1,
        'mem': 256,
        'name': 'echo',
        'priority': 1,
        'uuid': str(uuid.uuid4())
    }
    job.update(kwargs)
    return job


def minimal_jobs(job_count, **kwargs):
    """Build a list of of multiple homogeneous job specifications"""
    return [minimal_job(**kwargs) for _ in range(job_count)]


def submit_jobs(cook_url, job_specs, clones=1, **kwargs):
    """
    Create and submit multiple jobs, either cloned from a single job spec,
    or specified individually in multiple job specs.
    Arguments can be manually passed to the scheduler post via kwargs.
    """
    if isinstance(job_specs, dict):
        job_specs = [job_specs] * clones
<<<<<<< HEAD
    jobs = [minimal_job(**spec) for spec in job_specs]
=======
    def full_spec(spec):
        if 'uuid' not in spec:
            return minimal_job(**spec)
        else:
            return spec
    jobs = [ full_spec(j) for j in job_specs ]
>>>>>>> b46e730d
    request_body = {'jobs': jobs}
    request_body.update(kwargs)
    logger.info(request_body)
    resp = session.post(f'{cook_url}/rawscheduler', json=request_body)
    return [j['uuid'] for j in jobs], resp


def kill_jobs(cook_url, jobs, assert_response=True):
    """Kill one or more jobs"""
    params = {'job': [unpack_uuid(j) for j in jobs]}
    response = session.delete(f'{cook_url}/rawscheduler', params=params)
    if assert_response:
        assert 204 == response.status_code, response.content
    return response


def kill_groups(cook_url, groups, assert_response=True):
    """Kill one or more groups of jobs"""
    params = {'uuid': [unpack_uuid(g) for g in groups]}
    response = session.delete(f'{cook_url}/group', params=params)
    if assert_response:
        assert 204 == response.status_code, response.content
    return response


def submit_job(cook_url, **kwargs):
    """Create and submit a single job"""
    uuids, resp = submit_jobs(cook_url, kwargs, 1)
    return uuids[0], resp


def unpack_uuid(entity):
    """Unpack the UUID string from a job spec, or no-op for UUID strings"""
    return entity['uuid'] if isinstance(entity, dict) else entity


def query_jobs(cook_url, assert_response=False, **kwargs):
    """
    Queries cook for a set of jobs, by job and/or instance uuid. The kwargs
    passed to this function are sent straight through as query parameters on
    the request.
    If the job or instance values are dictionaries (e.g., job_specs),
    then they are automatically unpacked to get their UUIDs.
    """
    for key in ('job', 'instance'):
        if key in kwargs:
            kwargs[key] = map(unpack_uuid, kwargs[key])
    response = session.get(f'{cook_url}/rawscheduler', params=kwargs)
    if assert_response:
        assert 200 == response.status_code
    return response


def query_groups(cook_url, **kwargs):
    """
    Queries cook for a set of groups, by groups uuid. The kwargs
    passed to this function are sent straight through as query 
    parameters on the request.
    """
    return session.get('%s/group' % cook_url, params=kwargs)


def load_job(cook_url, job_uuid, assert_response=True):
    """Loads a job by UUID using GET /rawscheduler"""
    response = query_jobs(cook_url, assert_response, job=[job_uuid])
    return response.json()[0]


def get_job(cook_url, job_uuid):
    """Loads a job by UUID using GET /rawscheduler"""
    return query_jobs(cook_url, job=[job_uuid]).json()[0]


def multi_cluster_tests_enabled():
    return os.getenv('COOK_MULTI_CLUSTER') is not None


def wait_until(query, predicate, max_wait_ms=30000, wait_interval_ms=1000):
    """
    Block until the predicate is true for the result of the provided query.
    `query` is a thunk (nullary callable) that may be called multiple times.
    `predicate` is a unary callable that takes the result value of `query`
    and returns True if the condition is met, or False otherwise.
    See `wait_for_job` for an example of using this method.
    """

    @retry(stop_max_delay=max_wait_ms, wait_fixed=wait_interval_ms)
    def wait_until_inner():
        response = query()
        if not predicate(response):
            error_msg = "wait_until condition not yet met, retrying..."
            logger.info(error_msg)
            raise RuntimeError(error_msg)
        else:
            logger.info("wait_until condition satisfied")
            return response

    try:
        return wait_until_inner()
    except:
        final_response = query()
        logger.info(f"Timeout exceeded waiting for condition. Details: {final_response.json()}")
        raise


def all_instances_killed(response):
    """
    Helper method used with the wait_until function.
    Checks a response from query_jobs to see if all jobs and instances have been killed.
    """
    for job in response.json():
        if job['state'] != 'failed':
            return False
        for inst in job['instances']:
            if inst['status'] != 'failed':
                logger.info(f"Job {job['uuid']} instance {inst['task_id']} has non-failure status {inst['status']}.")
                return False
    return True


def wait_for_job(cook_url, job_id, status, max_delay=120000):
    """Wait for the given job's status to change to the specified value."""
    job_id = unpack_uuid(job_id)

    def query():
        return query_jobs(cook_url, True, job=[job_id])

    def predicate(resp):
        job = resp.json()[0]
        logger.info(f"Job {job_id} has status {job['status']}, expecting {status}.")
        return job['status'] == status

    response = wait_until(query, predicate, max_wait_ms=max_delay, wait_interval_ms=2000)
    return response.json()[0]


def wait_for_exit_code(cook_url, job_id):
    """
    Wait for the given job's exit_code field to appear.
    (Only supported by Cook Executor jobs.)
    """
    job_id = unpack_uuid(job_id)

    def query():
        return query_jobs(cook_url, True, job=[job_id])

    def predicate(resp):
        job = resp.json()[0]
        if not job['instances']:
            logger.info(f"Job {job_id} has no instances.")
        else:
            inst = job['instances'][0]
            if 'exit_code' not in inst:
                logger.info(f"Job {job_id} instance {inst['task_id']} has no exit code.")
            else:
                logger.info(f"Job {job_id} instance {inst['task_id']} has exit code {inst['exit_code']}.")
                return True

    response = wait_until(query, predicate, max_wait_ms=2000, wait_interval_ms=250)
    return response.json()[0]


def all_instances_killed(response):
    """
    Helper method used with the wait_until function.
    Checks a response from query_jobs to see if all jobs and instances have been killed.
    """
    for job in response.json():
        if job['state'] != 'failed':
            return False
        for inst in job['instances']:
            if inst['status'] != 'failed':
                return False
    return True


def get_mesos_state(mesos_url):
    """
    Queries the state.json from mesos
    """
    return session.get('%s/state.json' % mesos_url).json()


def wait_for_output_url(cook_url, job_uuid):
    """
    Wait for the output_url for the given job to be populated,
    retrying every 5 seconds for a maximum of 2 minutes.
    The retries are necessary because currently the Mesos
    agent sandbox directories are cached in Cook.
    """

    def query():
        return load_job(cook_url, job_uuid, assert_response=False)

    def predicate(job):
        if 'output_url' in job['instances'][0]:
            return True
        else:
            logger.info(f"Job {job['uuid']} had no output_url")

    response = wait_until(query, predicate, max_wait_ms=120000)
    return response['instances'][0]


def list_jobs(cook_url, **kwargs):
    """Makes a request to the /list endpoint using the provided kwargs as the query params"""
    if 'start_ms' in kwargs:
        kwargs['start-ms'] = kwargs.pop('start_ms')
    if 'end_ms' in kwargs:
        kwargs['end-ms'] = kwargs.pop('end_ms')
    query_params = urlencode(kwargs)
    resp = session.get('%s/list?%s' % (cook_url, query_params))
    return resp


def contains_job_uuid(jobs, job_uuid):
    """Returns true if jobs contains a job with the given uuid"""
    return any(job for job in jobs if job['uuid'] == job_uuid)


def get_executor(agent_state, executor_id):
    """Returns the executor with id executor_id from agent_state"""
    for framework in agent_state['frameworks']:
        for executor in framework['executors']:
            if executor['id'] == executor_id:
                return executor


def get_user(cook_url, job_uuid):
    """Retrieves the job corresponding to the given job_uuid and returns the user"""
    return load_job(cook_url, job_uuid)['user']


def unscheduled_jobs(cook_url, job_uuid):
    """Retrieves the unscheduled_jobs reasons for the given job_uuid"""
    return session.get('%s/unscheduled_jobs?job=%s' % (cook_url, job_uuid)).json()<|MERGE_RESOLUTION|>--- conflicted
+++ resolved
@@ -116,16 +116,12 @@
     """
     if isinstance(job_specs, dict):
         job_specs = [job_specs] * clones
-<<<<<<< HEAD
-    jobs = [minimal_job(**spec) for spec in job_specs]
-=======
     def full_spec(spec):
         if 'uuid' not in spec:
             return minimal_job(**spec)
         else:
             return spec
     jobs = [ full_spec(j) for j in job_specs ]
->>>>>>> b46e730d
     request_body = {'jobs': jobs}
     request_body.update(kwargs)
     logger.info(request_body)
