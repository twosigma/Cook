import importlib
import logging
import os
import time
import uuid
from urllib.parse import urlencode

import requests
from retrying import retry

logger = logging.getLogger(__name__)
session = importlib.import_module(os.getenv('COOK_SESSION_MODULE', 'requests')).Session()


def get_in(dct, *keys):
    for key in keys:
        try:
            dct = dct[key]
        except KeyError:
            return None
    return dct


def is_valid_uuid(uuid_to_test, version=4):
    """
    Check if uuid_to_test is a valid UUID.
    Parameters
    ----------
    uuid_to_test : str
    version : {1, 2, 3, 4}
    Returns
    -------
    `True` if uuid_to_test is a valid UUID, otherwise `False`.
    Examples
    --------
    >>> is_valid_uuid('c9bf9e57-1685-4c89-bafb-ff5af830be8a')
    True
    >>> is_valid_uuid('c9bf9e58')
    False
    """
    try:
        uuid_obj = uuid.UUID(uuid_to_test, version=version)
    except:
        return False

    return str(uuid_obj) == uuid_to_test


def retrieve_cook_url(varname='COOK_SCHEDULER_URL', value='http://localhost:12321'):
    cook_url = os.getenv(varname, value)
    logger.info('Using cook url %s' % cook_url)
    return cook_url


def retrieve_mesos_url(varname='MESOS_PORT', value='5050'):
    mesos_port = os.getenv(varname, value)
    cook_url = retrieve_cook_url()
    wait_for_cook(cook_url)
    mesos_master_hosts = settings(cook_url).get('mesos-master-hosts', ['localhost'])
    resp = session.get('http://%s:%s/redirect' % (mesos_master_hosts[0], mesos_port), allow_redirects=False)
    if resp.status_code != 307:
        raise RuntimeError('Unable to find mesos leader, redirect endpoint returned %d' % resp.status_code)
    mesos_url = 'http:%s' % resp.headers['Location']
    logger.info('Using mesos url %s' % mesos_url)
    return mesos_url


def is_not_blank(in_string):
    """Test if a string is not None NOR empty NOR blank."""
    return bool(in_string and in_string.strip())


def get_job_executor_type(cook_url):
    """Returns 'cook' or 'mesos' based on the default executor Cook is configured with."""
    return 'cook' if is_not_blank(get_in(settings(cook_url), 'executor', 'command')) else 'mesos'


def is_connection_error(exception):
    return isinstance(exception, requests.exceptions.ConnectionError)


@retry(retry_on_exception=is_connection_error, stop_max_delay=240000, wait_fixed=1000)
def wait_for_cook(cook_url):
    logger.debug('Waiting for connection to cook...')
    # if connection is refused, an exception will be thrown
    session.get(cook_url)


def settings(cook_url):
    return session.get('%s/settings' % cook_url).json()


def minimal_job(**kwargs):
    job = {
        'command': 'echo hello',
        'cpus': 1,
        'max_retries': 1,
        'mem': 256,
        'name': 'echo',
        'priority': 1,
        'uuid': str(uuid.uuid4())
    }
    job.update(kwargs)
    return job


def minimal_jobs(job_count, **kwargs):
    """Build a list of of multiple homogeneous job specifications"""
    return [minimal_job(**kwargs) for _ in range(job_count)]


def submit_jobs(cook_url, job_specs, clones=1, **kwargs):
    """
    Create and submit multiple jobs, either cloned from a single job spec,
    or specified individually in multiple job specs.
    Arguments can be manually passed to the scheduler post via kwargs.
    """
    if isinstance(job_specs, dict):
        job_specs = [job_specs] * clones

    def full_spec(spec):
        if 'uuid' not in spec:
            return minimal_job(**spec)
        else:
            return spec

    jobs = [full_spec(j) for j in job_specs]
    request_body = {'jobs': jobs}
    request_body.update(kwargs)
    logger.info(request_body)
    resp = session.post(f'{cook_url}/rawscheduler', json=request_body)
    return [j['uuid'] for j in jobs], resp


def retry_jobs(cook_url, assert_response=True, **kwargs):
    """Retry one or more jobs and/or groups of jobs"""
    response = session.put(f'{cook_url}/retry', json=kwargs)
    if assert_response:
        assert 201 == response.status_code, response.content
    return response


def kill_jobs(cook_url, jobs, assert_response=True):
    """Kill one or more jobs"""
    params = {'job': [unpack_uuid(j) for j in jobs]}
    response = session.delete(f'{cook_url}/rawscheduler', params=params)
    if assert_response:
        assert 204 == response.status_code, response.content
    return response


def kill_groups(cook_url, groups, assert_response=True):
    """Kill one or more groups of jobs"""
    params = {'uuid': [unpack_uuid(g) for g in groups]}
    response = session.delete(f'{cook_url}/group', params=params)
    if assert_response:
        assert 204 == response.status_code, response.content
    return response


def submit_job(cook_url, **kwargs):
    """Create and submit a single job"""
    uuids, resp = submit_jobs(cook_url, kwargs, 1)
    return uuids[0], resp


def unpack_uuid(entity):
    """Unpack the UUID string from a job spec, or no-op for UUID strings"""
    return entity['uuid'] if isinstance(entity, dict) else entity


def query_jobs(cook_url, assert_response=False, **kwargs):
    """
    Queries cook for a set of jobs, by job and/or instance uuid. The kwargs
    passed to this function are sent straight through as query parameters on
    the request.
    If the job or instance values are dictionaries (e.g., job_specs),
    then they are automatically unpacked to get their UUIDs.
    """
    for key in ('job', 'instance'):
        if key in kwargs:
            kwargs[key] = map(unpack_uuid, kwargs[key])
    response = session.get(f'{cook_url}/rawscheduler', params=kwargs)
    if assert_response:
        assert 200 == response.status_code
    return response


def query_groups(cook_url, **kwargs):
    """
    Queries cook for a set of groups, by groups uuid. The kwargs
    passed to this function are sent straight through as query 
    parameters on the request.
    """
    return session.get('%s/group' % cook_url, params=kwargs)


def load_job(cook_url, job_uuid, assert_response=True):
    """Loads a job by UUID using GET /rawscheduler"""
    response = query_jobs(cook_url, assert_response, job=[job_uuid])
    return response.json()[0]


def multi_cluster_tests_enabled():
    return os.getenv('COOK_MULTI_CLUSTER') is not None


def wait_until(query, predicate, max_wait_ms=30000, wait_interval_ms=1000):
    """
    Block until the predicate is true for the result of the provided query.
    `query` is a thunk (nullary callable) that may be called multiple times.
    `predicate` is a unary callable that takes the result value of `query`
    and returns True if the condition is met, or False otherwise.
    See `wait_for_job` for an example of using this method.
    """

    @retry(stop_max_delay=max_wait_ms, wait_fixed=wait_interval_ms)
    def wait_until_inner():
        response = query()
        if not predicate(response):
            error_msg = "wait_until condition not yet met, retrying..."
            logger.info(error_msg)
            raise RuntimeError(error_msg)
        else:
            logger.info("wait_until condition satisfied")
            return response

    try:
        return wait_until_inner()
    except:
        final_response = query()
        logger.info(f"Timeout exceeded waiting for condition. Details: {final_response}")
        raise


def all_instances_done(response, accepted_states=None):
    """
    Helper method used with the wait_until function.
    Checks a response from query_jobs to see if all jobs and instances have completed.
    """
    if accepted_states is None:
        accepted_states = ['success', 'failed']

    for job in response.json():
        if job['state'] not in accepted_states:
            return False
        for inst in job['instances']:
            if inst['status'] not in accepted_states:
                logger.info(f"Job {job['uuid']} instance {inst['task_id']} has unaccepted status {inst['status']}.")
                return False
    return True


def all_instances_killed(response):
    """
    Helper method used with the wait_until function.
    Checks a response from query_jobs to see if all jobs and instances have been killed.
    """
    return all_instances_done(response, accepted_states=['failed'])


def group_some_job_started(group_response):
    """
    Helper method used with the wait_until function.
    Checks a response from group_detail_query to see if any job in the group has started.
    """
    group = group_response.json()[0]
    running_count = group['running']
    logger.info(f"Currently {running_count} jobs running in group {group['uuid']}")
    return running_count > 0


def group_some_job_done(group_response):
    """
    Helper method used with the wait_until function.
    Checks a response from group_detail_query to see if any job in the group has completed.
    """
    group = group_response.json()[0]
    completed_count = group['completed']
    logger.info(f"Currently {completed_count} jobs completed in group {group['uuid']}")
    return completed_count > 0


def group_detail_query(cook_url, group_uuid, assert_response=True):
    """Get a group with full status details, returning the response object."""
    response = query_groups(cook_url, uuid=[group_uuid], detailed='true')
    if assert_response:
        assert 200 == response.status_code, response.content
    return response


def wait_for_job(cook_url, job_id, status, max_delay=120000):
    """Wait for the given job's status to change to the specified value."""
    return wait_for_jobs(cook_url, [job_id], status, max_delay)[0]


def wait_for_jobs(cook_url, job_ids, status, max_delay=120000):
    def query():
        return query_jobs(cook_url, True, job=job_ids)

    def predicate(resp):
        jobs = resp.json()
        for job in jobs:
            logger.info(f"Job {job['uuid']} has status {job['status']}, expecting {status}.")
        return all([job['status'] == status for job in jobs])

    response = wait_until(query, predicate, max_wait_ms=max_delay, wait_interval_ms=2000)
    return response.json()


def wait_for_exit_code(cook_url, job_id, max_delay_ms=2000):
    """
    Wait for the given job's exit_code field to appear.
    (Only supported by Cook Executor jobs.)
    Returns an up-to-date job description object on success,
    and raises an exception if the max_delay_ms wait time is exceeded.
    """
    job_id = unpack_uuid(job_id)

    def query():
        return query_jobs(cook_url, True, job=[job_id])

    def predicate(resp):
        job = resp.json()[0]
        if not job['instances']:
            logger.info(f"Job {job_id} has no instances.")
        else:
            inst = job['instances'][0]
            if 'exit_code' not in inst:
                logger.info(f"Job {job_id} instance {inst['task_id']} has no exit code.")
            else:
                logger.info(f"Job {job_id} instance {inst['task_id']} has exit code {inst['exit_code']}.")
                return True

    response = wait_until(query, predicate, max_wait_ms=max_delay_ms, wait_interval_ms=250)
    return response.json()[0]


def wait_for_sandbox_directory(cook_url, job_id, max_delay_ms=4000):
    """
    Wait for the given job's sandbox_directory field to appear.
    Returns an up-to-date job description object on success,
    and raises an exception if the max_delay_ms wait time is exceeded.
    """
    job_id = unpack_uuid(job_id)

    def query():
        response = query_jobs(cook_url, True, job=[job_id])
        return response.json()[0]

    def predicate(job):
        if not job['instances']:
            logger.info(f"Job {job_id} has no instances.")
        else:
            inst = job['instances'][0]
            if 'sandbox_directory' not in inst:
                logger.info(f"Job {job_id} instance {inst['task_id']} has no exit code.")
            else:
                logger.info(f"Job {job_id} instance {inst['task_id']} has exit code {inst['sandbox_directory']}.")
                return True

    return wait_until(query, predicate, max_wait_ms=max_delay_ms, wait_interval_ms=250)


def wait_for_end_time(cook_url, job_id, max_delay_ms=2000):
    """
    Wait for the given job's end_time field to appear in instance 0.
    Returns an up-to-date job description object on success,
    and raises an exception if the max_delay_ms wait time is exceeded.
    """
    job_id = unpack_uuid(job_id)

    def query():
        return query_jobs(cook_url, True, job=[job_id])

    def predicate(resp):
        job = resp.json()[0]
        if not job['instances']:
            logger.info(f"Job {job_id} has no instances.")
        else:
            inst = job['instances'][0]
            if 'end_time' not in inst:
                logger.info(f"Job {job_id} instance {inst['task_id']} has no end time.")
            else:
                logger.info(f"Job {job_id} instance {inst['task_id']} has end_time {inst['end_time']}.")
                return True

    response = wait_until(query, predicate, max_wait_ms=max_delay_ms, wait_interval_ms=250)
    return response.json()[0]


def all_instances_killed(response):
    """
    Helper method used with the wait_until function.
    Checks a response from query_jobs to see if all jobs and instances have been killed.
    """
    for job in response.json():
        if job['state'] != 'failed':
            return False
        for inst in job['instances']:
            if inst['status'] != 'failed':
                return False
    return True


def get_mesos_state(mesos_url):
    """
    Queries the state.json from mesos
    """
    return session.get('%s/state.json' % mesos_url).json()


def wait_for_output_url(cook_url, job_uuid):
    """
    Wait for the output_url for the given job to be populated,
    retrying every 5 seconds for a maximum of 2 minutes.
    The retries are necessary because currently the Mesos
    agent sandbox directories are cached in Cook.
    """

    def query():
        return load_job(cook_url, job_uuid, assert_response=False)

    def predicate(job):
        if 'output_url' in job['instances'][0]:
            return True
        else:
            logger.info(f"Job {job['uuid']} had no output_url")

    response = wait_until(query, predicate, max_wait_ms=120000)
    return response['instances'][0]


def list_jobs(cook_url, **kwargs):
    """Makes a request to the /list endpoint using the provided kwargs as the query params"""
    if 'start_ms' in kwargs:
        kwargs['start-ms'] = kwargs.pop('start_ms')
    if 'end_ms' in kwargs:
        kwargs['end-ms'] = kwargs.pop('end_ms')
    query_params = urlencode(kwargs)
    resp = session.get('%s/list?%s' % (cook_url, query_params))
    return resp


def contains_job_uuid(jobs, job_uuid):
    """Returns true if jobs contains a job with the given uuid"""
    return any(job for job in jobs if job['uuid'] == job_uuid)


def get_executor(agent_state, executor_id):
    """Returns the executor with id executor_id from agent_state"""
    for framework in agent_state['frameworks']:
        for executor in framework['executors']:
            if executor['id'] == executor_id:
                return executor


def get_user(cook_url, job_uuid):
    """Retrieves the job corresponding to the given job_uuid and returns the user"""
    return load_job(cook_url, job_uuid)['user']


def unscheduled_jobs(cook_url, job_uuid):
    """Retrieves the unscheduled_jobs reasons for the given job_uuid"""
    return session.get('%s/unscheduled_jobs?job=%s' % (cook_url, job_uuid)).json()


def wait_for_instance(cook_url, job_uuid):
    """Waits for the job with the given job_uuid to have a single instance, and returns the instance uuid"""
    job = wait_until(lambda: load_job(cook_url, job_uuid), lambda j: len(j['instances']) == 1)
<<<<<<< HEAD
    instance = job['instances'][0]
    return instance
=======
    instance_uuid = job['instances'][0]['task_id']
    return instance_uuid


def sleep_for_publish_interval(cook_url):
    # allow enough time for progress and sandbox updates to be submitted
    cook_settings = settings(cook_url)
    progress_publish_interval_ms = get_in(cook_settings, 'progress', 'publish-interval-ms')
    wait_publish_interval_ms = min(3 * progress_publish_interval_ms, 20000)
    time.sleep(wait_publish_interval_ms / 1000.0)
>>>>>>> 7ee7967e
<|MERGE_RESOLUTION|>--- conflicted
+++ resolved
@@ -468,12 +468,8 @@
 def wait_for_instance(cook_url, job_uuid):
     """Waits for the job with the given job_uuid to have a single instance, and returns the instance uuid"""
     job = wait_until(lambda: load_job(cook_url, job_uuid), lambda j: len(j['instances']) == 1)
-<<<<<<< HEAD
     instance = job['instances'][0]
     return instance
-=======
-    instance_uuid = job['instances'][0]['task_id']
-    return instance_uuid
 
 
 def sleep_for_publish_interval(cook_url):
@@ -481,5 +477,4 @@
     cook_settings = settings(cook_url)
     progress_publish_interval_ms = get_in(cook_settings, 'progress', 'publish-interval-ms')
     wait_publish_interval_ms = min(3 * progress_publish_interval_ms, 20000)
-    time.sleep(wait_publish_interval_ms / 1000.0)
->>>>>>> 7ee7967e
+    time.sleep(wait_publish_interval_ms / 1000.0)