--- conflicted
+++ resolved
@@ -233,18 +233,11 @@
         raise
 
 
-<<<<<<< HEAD
-def all_instances_done(response, accepted_states=None):
-=======
 def all_instances_done(response, accepted_states=('success', 'failed')):
->>>>>>> 3361ea61
     """
     Helper method used with the wait_until function.
     Checks a response from query_jobs to see if all jobs and instances have completed.
     """
-    if accepted_states is None:
-        accepted_states = ['success', 'failed']
-
     for job in response.json():
         if job['state'] not in accepted_states:
             return False
