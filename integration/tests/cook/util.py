--- conflicted
+++ resolved
@@ -1702,15 +1702,14 @@
     set_limit_to_default(cook_url, 'quota', user, pool)
 
 
-<<<<<<< HEAD
 @functools.lru_cache()
 def rebalancer_interval_seconds():
     interval_seconds = rebalancer_settings().get('interval-seconds', 0)
     return interval_seconds
-=======
+                     
+                     
 def job_progress_is_present(job, progress):
     present = any(i['progress'] == progress for i in job['instances'])
     if not present:
         logger.info(f'Job does not yet have progress {progress}: {json.dumps(job, indent=2)}')
-    return present
->>>>>>> b4173cd6
+    return present