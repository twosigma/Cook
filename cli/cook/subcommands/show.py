--- conflicted
+++ resolved
@@ -6,13 +6,8 @@
 
 from cook.format import format_instance_run_time, format_instance_status, format_job_memory, format_list, format_dict, \
     format_job_attempts, format_job_status
-<<<<<<< HEAD
-from cook.querying import print_no_data, query_with_pipe_support
-from cook.util import strip_all, millis_to_timedelta, millis_to_date_string, guard_no_cluster
-=======
 from cook.querying import query, print_no_data, parse_entity_refs
 from cook.util import millis_to_timedelta, millis_to_date_string, guard_no_cluster
->>>>>>> 31759518
 
 DEFAULT_MAX_RUNTIME = 2 ** 63 - 1
 
@@ -152,14 +147,8 @@
     """Prints info for the jobs / instances / groups with the given UUIDs."""
     guard_no_cluster(clusters)
     as_json = args.get('json')
-<<<<<<< HEAD
-    uuids = strip_all(args.get('uuid'))
-    query_result = query_with_pipe_support(clusters, uuids, 'show')
-
-=======
     uuids = parse_entity_refs(clusters, args.get('uuid'))
     query_result = query(clusters, uuids)
->>>>>>> 31759518
     if as_json:
         print(json.dumps(query_result))
     else:
