from collections import defaultdict

from cook import http, colors
<<<<<<< HEAD
from cook.querying import print_no_data, query_with_pipe_support
from cook.util import strip_all, print_info, guard_no_cluster
=======
from cook.querying import query, print_no_data, parse_entity_refs
from cook.util import print_info, guard_no_cluster
>>>>>>> 31759518


def guard_against_duplicates(query_result):
    """
    Checks for UUIDs that are duplicated and throws if any are found (unlikely to happen in the wild, but it could)
    """
    if query_result['count'] == 1:
        return

    uuid_to_entries = defaultdict(list)
    duplicate_uuids = set()

    def add(uuid, entity_type, cluster):
        if uuid in uuid_to_entries:
            duplicate_uuids.add(uuid)
        entry_map = {'type': entity_type, 'cluster_name': cluster}
        uuid_to_entries[uuid].append(entry_map)
<<<<<<< HEAD
        if len(uuid_to_entries[uuid]) > 1:
            duplicate_uuids.add(uuid)
=======
>>>>>>> 31759518

    for cluster_name, entities in query_result['clusters'].items():
        if 'jobs' in entities:
            for job in entities['jobs']:
                add(job['uuid'], 'job', cluster_name)

        if 'instances' in entities:
            for instance, _ in entities['instances']:
                add(instance['task_id'], 'job instance', cluster_name)

        if 'groups' in entities:
            for group in entities['groups']:
                add(group['uuid'], 'job group', cluster_name)

    if len(duplicate_uuids) > 0:
        messages = []
        for duplicate_uuid in duplicate_uuids:
            bullets = []
            for entry in uuid_to_entries[duplicate_uuid]:
                bullets.append(f'- as a {entry["type"]} on {entry["cluster_name"]}')
            message = f'{duplicate_uuid} is duplicated:\n' + '\n'.join(bullets)
            messages.append(message)
        details = '\n\n'.join(messages)
        message = f'Refusing to kill due to duplicate UUIDs.\n\n{details}\n\nYou might need to explicitly set the ' \
                  f'cluster where you want to kill by using the --cluster flag.'
        raise Exception(message)


def kill_entities(query_result, clusters):
    """Attempts to kill the jobs / instances / groups with the given UUIDs"""
    num_failures = 0
    success_status_code = 204
    clusters_by_name = {c['name']: c for c in clusters}
    for cluster_name, entities in query_result['clusters'].items():
        cluster = clusters_by_name[cluster_name]

        job_uuids = [j['uuid'] for j in entities['jobs']] if 'jobs' in entities else []
        instance_uuids = [i['task_id'] for i, _ in entities['instances']] if 'instances' in entities else []
        num_jobs = len(job_uuids)
        num_instances = len(instance_uuids)
        if num_jobs > 0 or num_instances > 0:
            resp = http.delete(cluster, 'rawscheduler', params={'job': job_uuids, 'instance': instance_uuids})
            if resp.status_code == success_status_code:
                for job_uuid in job_uuids:
                    print_info(f'Killed job {colors.bold(job_uuid)} on {colors.bold(cluster_name)}.')
                for instance_uuid in instance_uuids:
                    print_info(f'Killed job instance {colors.bold(instance_uuid)} on {colors.bold(cluster_name)}.')
            else:
                num_failures += (num_jobs + num_instances)
                for job_uuid in job_uuids:
                    print(colors.failed(f'Failed to kill job {job_uuid} on {cluster_name}.'))
                for instance_uuid in instance_uuids:
                    print(colors.failed(f'Failed to kill job instance {instance_uuid} on {cluster_name}.'))

        if 'groups' in entities:
            group_uuids = [g['uuid'] for g in entities['groups']]
            num_groups = len(group_uuids)
            if num_groups > 0:
                resp = http.delete(cluster, 'group', params={'uuid': group_uuids})
                if resp.status_code == success_status_code:
                    for group_uuid in group_uuids:
                        print_info(f'Killed job group {colors.bold(group_uuid)} on {colors.bold(cluster_name)}.')
                else:
                    num_failures += num_groups
                    for group_uuid in group_uuids:
                        print(colors.failed(f'Failed to kill job group {group_uuid} on {cluster_name}.'))

    if num_failures > 0:
        print_info(f'There were {colors.failed(str(num_failures))} kill failures.')

    return num_failures


def kill(clusters, args, _):
    """Attempts to kill the jobs / instances / groups with the given UUIDs."""
    guard_no_cluster(clusters)
<<<<<<< HEAD
    uuids = strip_all(args.get('uuid'))
    query_result = query_with_pipe_support(clusters, uuids, 'kill')

=======
    uuids = parse_entity_refs(clusters, args.get('uuid'))
    query_result = query(clusters, uuids)
>>>>>>> 31759518
    if query_result['count'] == 0:
        print_no_data(clusters)
        return 1

    # If the user provides UUIDs that map to more than one entity,
    # we will raise an Exception that contains the details
    guard_against_duplicates(query_result)

    return kill_entities(query_result, clusters)


def register(add_parser, _):
    """Adds this sub-command's parser and returns the action function"""
    parser = add_parser('kill', help='kill jobs / instances / groups by uuid')
    parser.add_argument('uuid', nargs='*')
    return kill<|MERGE_RESOLUTION|>--- conflicted
+++ resolved
@@ -1,13 +1,8 @@
 from collections import defaultdict
 
 from cook import http, colors
-<<<<<<< HEAD
-from cook.querying import print_no_data, query_with_pipe_support
-from cook.util import strip_all, print_info, guard_no_cluster
-=======
 from cook.querying import query, print_no_data, parse_entity_refs
 from cook.util import print_info, guard_no_cluster
->>>>>>> 31759518
 
 
 def guard_against_duplicates(query_result):
@@ -25,11 +20,6 @@
             duplicate_uuids.add(uuid)
         entry_map = {'type': entity_type, 'cluster_name': cluster}
         uuid_to_entries[uuid].append(entry_map)
-<<<<<<< HEAD
-        if len(uuid_to_entries[uuid]) > 1:
-            duplicate_uuids.add(uuid)
-=======
->>>>>>> 31759518
 
     for cluster_name, entities in query_result['clusters'].items():
         if 'jobs' in entities:
@@ -106,14 +96,8 @@
 def kill(clusters, args, _):
     """Attempts to kill the jobs / instances / groups with the given UUIDs."""
     guard_no_cluster(clusters)
-<<<<<<< HEAD
-    uuids = strip_all(args.get('uuid'))
-    query_result = query_with_pipe_support(clusters, uuids, 'kill')
-
-=======
     uuids = parse_entity_refs(clusters, args.get('uuid'))
     query_result = query(clusters, uuids)
->>>>>>> 31759518
     if query_result['count'] == 0:
         print_no_data(clusters)
         return 1
