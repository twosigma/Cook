<<<<<<< HEAD
from cook import colors
from cook.querying import print_no_data, query_with_pipe_support
from cook.util import strip_all, print_info, seconds_to_timedelta, guard_no_cluster
=======
from cook.querying import query, print_no_data, parse_entity_refs
from cook.util import print_info, seconds_to_timedelta, guard_no_cluster
>>>>>>> 31759518


def all_jobs_completed(jobs):
    """Returns jobs if they are all completed, otherwise False."""
    if all(j.get('status') == 'completed' for j in jobs):
        return jobs
    else:
        return False


def all_instances_completed(instances):
    """Returns instances if they are all completed, otherwise False."""
    if all(i.get('status') == 'completed' for i in instances):
        return instances
    else:
        return False


def all_groups_completed(groups):
    """Returns groups if they are all completed, otherwise False."""
    if all(len(g.get('jobs')) == g.get('completed') for g in groups):
        return groups
    else:
        return False


def wait(clusters, args, _):
    """Waits for jobs / instances / groups with the given UUIDs to complete."""
    guard_no_cluster(clusters)
    timeout = args.get('timeout')
    interval = args.get('interval')
<<<<<<< HEAD
    uuids = strip_all(args.get('uuid'))

    timeout_text = f'up to {seconds_to_timedelta(timeout)}' if timeout else 'indefinitely'
    print_info(f'Will wait {colors.bold(timeout_text)}.')
    query_result = query_with_pipe_support(clusters, uuids, 'wait', pred_jobs=all_jobs_completed,
                                           pred_instances=all_instances_completed, pred_groups=all_groups_completed,
                                           timeout=timeout, interval=interval)

=======
    uuids = parse_entity_refs(clusters, args.get('uuid'))
    timeout_text = ('up to %s' % seconds_to_timedelta(timeout)) if timeout else 'indefinitely'
    print_info('Will wait %s.' % timeout_text)
    query_result = query(clusters, uuids, all_jobs_completed, all_instances_completed,
                         all_groups_completed, timeout, interval)
>>>>>>> 31759518
    if query_result['count'] > 0:
        return 0
    else:
        print_no_data(clusters)
        return 1


def register(add_parser, add_defaults):
    """Adds this sub-command's parser and returns the action function"""
    default_timeout = None
    default_timeout_text = 'wait indefinitely'
    default_interval = 5
    wait_parser = add_parser('wait', help='wait for jobs / instances / groups to complete by uuid')
    wait_parser.add_argument('uuid', nargs='*')
    wait_parser.add_argument('--timeout', '-t',
                             help=f'maximum time (in seconds) to wait (default = {default_timeout_text})', type=int)
    wait_parser.add_argument('--interval', '-i',
                             help=f'time (in seconds) to wait between polling (default = {default_interval})', type=int)

    add_defaults('wait', {'timeout': default_timeout, 'interval': default_interval})

    return wait<|MERGE_RESOLUTION|>--- conflicted
+++ resolved
@@ -1,11 +1,5 @@
-<<<<<<< HEAD
-from cook import colors
-from cook.querying import print_no_data, query_with_pipe_support
-from cook.util import strip_all, print_info, seconds_to_timedelta, guard_no_cluster
-=======
 from cook.querying import query, print_no_data, parse_entity_refs
 from cook.util import print_info, seconds_to_timedelta, guard_no_cluster
->>>>>>> 31759518
 
 
 def all_jobs_completed(jobs):
@@ -37,22 +31,11 @@
     guard_no_cluster(clusters)
     timeout = args.get('timeout')
     interval = args.get('interval')
-<<<<<<< HEAD
-    uuids = strip_all(args.get('uuid'))
-
-    timeout_text = f'up to {seconds_to_timedelta(timeout)}' if timeout else 'indefinitely'
-    print_info(f'Will wait {colors.bold(timeout_text)}.')
-    query_result = query_with_pipe_support(clusters, uuids, 'wait', pred_jobs=all_jobs_completed,
-                                           pred_instances=all_instances_completed, pred_groups=all_groups_completed,
-                                           timeout=timeout, interval=interval)
-
-=======
     uuids = parse_entity_refs(clusters, args.get('uuid'))
     timeout_text = ('up to %s' % seconds_to_timedelta(timeout)) if timeout else 'indefinitely'
     print_info('Will wait %s.' % timeout_text)
     query_result = query(clusters, uuids, all_jobs_completed, all_instances_completed,
                          all_groups_completed, timeout, interval)
->>>>>>> 31759518
     if query_result['count'] > 0:
         return 0
     else:
