import json
import sys

from tabulate import tabulate

from cook import http, colors
from cook.format import format_job_memory, format_memory_amount
from cook.querying import query_across_clusters, make_job_request
from cook.util import guard_no_cluster, current_user, print_info, print_error

def get_job_data(cluster, usage_map):
    """Gets data for jobs in usage map if it has any"""
    ungrouped_running_job_uuids = usage_map['ungrouped']['running_jobs']
    job_uuids_to_retrieve = ungrouped_running_job_uuids[:]
    grouped = usage_map['grouped']

    group_uuid_to_name = {}
    for group_usage in grouped:
        group = group_usage['group']
        job_uuids_to_retrieve.extend(group['running_jobs'])
        group_uuid_to_name[group['uuid']] = group['name']

    applications = {}
    num_running_jobs = len(job_uuids_to_retrieve)

    if num_running_jobs > 0:
        jobs = http.make_data_request(cluster, lambda: make_job_request(cluster, job_uuids_to_retrieve))
        for job in jobs:
            application = job['application']['name'] if 'application' in job else None
            if 'groups' in job:
                group_uuids = job['groups']
                group = f'{group_uuid_to_name[group_uuids[0]]} ({group_uuids[0]})' if group_uuids else None
            else:
                group = None

            if application not in applications:
                applications[application] = {'usage': {'cpus': 0, 'mem': 0, 'gpus': 0}, 'groups': {}}

            applications[application]['usage']['cpus'] += job['cpus']
            applications[application]['usage']['mem'] += job['mem']
            applications[application]['usage']['gpus'] += job['gpus']

            if group not in applications[application]['groups']:
                applications[application]['groups'][group] = {'usage': {'cpus': 0, 'mem': 0, 'gpus': 0}, 'jobs': []}

            applications[application]['groups'][group]['usage']['cpus'] += job['cpus']
            applications[application]['groups'][group]['usage']['mem'] += job['mem']
            applications[application]['groups'][group]['usage']['gpus'] += job['gpus']
            applications[application]['groups'][group]['jobs'].append(job['uuid'])

    return {'count': num_running_jobs,
            'applications': applications}

def get_usage_on_cluster(cluster, user):
    """Queries cluster for usage information for the given user"""
    params = {'user': user, 'group_breakdown': 'true'}
    usage_map = http.make_data_request(cluster, lambda: http.get(cluster, 'usage', params=params))
    if not usage_map:
        print_error(f'Unable to retrieve usage information on {cluster["name"]} ({cluster["url"]}).')
        return {'count': 0}
<<<<<<< HEAD

    using_pools = 'pools' in usage_map
    pool_names = usage_map['pools'].keys() if using_pools else []

    share_map = http.make_data_request(cluster, lambda: http.get(cluster, 'share', params={'user': user}))
    if not share_map:
        print_error(f'Unable to retrieve share information on {cluster["name"]} ({cluster["url"]}).')
        return {'count': 0}

    if using_pools != ('pools' in share_map):
        print_error(f'Share information on {cluster["name"]} ({cluster["url"]}) is invalid. '
                    f'Usage information is{"" if using_pools else " not"} per pool, but share '
                    f'is{"" if not using_pools else " not"}')
        return {'count': 0}
    if pool_names != (share_map['pools'].keys() if using_pools else []):
        print_error(f'Share information on {cluster["name"]} ({cluster["url"]}) is invalid. '
                    f'Usage information has pools: {pool_names}, but share '
                    f'has pools: {share_map["pools"].keys()}')
        return {'count': 0}

    quota_map = http.make_data_request(cluster, lambda: http.get(cluster, 'quota', params={'user': user}))
    if not quota_map:
        print_error(f'Unable to retrieve quota information on {cluster["name"]} ({cluster["url"]}).')
        return {'count': 0}

    if using_pools != ('pools' in quota_map):
        print_error(f'Quota information on {cluster["name"]} ({cluster["url"]}) is invalid. '
                    f'Usage information is{"" if using_pools else " not"} per pool, but quota '
                    f'is{"" if not using_pools else " not"}')
        return {'count': 0}
    if pool_names != (quota_map['pools'].keys() if using_pools else []):
        print_error(f'Quota information on {cluster["name"]} ({cluster["url"]}) is invalid. '
                    f'Usage information has pools: {pool_names}, but quota '
                    f'has pools: {quota_map["pools"].keys()}')
        return {'count': 0}

    def make_query_result(using_pools, usage_map, share_map, quota_map, pool_data=None):
        query_result = {'using_pools': using_pools,
                        'usage': usage_map['total_usage'],
                        'share': share_map,
                        'quota': quota_map}
=======

    using_pools = 'pools' in usage_map
    pool_names = usage_map['pools'].keys() if using_pools else []

    share_map = http.make_data_request(cluster, lambda: http.get(cluster, 'share', params={'user': user}))
    if not share_map:
        print_error(f'Unable to retrieve share information on {cluster["name"]} ({cluster["url"]}).')
        return {'count': 0}

    if using_pools != ('pools' in share_map):
        print_error(f'Share information on {cluster["name"]} ({cluster["url"]}) is invalid. '
                    f'Usage information is{"" if using_pools else " not"} per pool, but share '
                    f'is{"" if not using_pools else " not"}')
        return {'count': 0}
    if pool_names != (share_map['pools'].keys() if using_pools else []):
        print_error(f'Share information on {cluster["name"]} ({cluster["url"]}) is invalid. '
                    f'Usage information has pools: {pool_names}, but share '
                    f'has pools: {share_map["pools"].keys()}')
        return {'count': 0}

    def make_query_result(using_pools, usage_map, share_map, pool_data=None):
        query_result = {'using_pools': using_pools,
                        'usage': usage_map['total_usage'],
                        'share': share_map}
>>>>>>> 61142ded
        query_result.update(get_job_data(cluster, usage_map))
        if pool_data:
            query_result.update(pool_data)
        return query_result

    if using_pools:
        pools = http.make_data_request(cluster, lambda: http.get(cluster, 'pools', params={}))
        pools_dict = {pool['name']: pool for pool in pools}
        for pool_name in pool_names:
            if pool_name not in pools_dict or 'state' not in pools_dict[pool_name]:
                print_error(f'Pool information on {cluster["name"]} ({cluster["url"]}) is invalid. '
                            f'Can\'t determine the state of pool {pool_name}')
                return {'count': 0}
        query_result = {'using_pools': using_pools,
                        'pools': {pool_name: make_query_result(using_pools,
                                                               usage_map['pools'][pool_name],
                                                               share_map['pools'][pool_name],
<<<<<<< HEAD
                                                               quota_map['pools'][pool_name],
=======
>>>>>>> 61142ded
                                                               {'state': pools_dict[pool_name]['state']})
                                  for pool_name in pool_names}}
        return query_result
    else:
<<<<<<< HEAD
        return make_query_result(using_pools, usage_map, share_map, quota_map)
=======
        return make_query_result(using_pools, usage_map, share_map)
>>>>>>> 61142ded

def query(clusters, user):
    """
    Uses query_across_clusters to make the /usage
    requests in parallel across the given clusters
    """

    def submit(cluster, executor):
        return executor.submit(get_usage_on_cluster, cluster, user)

    return query_across_clusters(clusters, submit)

def print_as_json(query_result):
    """Prints the query result as raw JSON"""
    print(json.dumps(query_result))


def format_cpus(n):
    """Formats n as a number of CPUs"""
    return '{:.1f}'.format(n)


def format_usage(usage_map):
    """Given a "usage map" with cpus, mem, and gpus, returns a formatted usage string"""
    cpus = usage_map['cpus']
    gpus = usage_map['gpus']
    s = f'Usage: {format_cpus(cpus)} CPU{"s" if cpus > 1 else ""}, {format_job_memory(usage_map)} Memory'
    if gpus > 0:
        s += f', {gpus} GPU{"s" if gpus > 1 else ""}'
    return s

def print_formatted_cluster_or_pool_usage(cluster_or_pool, cluster_or_pool_usage):
    """Prints the query result for a cluster or pool in a cluster as a hierarchical set of bullets"""
    usage_map = cluster_or_pool_usage['usage']
    share_map = cluster_or_pool_usage['share']
    quota_map = cluster_or_pool_usage['quota']
    print_info(colors.bold(cluster_or_pool))

    format_limit = lambda limit, formatter=(lambda x: x): \
        'Unlimited' if limit == sys.float_info.max else formatter(limit)

    rows = [
        ['Max Quota',
         format_limit(quota_map['cpus']),
         format_limit(quota_map['mem'], format_memory_amount),
         format_limit(quota_map['gpus'])],
        ['Non-preemptible Share',
         format_limit(share_map['cpus']),
         format_limit(share_map['mem'], format_memory_amount),
         format_limit(share_map['gpus'])],
        ['Current Usage',
         usage_map['cpus'],
         format_job_memory(usage_map),
         usage_map['gpus']]
    ]
    print_info(tabulate(rows, headers=['', 'CPUs', 'Memory', 'GPUs'], tablefmt='fancy_grid'))

    applications = cluster_or_pool_usage['applications']
    if applications:
        print_info('Applications:')
    for application, application_usage in applications.items():
        usage_map = application_usage['usage']
        print_info(f'- {colors.running(application if application else "[no application defined]")}')
        print_info(f'  {format_usage(usage_map)}')
        print_info('  Job Groups:')
        for group, group_usage in application_usage['groups'].items():
            usage_map = group_usage['usage']
            jobs = group_usage['jobs']
            print_info(f'\t- {colors.bold(group if group else "[ungrouped]")}')
            print_info(f'\t  {format_usage(usage_map)}')
            print_info(f'\t  Jobs: {len(jobs)}')
            print_info('')
    print_info('')

def print_formatted_cluster_or_pool_usage(cluster_or_pool, cluster_or_pool_usage):
    """Prints the query result for a cluster or pool in a cluster as a hierarchical set of bullets"""
    usage_map = cluster_or_pool_usage['usage']
    share_map = cluster_or_pool_usage['share']
    print_info(colors.bold(cluster_or_pool))
    print_info(format_share(share_map))
    print_info(format_usage(usage_map))
    applications = cluster_or_pool_usage['applications']
    if applications:
        print_info('Applications:')
    else:
        print_info(colors.waiting('Nothing Running'))
    for application, application_usage in applications.items():
        usage_map = application_usage['usage']
        print_info(f'- {colors.running(application if application else "[no application defined]")}')
        print_info(f'  {format_usage(usage_map)}')
        print_info('  Job Groups:')
        for group, group_usage in application_usage['groups'].items():
            usage_map = group_usage['usage']
            jobs = group_usage['jobs']
            print_info(f'\t- {colors.bold(group if group else "[ungrouped]")}')
            print_info(f'\t  {format_usage(usage_map)}')
            print_info(f'\t  Jobs: {len(jobs)}')
            print_info('')
    print_info('')

def print_formatted(query_result):
    """Prints the query result as a hierarchical set of bullets"""
    for cluster, cluster_usage in query_result['clusters'].items():
        if 'using_pools' in cluster_usage:
            if cluster_usage['using_pools']:
                for pool, pool_usage in cluster_usage['pools'].items():
                    state = ' (inactive)' if pool_usage['state'] == 'inactive' else ''
                    print_formatted_cluster_or_pool_usage(f'{cluster} - {pool}{state}', pool_usage)
            else:
                print_formatted_cluster_or_pool_usage(cluster, cluster_usage)
<<<<<<< HEAD

def filter_query_result_by_pools(query_result, pools):
    """Filter query result if pools are provided. Return warning message if some of the pools not found in any cluster"""

=======

def filter_query_result_by_pools(query_result, pools):
    """Filter query result if pools are provided. Return warning message if some of the pools not found in any cluster"""

>>>>>>> 61142ded
    clusters = []
    known_pools = []

    pools_set = set(pools)
    filtered_clusters = {}
    for cluster, cluster_usage in query_result['clusters'].items():
        clusters.append(cluster)
        if cluster_usage['using_pools']:
            filtered_pools = {}
            for pool, pool_usage in cluster_usage['pools'].items():
                known_pools.append(pool)
                if pool in pools_set:
                    filtered_pools[pool] = pool_usage
            if filtered_pools:
                filtered_clusters[cluster] = cluster_usage
                cluster_usage['pools'] = filtered_pools
    query_result['clusters'] = filtered_clusters

    missing_pools = pools_set.difference(set(known_pools))
    if missing_pools:
        print_error((f"{list(missing_pools)[0]} is not a valid pool in "
                     if len(missing_pools) == 1 else
                     f"{' / '.join(missing_pools)} are not valid pools in ") +
                    (clusters[0]
                     if len(clusters) == 1 else
                     ' / '.join(clusters)) +
                    '.')
        if query_result['clusters'].items():
            print_error('')

    return query_result

def usage(clusters, args, _):
    """Prints cluster usage info for the given user"""
    guard_no_cluster(clusters)
    as_json = args.get('json')
    user = args.get('user')
    pools = args.get('pool')

    query_result = query(clusters, user)

    if pools:
        query_result = filter_query_result_by_pools(query_result, pools)

    if as_json:
        print_as_json(query_result)
    else:
        print_formatted(query_result)

    return 0


def register(add_parser, add_defaults):
    """Adds this sub-command's parser and returns the action function"""
    parser = add_parser('usage', help='show breakdown of usage by application and group')
    parser.add_argument('--user', '-u', help='show usage for a user')
    parser.add_argument('--pool', '-p', action='append', help='filter by pool (can be repeated)')
    parser.add_argument('--json', help='show the data in JSON format', dest='json', action='store_true')

    add_defaults('usage', {'user': current_user()})

    return usage<|MERGE_RESOLUTION|>--- conflicted
+++ resolved
@@ -58,7 +58,6 @@
     if not usage_map:
         print_error(f'Unable to retrieve usage information on {cluster["name"]} ({cluster["url"]}).')
         return {'count': 0}
-<<<<<<< HEAD
 
     using_pools = 'pools' in usage_map
     pool_names = usage_map['pools'].keys() if using_pools else []
@@ -100,32 +99,6 @@
                         'usage': usage_map['total_usage'],
                         'share': share_map,
                         'quota': quota_map}
-=======
-
-    using_pools = 'pools' in usage_map
-    pool_names = usage_map['pools'].keys() if using_pools else []
-
-    share_map = http.make_data_request(cluster, lambda: http.get(cluster, 'share', params={'user': user}))
-    if not share_map:
-        print_error(f'Unable to retrieve share information on {cluster["name"]} ({cluster["url"]}).')
-        return {'count': 0}
-
-    if using_pools != ('pools' in share_map):
-        print_error(f'Share information on {cluster["name"]} ({cluster["url"]}) is invalid. '
-                    f'Usage information is{"" if using_pools else " not"} per pool, but share '
-                    f'is{"" if not using_pools else " not"}')
-        return {'count': 0}
-    if pool_names != (share_map['pools'].keys() if using_pools else []):
-        print_error(f'Share information on {cluster["name"]} ({cluster["url"]}) is invalid. '
-                    f'Usage information has pools: {pool_names}, but share '
-                    f'has pools: {share_map["pools"].keys()}')
-        return {'count': 0}
-
-    def make_query_result(using_pools, usage_map, share_map, pool_data=None):
-        query_result = {'using_pools': using_pools,
-                        'usage': usage_map['total_usage'],
-                        'share': share_map}
->>>>>>> 61142ded
         query_result.update(get_job_data(cluster, usage_map))
         if pool_data:
             query_result.update(pool_data)
@@ -143,19 +116,12 @@
                         'pools': {pool_name: make_query_result(using_pools,
                                                                usage_map['pools'][pool_name],
                                                                share_map['pools'][pool_name],
-<<<<<<< HEAD
                                                                quota_map['pools'][pool_name],
-=======
->>>>>>> 61142ded
                                                                {'state': pools_dict[pool_name]['state']})
                                   for pool_name in pool_names}}
         return query_result
     else:
-<<<<<<< HEAD
         return make_query_result(using_pools, usage_map, share_map, quota_map)
-=======
-        return make_query_result(using_pools, usage_map, share_map)
->>>>>>> 61142ded
 
 def query(clusters, user):
     """
@@ -266,17 +232,10 @@
                     print_formatted_cluster_or_pool_usage(f'{cluster} - {pool}{state}', pool_usage)
             else:
                 print_formatted_cluster_or_pool_usage(cluster, cluster_usage)
-<<<<<<< HEAD
 
 def filter_query_result_by_pools(query_result, pools):
     """Filter query result if pools are provided. Return warning message if some of the pools not found in any cluster"""
 
-=======
-
-def filter_query_result_by_pools(query_result, pools):
-    """Filter query result if pools are provided. Return warning message if some of the pools not found in any cluster"""
-
->>>>>>> 61142ded
     clusters = []
     known_pools = []
 
