{:agent-query-cache {:ttl-ms 1000}
 :authorization {;; Note that internally, Cook will select :http-basic if it's set to true,
                 ;; and fall back to :one-user only if :http-basic is false.
                 :http-basic #config/env-bool "COOK_HTTP_BASIC_AUTH"
                 :one-user #config/env "COOK_ONE_USER_AUTH"}
 :authorization-config {;; These users have admin privileges when using configfile-admins-auth;
                        ;; e.g., they can view and modify other users' jobs.
                        ;; Sets "admin" and the user defined in "COOK_ONE_USER_AUTH" to be admins for local development.
                        :admins #{"admin" #config/env "COOK_ONE_USER_AUTH"}
                        ;; What function should be used to perform user authorization?
                        ;; See the docstring in cook.rest.authorization for details.
                        :authorization-fn cook.rest.authorization/configfile-admins-auth-open-gets
                        ;; users that are allowed to do things on behalf of others
                        :impersonators #{"poser" "other-impersonator"}}
 :mesos {:leader-path "/cook-scheduler"
         ; because the minikube users and the local users may have different IDs, tests that require file permissions
         ; (like test_default_container_volumes) will fail without this set.
         :run-as-user "root"}
 :autoscaler {:interval-seconds 180}
 :compute-clusters [{:factory-fn cook.kubernetes.compute-cluster/factory-fn
                     :config {:compute-cluster-name "gke-1"
                              ;; Location of the kubernetes config file. Hardcoded to the location specified by bin/make-gke-test-cluster
                              :config-file "../scheduler/.cook_kubeconfig_1"
<<<<<<< HEAD
                              :synthetic-pods {:image "gcr.io/google-containers/alpine-with-bash:1.0"
                                               :max-pods-outstanding 128
                                               :user #config/env "USER"
                                               :command "exit 0"}}}
=======
                              :node-blocklist-labels ["blocklist-nodes-with-this-label-key"]}}
>>>>>>> d4ceb8ae
                    {:factory-fn cook.kubernetes.compute-cluster/factory-fn
                     :config {:compute-cluster-name "gke-2"
                              ;; Location of the kubernetes config file. Hardcoded to the location specified by bin/make-gke-test-cluster
                              :config-file "../scheduler/.cook_kubeconfig_2"
<<<<<<< HEAD
                              :synthetic-pods {:image "gcr.io/google-containers/alpine-with-bash:1.0"
                                               :max-pods-outstanding 128
                                               :user #config/env "USER"
                                               :command "exit 0"}}}]
=======
                              :node-blocklist-labels ["blocklist-nodes-with-this-label-key-1" "blocklist-nodes-with-this-label-key-2"]}}]
>>>>>>> d4ceb8ae
 :cors-origins ["https?://cors.example.com"]
 :database {:datomic-uri #config/env "COOK_DATOMIC_URI"}
 :plugins {:job-submission-validator {:batch-timeout-seconds 40
                                      :factory-fn "cook.plugins.demo-plugin/submission-factory"}
           :job-launch-filter {:age-out-last-seen-deadline-minutes 10
                               :age-out-first-seen-deadline-minutes 10000
                               :age-out-seen-count 10
                               :factory-fn "cook.plugins.demo-plugin/launch-factory"}}
 :hostname #config/env "COOK_HOSTNAME"
 :kubernetes {:disallowed-container-paths #{"/mnt/bad"}
              :disallowed-var-names #{"BADVAR"}
              :init-container {:command ["/bin/sh" "-c" "echo sample init container running"]
                               :image "byrnedo/alpine-curl:latest"}
              :sandbox-fileserver {:command ["fileserver"]
                                   :image "twosigma/cook-fileserver:latest"
                                   :port 23906
                                   :resource-requirements {:cpu-request 0.1
                                                           :cpu-limit 0.1
                                                           :memory-request 128.0
                                                           :memory-limit 128.0}}
              :custom-shell ["/bin/sh" "-c"]}
 :log {:file #config/env "COOK_LOG_FILE"
       :levels {"datomic.db" :warn
                "datomic.kv-cluster" :warn
                "datomic.peer" :warn
                "cook.scheduler.data-locality" :debug
                "cook.mesos.fenzo-utils" :debug
                "cook.scheduler.rebalancer" :debug
                "cook.scheduler.scheduler" :debug
                "cook.kubernetes.compute-cluster" :debug
                :default :info}}
 :metrics {:jmx true
           :user-metrics-interval-seconds 60}
 :nrepl {:enabled? true
         :port #config/env-int "COOK_NREPL_PORT"}
 :pools {:default "k8s-gamma"
         :job-resource-adjustment {:adjust-job-resources-fn cook.kubernetes.api/adjust-job-resources
                                   :pool-regex "^k8s-.+"}}
 :port #config/env-int "COOK_PORT"
 :ssl {:port #config/env-int "COOK_SSL_PORT"
       :keystore-path #config/env "COOK_KEYSTORE_PATH"
       :keystore-type "pkcs12"
       :keystore-pass "cookstore"}
 :rate-limit {:expire-minutes 1200 ; Expire unused rate limit entries after 20 hours.
              ; Keep these job-launch and job-submission values as they are for integration tests. Making them smaller can cause
              ; spurious failures, and making them larger will cause test_rate_limit_launching_jobs to skip itself.
              :global-job-launch {:bucket-size 10000
                                  :enforce? true
                                  :tokens-replenished-per-minute 5000}
              :job-launch {:bucket-size 10000
                           :enforce? true
                           :tokens-replenished-per-minute 5000}
              :job-submission {:bucket-size 1000
                               :enforce? true
                               :tokens-replenished-per-minute 600}
              :user-limit-per-m 1000000}
 :rebalancer {:dru-scale 1
              :interval-seconds 30
              :max-preemption 500.0
              :min-dru-diff 1.0
              :safe-dru-threshold 1.0}
 :sandbox-syncer {:sync-interval-ms 1000}
 :scheduler {:fenzo-fitness-calculator "cook.scheduler.data-locality/make-data-local-fitness-calculator"
             :offer-incubate-ms 15000
             :task-constraints {:cpus 10
                                :memory-gb 48
                                :retry-limit 15
                                :timeout-hours 1
                                :timeout-interval-minutes 1
                                :docker-parameters-allowed #{"device" "env" "user" "workdir"}}}
 :unhandled-exceptions {:log-level :error}
 :zookeeper {:local? #config/env-bool "COOK_ZOOKEEPER_LOCAL"
             :connection #config/env "COOK_ZOOKEEPER"}}<|MERGE_RESOLUTION|>--- conflicted
+++ resolved
@@ -21,26 +21,20 @@
                      :config {:compute-cluster-name "gke-1"
                               ;; Location of the kubernetes config file. Hardcoded to the location specified by bin/make-gke-test-cluster
                               :config-file "../scheduler/.cook_kubeconfig_1"
-<<<<<<< HEAD
                               :synthetic-pods {:image "gcr.io/google-containers/alpine-with-bash:1.0"
                                                :max-pods-outstanding 128
                                                :user #config/env "USER"
-                                               :command "exit 0"}}}
-=======
+                                               :command "exit 0"}
                               :node-blocklist-labels ["blocklist-nodes-with-this-label-key"]}}
->>>>>>> d4ceb8ae
                     {:factory-fn cook.kubernetes.compute-cluster/factory-fn
                      :config {:compute-cluster-name "gke-2"
                               ;; Location of the kubernetes config file. Hardcoded to the location specified by bin/make-gke-test-cluster
                               :config-file "../scheduler/.cook_kubeconfig_2"
-<<<<<<< HEAD
                               :synthetic-pods {:image "gcr.io/google-containers/alpine-with-bash:1.0"
                                                :max-pods-outstanding 128
                                                :user #config/env "USER"
-                                               :command "exit 0"}}}]
-=======
+                                               :command "exit 0"}
                               :node-blocklist-labels ["blocklist-nodes-with-this-label-key-1" "blocklist-nodes-with-this-label-key-2"]}}]
->>>>>>> d4ceb8ae
  :cors-origins ["https?://cors.example.com"]
  :database {:datomic-uri #config/env "COOK_DATOMIC_URI"}
  :plugins {:job-submission-validator {:batch-timeout-seconds 40
