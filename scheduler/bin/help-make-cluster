--- conflicted
+++ resolved
@@ -18,11 +18,7 @@
 COOK_KUBECONFIG=$4
 GKE_CLUSTER_OWNER=${GKE_CLUSTER_OWNER:-$USER}
 
-<<<<<<< HEAD
-VERSION=1.15.11-gke.15
-=======
 VERSION=1.15.11-gke.17
->>>>>>> 7e3e2bad
 
 gcloud="gcloud --project $PROJECT"
 
@@ -68,44 +64,11 @@
 
 # Make some node-pools --- this takes a while, but it helps guarantee that we have nodes with the appropriate cook-pool taints.
 echo "---- Making extra k8s-alpha and k8s-gamma nodepools for cook pools (please wait 5-10 minutes)"
-<<<<<<< HEAD
 create_node_pool k8s-alpha g1-small
 create_node_pool k8s-gamma g1-small
+create_node_pool k8s-quota g1-small
 create_node_pool k8s-alpha e2-small
 create_node_pool k8s-gamma e2-small
-=======
-$gcloud container node-pools create cook-pool-k8s-gamma \
-       --zone "$ZONE" \
-       --cluster="$CLUSTERNAME" \
-       --disk-size=20gb \
-       --machine-type=g1-small \
-       --node-taints=cook-pool=k8s-gamma:NoSchedule \
-       --enable-autoscaling \
-       --min-nodes=0 \
-       --max-nodes=6 \
-       --node-labels=cook-pool=k8s-gamma,test-label=true
-$gcloud container node-pools create cook-pool-k8s-alpha \
-       --zone "$ZONE" \
-       --cluster="$CLUSTERNAME" \
-       --disk-size=20gb \
-       --machine-type=g1-small \
-       --node-taints=cook-pool=k8s-alpha:NoSchedule \
-       --enable-autoscaling \
-       --min-nodes=0 \
-       --max-nodes=6 \
-       --node-labels=cook-pool=k8s-alpha,test-label=true
-$gcloud container node-pools create cook-pool-k8s-quota \
-       --zone "$ZONE" \
-       --cluster="$CLUSTERNAME" \
-       --disk-size=20gb \
-       --machine-type=g1-small \
-       --node-taints=cook-pool=k8s-quota:NoSchedule \
-       --enable-autoscaling \
-       --min-nodes=0 \
-       --max-nodes=6 \
-       --node-labels=cook-pool=k8s-quota,test-label=true
-
->>>>>>> 7e3e2bad
 
 echo "---- Setting up cook namespace in kubernetes"
 KUBECONFIG=${COOK_KUBECONFIG} kubectl create -f docs/make-kubernetes-namespace.json
