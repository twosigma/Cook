--- conflicted
+++ resolved
@@ -565,7 +565,6 @@
       ring.middleware.json/wrap-json-params))
 
 
-<<<<<<< HEAD
 
 (defn retries
   "Returns the number of retries for the given job-id, if the current
@@ -713,8 +712,6 @@
 
 
 
-=======
->>>>>>> 9d4df271
 (defn handler
   [conn fid task-constraints mesos-pending-jobs-fn auth-config]
   (let [auth-fn (partial is-authorized? auth-config)]
@@ -724,7 +721,6 @@
      (ANY "/queue" []
           (waiting-jobs mesos-pending-jobs-fn auth-fn))
      (ANY "/running" []
-<<<<<<< HEAD
           (running-jobs conn auth-fn))
 
      ;; Resource shares:
@@ -742,7 +738,4 @@
                                                                       (some-> (:body request)
                                                                               slurp
                                                                               util/maybe-json
-                                                                              (get :retries)))))))
-=======
-          (running-jobs conn auth-fn)))))
->>>>>>> 9d4df271
+                                                                              (get :retries)))))))