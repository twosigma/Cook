;;
;; Copyright (c) Two Sigma Open Source, LLC
;;
;; Licensed under the Apache License, Version 2.0 (the "License");
;; you may not use this file except in compliance with the License.
;; You may obtain a copy of the License at
;;
;;  http://www.apache.org/licenses/LICENSE-2.0
;;
;; Unless required by applicable law or agreed to in writing, software
;; distributed under the License is distributed on an "AS IS" BASIS,
;; WITHOUT WARRANTIES OR CONDITIONS OF ANY KIND, either express or implied.
;; See the License for the specific language governing permissions and
;; limitations under the License.
;;
(ns cook.mesos.api
  (:require [datomic.api :as d :refer (q)]
            [metatransaction.core :refer (db)]
            [schema.core :as s]
            [schema.macros :as sm]

            [compojure.core :refer (routes ANY GET POST)]
            [clojure.tools.logging :as log]
            [clojure.string :as str]
            [clojure.core.cache :as cache]
            [clojure.walk :as walk]
            [clj-http.client :as http]
            [ring.middleware.json]
            [clojure.data.json :as json]
            [liberator.core :refer [resource defresource]]
            [cheshire.core :as cheshire]
            [clj-time.core :as t]

            [cook.mesos]
            [cook.mesos.share :as share]
            [cook.authorization :as auth :refer [owner is-authorized?]]
            [cook.mesos.util :as util :refer [maybe-uuid maybe-double mapply]]
)
  (:import java.util.UUID))

(def PosDouble
  (s/both double (s/pred pos? 'pos?)))

(def PortMapping
  "Schema for Docker Portmapping"
  {:host-port (s/both s/Int (s/pred #(<= 0 % 65536) 'between-0-and-65536))
   :container-port (s/both s/Int (s/pred #(<= 0 % 65536) 'between-0-and-65536))
   (s/optional-key :protocol) s/Str})

(def DockerInfo
  "Schema for a DockerInfo"
  {:image s/Str
   (s/optional-key :network) s/Str
   (s/optional-key :parameters) [{:key s/Str :value s/Str}]
   (s/optional-key :port-mapping) [PortMapping]})

(def Volume
  "Schema for a Volume"
  {(s/optional-key :container-path) s/Str
   :host-path s/Str
   (s/optional-key :mode) s/Str})

(def Container
  "Schema for a Mesos Container"
  {:type s/Str
   (s/optional-key :docker) DockerInfo
   (s/optional-key :volumes) [Volume]})

(def Uri
  "Schema for a Mesos fetch URI, which has many options"
  {:value s/Str
   (s/optional-key :executable?) s/Bool
   (s/optional-key :extract?) s/Bool
   (s/optional-key :cache?) s/Bool})

(def NonEmptyString
  (s/both s/Str (s/pred #(not (zero? (count %))) 'empty-string)))


(s/defrecord Job
    [uuid :- (s/pred #(instance? UUID %) 'uuid?)
     command :- s/Str
     ;; Make sure the job name is a valid string which can only contain '.', '_', '-' or any word characters and has
     ;; length at most 128.
     name :- (s/both s/Str (s/pred #(re-matches #"[\.a-zA-Z0-9_-]{0,128}" %) 'under-128-characters-and-alphanum?))
     priority :- (s/both s/Int (s/pred #(<= 0 % 100) 'between-0-and-100))
     max_retries :- (s/both s/Int (s/pred pos? 'pos?))
     max_runtime :- (s/both s/Int (s/pred pos? 'pos?))
     cpus :- PosDouble
     mem :- PosDouble
     ;; Make sure the user name is valid. It must begin with a lower case character, end with
     ;; a lower case character or a digit, and has length between 2 to (62 + 2).
     user :- (s/both s/Str (s/pred #(re-matches #"\A[a-z][a-z0-9_-]{0,62}[a-z0-9]\z" %) 'lowercase-alphanum?))     
     ]
  {  
   (s/optional-key :uris) [Uri]
   (s/optional-key :ports) [(s/pred zero? 'zero)] ;;TODO add to docs the limited uri/port support
   (s/optional-key :env) {NonEmptyString s/Str}
   (s/optional-key :labels) {NonEmptyString s/Str}
   (s/optional-key :container) Container
   }

  auth/Ownable
  (owner [this] (:user this)))

(defn- mk-container-params
  "Helper for build-container.  Transforms parameters into the datomic schema."
  [cid params]
  (when-not (empty? params)
    {:docker/parameters (mapv (fn [{:keys [key value]}]
                                {:docker.param/key key
                                 :docker.param/value value})
                              params)}))

(defn- mkvolumes
  "Helper for build-container.  Transforms volumes into the datomic schema."
  [cid vols]
  (when-not (empty? vols)
    (let [vol-maps (mapv (fn [{:keys [container-path host-path mode]}]
                           (merge (when container-path
                                    {:container.volume/container-path container-path})
                                  (when host-path
                                    {:container.volume/host-path host-path})
                                  (when mode
                                    {:container.volume/mode (clojure.string/upper-case mode)})))
                         vols)]
      {:container/volumes vol-maps})))

(defn- mk-docker-ports
  "Helper for build-container.  Transforms port-mappings into the datomic schema."
  [cid ports]
  (when-not (empty? ports)
    (let [port-maps (mapv (fn [{:keys [container-port host-port protocol]}]
                            (merge (when container-port
                                     {:docker.portmap/container-port container-port})
                                   (when host-port
                                     {:docker.portmap/host-port host-port})
                                   (when protocol
                                     {:docker.portmap/protocol (clojure.string/upper-case protocol)})))
                          ports)]
      {:docker/port-mapping port-maps})))

(defn- build-container
  "Helper for submit-jobs, deal with container structure."
  [id container]
  (let [container-id (d/tempid :db.part/user)
        docker-id (d/tempid :db.part/user)
        ctype (:type container)
        volumes (or (:volumes container) [])]
    (if (= (clojure.string/lower-case ctype) "docker")
      (let [docker (:docker container)
            params (or (:parameters docker) [])
            port-mappings (or (:port-mapping docker) [])]
        [[:db/add id :job/container container-id]
         (merge {:db/id container-id
                 :container/type "DOCKER"}
                (mkvolumes container-id volumes))
         [:db/add container-id :container/docker docker-id]
         (merge {:db/id docker-id
                 :docker/image (:image docker)
                 :docker/network (:network docker)}
                (mk-container-params docker-id params)
                (mk-docker-ports docker-id port-mappings))])
      {})))

(sm/defn submit-jobs
  [conn jobs :- [Job]]
  (doseq [{:keys [uuid command max-retries max-runtime priority cpus mem user name ports uris env labels container]} jobs
          :let [id (d/tempid :db.part/user)
                ports (mapv (fn [port]
                              ;;TODO this schema might not work b/c all ports are zero
                              [:db/add id :job/port port])
                            ports)
                uris (mapcat (fn [{:keys [value executable? cache? extract?]}]
                               (let [uri-id (d/tempid :db.part/user)
                                     optional-params {:resource.uri/executable? executable?
                                                      :resource.uri/extract? extract?
                                                      :resource.uri/cache? cache?}]
                                 [[:db/add id :job/resource uri-id]
                                  (reduce-kv
                                    ;; This only adds the optional params to the DB if they were explicitly set
                                    (fn [txn-map k v]
                                      (if-not (nil? v)
                                        (assoc txn-map k v)
                                        txn-map))
                                    {:db/id uri-id
                                     :resource/type :resource.type/uri
                                     :resource.uri/value value}
                                    optional-params)]))
                             uris)
                env (mapcat (fn [[k v]]
                              (let [env-var-id (d/tempid :db.part/user)]
                                [[:db/add id :job/environment env-var-id]
                                 {:db/id env-var-id
                                  :environment/name k
                                  :environment/value v}]))
                            env)
                labels (mapcat (fn [[k v]]
                              (let [label-var-id (d/tempid :db.part/user)]
                                [[:db/add id :job/label label-var-id]
                                 {:db/id label-var-id
                                  :label/key k
                                  :label/value v}]))
                            labels)
                container (if (nil? container) [] (build-container id container))
                ;; These are optionally set datoms w/ default values
                maybe-datoms (concat
                               (when (and name (not= name "cookjob"))
                                 [[:db/add id :job/name name]])
                               (when (and priority (not= util/default-job-priority priority))
                                 [[:db/add id :job/priority priority]])
                               (when (and max-runtime (not= Long/MAX_VALUE max-runtime))
                                 [[:db/add id :job/max-runtime max-runtime]]))
                txn {:db/id id
                     :job/uuid uuid
                     :job/command command
                     :job/custom-executor false
                     :job/user user
                     :job/max-retries max-retries
                     :job/state :job.state/waiting
                     :job/resource [{:resource/type :resource.type/cpus
                                     :resource/amount cpus}
                                    {:resource/type :resource.type/mem
                                     :resource/amount mem}]}]]
    ;; TODO batch these transactions to improve performance
    @(d/transact conn (-> ports
                          (into uris)
                          (into env)
                          (into labels)
                          (into container)
                          (into maybe-datoms)
                          (conj txn))))
  "ok")

(defn unused-uuid?
  "Throws if the given uuid is used in datomic"
  [db uuid]
  (when (seq (q '[:find ?j
                  :in $ ?uuid
                  :where
                  [?j :job/uuid ?uuid]]
                db uuid))
    (throw (ex-info (str "UUID " uuid " already used") {:uuid uuid}))))


(defn job-owner-by-uuid
  "Returns the username that owns the given UUID, or nil if no job with
  that UUID exists."
  [db uuid]
  (let [uuid (if (string? uuid)
               (UUID/fromString uuid)
               uuid)]
    (some-> (d/q '[:find ?owner
                   :in $ ?uuid
                   :where [?e :job/uuid ?uuid ] [?e :job/user ?owner]]
                 db 
                 uuid)
            first first)))


(defn validate-and-munge-job
  "Takes the user and the parsed json from the job and returns proper
   Job instances, or else throws an exception"
  [db user task-constraints {:strs [cpus mem uuid command priority max_retries max_runtime name uris ports env labels container] :as job}]
  (let [munged (merge
                 {:user user
                  :uuid (UUID/fromString uuid)
                  :name (or name "cookjob") ; Add default job name if user does not provide a name.
                  :command command
                  :priority (or priority util/default-job-priority)
                  :max-retries max_retries
                  :max-runtime (or max_runtime Long/MAX_VALUE)
                  :ports (or ports [])
                  :cpus (double cpus)
                  :mem (double mem)}
                 (when container
                   {:container (walk/keywordize-keys container)})
                 (when uris
                   {:uris (map (fn [{:strs [value executable cache extract]}]
                                 (merge {:value value}
                                        (when executable {:executable? executable})
                                        (when cache {:cache? cache})
                                        (when extract {:extract? extract})))
                               uris)})
                 (when env
                   ;; Remains strings
                   {:env env})
                 (when labels 
                   ;; Remains strings
                   {:labels labels}))
        record (map->Job munged)]
    (s/validate Job record)
    (when (> cpus (:cpus task-constraints))
      (throw (ex-info (str "Requested " cpus " cpus, but only allowed to use " (:cpus task-constraints))
                      {:constraints task-constraints
                       :job job})))
    (when (> mem (* 1024 (:memory-gb task-constraints)))
      (throw (ex-info (str "Requested " mem "mb memory, but only allowed to use "
                           (* 1024 (:memory-gb task-constraints)))
                      {:constraints task-constraints
                       :job job})))
    (doseq [{:keys [executable? extract?] :as uri} (:uris munged)
            :when (and (not (nil? executable?)) (not (nil? extract?)))]
      (throw (ex-info "Uri cannot set executable and extract" uri)))
    (unused-uuid? db (:uuid munged))
    record))

(defn get-executor-states-impl
  "Builds an indexed version of all executor states on the specified slave. Has no cache; takes 100-500ms
   to run."
  [framework-id hostname]
  (let [timeout-millis (* 5 1000)
        ;; Throw SocketTimeoutException or ConnectionTimeoutException when timeout
        slave-state (:body (http/get (str "http://" hostname ":5051/state.json")
                                     {:socket-timeout timeout-millis
                                      :conn-timeout timeout-millis
                                      :as :json-string-keys
                                      :spnego-auth true}))
        framework-executors (for [framework (concat (get slave-state "frameworks")
                                                    (get slave-state "completed_frameworks"))
                                  :when (= framework-id (get framework "id"))
                                  e (concat (get framework "executors")
                                            (get framework "completed_executors"))]
                              e)]
    (reduce (fn [m {:strs [id] :as executor-state}]
              (assoc m id executor-state))
            {}
            framework-executors)))

(let [cache (-> {}
                (cache/fifo-cache-factory :threshold 10000)
                (cache/ttl-cache-factory :ttl (* 1000 60))
                atom)]
  (defn get-executor-states
    "Builds an indexed version of all executor states on the specified slave. Cached"
    [framework-id hostname]
    (let [run (delay (try (get-executor-states-impl framework-id hostname)
                          (catch Exception e
                            (log/debug e "Failed to get executor state, purging from cache...")
                            (swap! cache cache/evict hostname)
                            nil)))
          cs (swap! cache (fn [c]
                            (if (cache/has? c hostname)
                              (cache/hit c hostname)
                              (cache/miss c hostname run))))
          val (cache/lookup cs hostname)]
      (if val @val @run))))

(defn executor-state->url-path
  "Takes the executor state from the slave json and constructs a URL to query it. Hardcodes fun
   stuff like the port we run the slave on. Users will need to add the file path & offset to their query"
  [host executor-state]
  (str "http://" host ":5051"
       "/files/read.json?path="
       (java.net.URLEncoder/encode (get executor-state "directory") "UTF-8")))

(defn fetch-job-map
  "Fetches metadata about the given job ID from Datomic.
   Returns nil if there is no job with that UUID in datomic"
  [db fid job-uuid]
  (let [job-uuid  (if (string? job-uuid)
                    (try (UUID/fromString job-uuid)
                         (catch Throwable t
                           (log/warn "[fetch-job-map] Was passed an invalid UUID:" job-uuid "; aborting.")
                           nil))
                    job-uuid)]
    (if-let [job (d/entity db [:job/uuid job-uuid])]
      (let [resources (util/job-ent->resources job)]
        (map->Job
         {:command (:job/command job)
          :uuid (str (:job/uuid job))
          :user (:job/user job)
          :name (:job/name job "cookjob")
          :priority (:job/priority job util/default-job-priority)
          :cpus (:cpus resources)
          :mem (:mem resources)
          :max_retries  (:job/max-retries job) ; Consistent with input
          :max_runtime (:job/max-runtime job Long/MAX_VALUE) ; Consistent with input
          :framework_id fid
          :status (name (:job/state job))
          :uris (:uris resources)
          :env (util/job-ent->env job)
          :labels (util/job-ent->label job)
          ;;TODO include ports
          :instances
          (map (fn [instance]
                 (let [hostname (:instance/hostname instance)
                       executor-states (get-executor-states fid hostname)
                       url-path (try
                                  (executor-state->url-path hostname (get executor-states (:instance/executor-id instance)))
                                  (catch Exception e
                                    nil))
                       start (:instance/start-time instance)
                       end (:instance/end-time instance)
                       reason-code (:instance/reason-code instance)
                       base {:task_id (:instance/task-id instance)
                             :hostname hostname
                             :slave_id (:instance/slave-id instance)
                             :executor_id (:instance/executor-id instance)
                             :status (name (:instance/status instance))}
                       base (if url-path
                              (assoc base :output_url url-path)
                              base)
                       base (if start
                              (assoc base :start_time (.getTime start))
                              base)
                       base (if end
                              (assoc base :end_time (.getTime end))
                              base)
                       base (if reason-code
                              (assoc base :reason_code reason-code)
                              base)]
                   base))
               (:job/instance job))})))))

;;; On POST; JSON blob that looks like:
;;; {"jobs": [{"command": "echo hello world",
;;;            "uuid": "123898485298459823985",
;;;            "max_retries": 3
;;;            "cpus": 1.5,
;;;            "mem": 1000}]}
;;;
;;; On GET; use repeated job argument
(defn job-resource
  [conn fid task-constraints auth-config]
  (-> (resource
        :available-media-types ["application/json"]
        :allowed-methods [:post :get :delete]
        :malformed? (fn [ctx]
                      (condp contains? (get-in ctx [:request :request-method])
                        #{:get :delete}
                        (if-let [jobs (get-in ctx [:request :params "job"])]
                          (let [jobs (if-not (vector? jobs) [jobs] jobs)]
                            (try
                              [false {::jobs (mapv #(UUID/fromString %) jobs)}]
                              (catch Exception e
                                [true {::error e}])))
                          [true {::error "must supply at least one job query param"}])
                        #{:post}
                        (let [params (get-in ctx [:request :params])
                              user (get-in ctx [:request :authorization/user])]
                          (try
                            (cond
                              (empty? params)
                              [true {::error "must supply at least one job to start. Are you specifying that this is application/json?"}]
                              :else
                              [false {::jobs (mapv #(validate-and-munge-job
                                                      (db conn)
                                                      user
                                                      task-constraints
                                                      %)
                                                   (get params "jobs"))}])
                            (catch Exception e
                              (log/warn e "Malformed raw api request")
                              [true {::error e}])))))
        :allowed? (fn [ctx]
                    (condp contains? (get-in ctx [:request :request-method])
                      #{:get :delete}
                      (let [user  (get-in ctx [:request :authorization/user])
                            uuids (::jobs ctx)

                            datomic (db conn)
                            used? (fn [uuid]
                                    (try
                                      (unused-uuid? datomic uuid)
                                      false
                                      (catch Exception e
                                        true)))

                            ;; Changes each UUID into a map describing
                            ;; whether it's allowed, and if not, why
                            ;; it's not allowed.
                            uuid-filter (fn [uuid]
                                          (let [job (fetch-job-map (db conn)
                                                                   fid
                                                                   uuid)]
                                            (cond (nil? job) (do
                                                               (log/info "[job-resource] Couldn't find a job with UUID" uuid)
                                                               {:is-allowed false
                                                                :message (str "No job found with UUID " uuid)
                                                                :uuid uuid})
                                                  (not (is-authorized? auth-config
                                                                       user
                                                                       :access
                                                                       job)) (do
                                                                               (log/info "[job-resource] User" user " is not authorized to accesss job UUID" uuid)
                                                                               {:is-allowed false
                                                                                ;; Message does not tell user that they weren't allowed to access this job, to
                                                                                ;; avoid leaking information about whether a given UUID exists in the system.
                                                                                :message (str "No job found with UUID " uuid)
                                                                                :uuid uuid})
                                                                       :else {:is-allowed true
                                                                              :uuid uuid})))

                            uuids (map uuid-filter uuids)]
                        ;; Return true if every UUID is in use, or
                        ;; else return false with a list of
                        ;; nonexistant UUIDs.
                        (if (every? true? (map :is-allowed uuids))
                          true
                          (let [message  (->> (map :message uuids)
                                                 (remove nil?)
                                                 (str/join "; " ))]
                            (log/info "[job-resource] Denying access:" message)
                            [false {::error message}])))
                      #{:post}
                      true))
        :handle-malformed (fn [ctx]
                            (str (::error ctx)))
        :handle-forbidden (fn [ctx]
                            (str (::error ctx)))
        :processable? (fn [ctx]
                        (if (= :post (get-in ctx [:request :request-method]))
                          (try
                            (log/info "Submitting jobs through raw api:" (::jobs ctx))
                            (submit-jobs conn (::jobs ctx))
                            true
                            (catch Exception e
                              (log/error e "Error submitting jobs through raw api")
                              [false (str e)]))
                          true))
        :post! (fn [ctx]
                 ;; We did the actual logic in processable?, so there's nothing left to do
                 {::results (str/join \space (cons "submitted jobs" (map (comp str :uuid) (::jobs ctx))))})
        :delete! (fn [ctx]
                   (cook.mesos/kill-job conn (::jobs ctx)))
        :handle-ok (fn [ctx]
                     (mapv (partial fetch-job-map (db conn) fid) (::jobs ctx)))
        :handle-created (fn [ctx]
                          (::results ctx)))
      ring.middleware.json/wrap-json-params))

(defn waiting-jobs
  [mesos-pending-jobs-fn auth-config]
  (-> (resource
        :available-media-types ["application/json"]
        :allowed-methods [:get]
        :allowed? (fn [ctx]
                    (let [user  (get-in ctx [:request :authorization/user])]
                      ;; Only allow superusers:
                      (if (is-authorized? auth-config user :access cook.authorization/system)
                        true
                        (do
                          (log/info "[waiting-jobs] Queried by non-admin" user "; denying access.")
                          [false {::error "Unauthorized"}]))))
        :handle-ok (fn [ctx]
                     (->> (mesos-pending-jobs-fn)
                          (map d/touch)
                          cheshire/generate-string)))
      ring.middleware.json/wrap-json-params))

(defn running-jobs
  [conn auth-config]
  (-> (resource
        :available-media-types ["application/json"]
        :allowed-methods [:get]
        :allowed? (fn [ctx]
                    (let [user  (get-in ctx [:request :authorization/user])]
                      ;; Only allow superusers:
                      (if (is-authorized? user :access cook.authorization/system)
                        true
                        (do
                          (log/info "[running-jobs] Queried by non-admin" user "; denying access.")
                          [false {::error "Unauthorized"}]))))
        :handle-ok (fn [ctx]
                     (->> (util/get-running-task-ents (db conn))
                          (map d/touch)
                          cheshire/generate-string)))
      ring.middleware.json/wrap-json-params))



(defn retries
  "Returns the number of retries for the given job-id, if the current
  user is authorized to view it."
  [conn fid request job-id]
  (let [user (:authorization/user request)
        job   (fetch-job-map (db conn)
                             fid
                             job-id) 
        authorized?  (and job
                          (is-authorized? user :read job))]
    (log/info "[retries] User" user
              "asked how many retries there are for job-id" job-id)
    (if (not authorized?)
      (do
        (log/info "[retries] User" user 
                  (if-not job
                    "asked about a nonexistent job ID; denying."
                    (str "is not authorized to view job ID " job-id "; denying") ))
        {:status  404
         :headers {"Content-Type" "application/json"}
         :body    (str "Job ID " job-id " not found.")})
      {:status  200
       :headers {"Content-Type" "application/json"}
       :body    (str (:max_retries job))})))


(defn set-retries!
  "Sets the number of retries for the given job-id to the given retries value,
  if retries is parseable as a long integer and the current user is
  authorized to modify that job."
  [conn fid request job-id retries]
  (let [user (:authorization/user request)
        uuid (maybe-uuid job-id)
        job  (fetch-job-map (db conn)
                            fid
                            job-id) 
        authorized?  (and job
                          (is-authorized? user :update job))
        retries (try (Long/parseLong retries)
                     (catch Throwable t
                       (log/warn "[set-retries!] User" user
                                 " submitted an unparseable 'retries' value: " retries
                                 "Aborting request.")
                       nil))]

    (log/info "[set-retries!] User" user
              "asked to set retries to" retries " for job-id" job-id)

    (cond (nil? retries)    {:status  400
                             :headers {"Content-Type" "application/json"}
                             :body    (str "Couldn't parse the requested number of retries in your POST. POST value should be a long integer.")}

          (not authorized?)  (do
                               (log/info "[set-retries] User" user 
                                         (if-not job
                                           "asked about a nonexistent job ID; denying."
                                           (str "is not authorized to view job ID " job-id "; denying") ))
                               {:status  404
                                :headers {"Content-Type" "application/json"}
                                :body    (str "Job ID " job-id " not found.")})
          
          :else (try

                  (try
                    (let [eid (-> (d/entity (d/db conn) [:job/uuid uuid])
                                  :db/id)]
                      @(d/transact conn
                                   [
                                    [:db/add [:job/uuid uuid]
                                     :job/max-retries retries]

                                    ;; If the job is in the "completed" state, put it back into
                                    ;; "waiting":
                                    [:db.fn/cas [:job/uuid uuid]
                                     :job/state (d/entid (d/db conn) :job.state/completed) :job.state/waiting]]))
                    ;; :db.fn/cas throws an exception if the job is not already in the "completed" state.
                    ;; If that happens, that's fine. We just set "retries" only and continue.
                    (catch java.util.concurrent.ExecutionException e
                      (if-not (.startsWith (.getMessage e)
                                           "java.lang.IllegalStateException: :db.error/cas-failed Compare failed:")
                        (throw e)
                        @(d/transact conn
                                     [[:db/add [:job/uuid uuid]
                                       :job/max-retries retries]]))))
                  


                  {:status 200
                   :headers {"Content-Type" "application/json"}
                   :body (str "OK. Retries for job-id " job-id
                              " set to " retries ".")}
                  (catch Throwable t
                    (log/error "[set-retries!] Error updating retries for job-id" job-id
                               "to" retries ":" 
                               t)
                    {:status 500
                     :headers {"Content-Type" "application/json"}
                     :body "Internal server error."})) )))


(defn get-resources
  "Tells the user what resource types are available in the system, if
  the current user is an admin."
  [conn request]
  (let [user (:authorization/user request)
        authorized? (is-authorized? user :access cook.authorization/system)]
    (if authorized?
      {:status 200
       :headers {"Content-Type" "application/json"}
       :body (cheshire/encode (util/get-all-resource-types (d/db conn)))
       }
      {:status 403
       :body "Forbidden"
       })))


(defn get-user-resources
  "Tells the user what resource shares are in place for the given username, if
  the current user is an admin."
  [conn request username]
  (let [user (:authorization/user request)
        authorized? (is-authorized? user :access cook.authorization/system)]
    (if authorized?
      {:status 200
       :headers {"Content-Type" "application/json"}
       :body (cheshire/encode (share/get-share (d/db conn) username))
       }
      {:status 403
       :body "Forbidden"
       })))


(defn set-user-resources!
  "Sets the share for the given username, if the current user is an admin.
   Shares is a map. Keys must be valid resource types as returned by (get-resources).
   Values are doubles."
  [conn request username shares]
  (let [user           (:authorization/user request)
        authorized?    (is-authorized? user :access cook.authorization/system)
        resource-types (set (util/get-all-resource-types (d/db conn)))
        shares          (into {} (for [[k v] shares] [k (maybe-double v)]))]

    (if-not authorized?
      {:status 403
       :body "Forbidden"
       }


      (if  (or (not (map? shares))
               (empty? shares)
               (not (every? #(contains? resource-types %) (keys shares)))
               (not (every? #(not (nil? %)) (vals shares))))
        {:status  400
         :headers {"Content-Type" "application/json"}
         :body    (str "Invalid resource map requested. "
                       "Got a request for: " shares ". "
                       "Valid keys are: "  resource-types ". Valid values are doubles.")}
        (do
          (log/info "[set-user-resources!] Setting resource shares for user" username "to" shares "...")
          (mapply share/set-share! conn username shares)
          {:status 200
           :headers {"Content-Type" "application/json"}
           :body "OK"
           })))))



(defn handler
  [conn fid task-constraints mesos-pending-jobs-fn auth-config]
  (routes
    (ANY "/rawscheduler" []
         (job-resource conn fid task-constraints auth-config))
    (ANY "/queue" []
         (waiting-jobs mesos-pending-jobs-fn auth-config))
    (ANY "/running" []
<<<<<<< HEAD
         (running-jobs conn))

    ;; Resource shares:
    (GET  "/resources/" request (get-resources conn request))
    (GET  "/resources/users/:username" [username :as request] (get-user-resources conn request username))
    (POST "/resources/users/:username" [username :as request] (set-user-resources! conn request username
                                                                                   (some-> (:body request)
                                                                                           slurp
                                                                                           util/maybe-json)))

    ;; Retrying jobs:
    (GET  "/jobs/:job-id/retries" [job-id :as request] (retries conn fid request job-id))
    (POST "/jobs/:job-id/retries" [job-id :as request] (set-retries! conn fid request job-id
                                                                     (some-> (:body request)
                                                                             slurp
                                                                             util/maybe-json
                                                                             (get "retries"))))))
=======
         (running-jobs conn auth-config))))
>>>>>>> f9424b5f
<|MERGE_RESOLUTION|>--- conflicted
+++ resolved
@@ -745,8 +745,7 @@
     (ANY "/queue" []
          (waiting-jobs mesos-pending-jobs-fn auth-config))
     (ANY "/running" []
-<<<<<<< HEAD
-         (running-jobs conn))
+         (running-jobs conn auth-config))
 
     ;; Resource shares:
     (GET  "/resources/" request (get-resources conn request))
@@ -762,7 +761,4 @@
                                                                      (some-> (:body request)
                                                                              slurp
                                                                              util/maybe-json
-                                                                             (get "retries"))))))
-=======
-         (running-jobs conn auth-config))))
->>>>>>> f9424b5f
+                                                                             (get "retries"))))))