--- conflicted
+++ resolved
@@ -2106,11 +2106,7 @@
     :malformed? (fn [ctx]
                   ;; since-hours-ago is included for backwards compatibility but is deprecated
                   ;; please use start-ms and end-ms instead
-<<<<<<< HEAD
-                  (let [{:keys [state user since-hours-ago start-ms end-ms limit name include-custom-executor]}
-=======
                   (let [{:keys [state user since-hours-ago start-ms end-ms limit name]}
->>>>>>> f2179bda
                         (keywordize-keys (or (get-in ctx [:request :query-params])
                                              (get-in ctx [:request :body-params])))
                         states (when state (set (str/split state #"\+")))]
@@ -2163,39 +2159,8 @@
     :handle-malformed ::error
     :handle-forbidden ::error
     :handle-ok (fn [ctx]
-<<<<<<< HEAD
-                (timers/time!
-                  list-endpoint
-                  (let [{states ::states
-                         user ::user
-                         start-ms ::start-ms
-                         end-ms ::end-ms
-                         since-hours-ago ::since-hours-ago
-                         limit ::limit
-                         name-filter-fn ::name-filter-fn
-                         include-custom-executor? ::include-custom-executor?} ctx
-                        start-ms' (or start-ms (- end-ms (-> since-hours-ago t/hours t/in-millis)))
-                        start (Date. start-ms')
-                        end (Date. end-ms)
-                        job-uuids (->> (timers/time!
-                                         fetch-jobs
-                                         (util/get-jobs-by-user-and-states db user states start end limit
-                                                                           name-filter-fn include-custom-executor?))
-                                       (sort-by :job/submit-time)
-                                       reverse
-                                       (map :job/uuid))
-                        job-uuids (if (nil? limit)
-                                    job-uuids
-                                    (take limit job-uuids))
-                        jobs (mapv (partial fetch-job-map db framework-id) job-uuids)]
-                    (histograms/update! list-request-param-time-range-ms (- end-ms start-ms'))
-                    (histograms/update! list-request-param-limit limit)
-                    (histograms/update! list-response-job-count (count jobs))
-                    jobs)))))
-=======
                  (let [job-uuids (list-jobs db false ctx)]
                    (mapv (partial fetch-job-map db framework-id) job-uuids)))))
->>>>>>> f2179bda
 
 ;;
 ;; /unscheduled_jobs
