;;
;; Copyright (c) Two Sigma Open Source, LLC
;;
;; Licensed under the Apache License, Version 2.0 (the "License");
;; you may not use this file except in compliance with the License.
;; You may obtain a copy of the License at
;;
;;  http://www.apache.org/licenses/LICENSE-2.0
;;
;; Unless required by applicable law or agreed to in writing, software
;; distributed under the License is distributed on an "AS IS" BASIS,
;; WITHOUT WARRANTIES OR CONDITIONS OF ANY KIND, either express or implied.
;; See the License for the specific language governing permissions and
;; limitations under the License.
;;
(ns cook.mesos.task
  (:require [clojure.data.json :as json]
            [clojure.set :as set]
            [clojure.tools.logging :as log]
            [cook.compute-cluster :as cc]
            [cook.config :as config]
            [cook.tools :as util]
            [mesomatic.types :as mtypes]
            [plumbing.core :refer (map-vals)])
  (:import com.google.protobuf.ByteString
           com.netflix.fenzo.TaskAssignmentResult))

(def cook-executor-name "cook_executor")
(def cook-executor-source "cook_scheduler_executor")
(defonce custom-executor-name "cook_agent_executor")
(defonce custom-executor-source "cook_scheduler")

(defn- use-custom-executor?
  "Returns true if the job should be scheduled to use the custom executor."
  [job-ent]
  (or (:job/custom-executor job-ent true)
      (= :executor/custom (:job/executor job-ent))))

(defn- cook-executor-candidate?
  "A job is a candidate for execution by the cook-executor if all the following are true:
   a. Cook executor has not been explicitly disabled,
   b. This is going to be the first instance of the job, and
   c. The job UUID hash mod 100 yields less than portion percent."
  [job-ent]
  (let [{:keys [portion retry-limit]} (config/executor-config)]
    (and (nil? (:job/executor job-ent))
         (number? retry-limit)
         (or (= 0 retry-limit) (> retry-limit (count (:job/instance job-ent))))
         (number? portion)
         (> (* portion 100) (-> job-ent :job/uuid hash (mod 100))))))

(defn use-cook-executor?
  "Returns true if the job should be scheduled to use the Cook executor.
   Cook executor is used when the following conditions are true:
   1. The job is not configured to use the custom executor (including backwards compatibility),
   2. The Cook executor command has been configured,
   3. Either :job/executor is explicitly enabled
      Or: the job is a cook-executor candidate (see cook-executor-candidate?)."
  [job-ent]
  (and (not (use-custom-executor? job-ent))
       (:command (config/executor-config))
       (or (= :executor/cook (:job/executor job-ent))
           (cook-executor-candidate? job-ent))))

(defn build-executor-environment
  "Build the environment for the cook executor."
  [job-ent]
  (let [{:keys [default-progress-regex-string environment log-level max-message-length progress-sample-interval-ms]}
        (config/executor-config)
        progress-output-file (:job/progress-output-file job-ent)]
    (cond-> (assoc environment
              "EXECUTOR_LOG_LEVEL" log-level
              "EXECUTOR_MAX_MESSAGE_LENGTH" max-message-length
              "PROGRESS_REGEX_STRING" (:job/progress-regex-string job-ent default-progress-regex-string)
              "PROGRESS_SAMPLE_INTERVAL_MS" progress-sample-interval-ms)
            progress-output-file
            (assoc "EXECUTOR_PROGRESS_OUTPUT_FILE_ENV" "EXECUTOR_PROGRESS_OUTPUT_FILE_NAME"
                   "EXECUTOR_PROGRESS_OUTPUT_FILE_NAME" progress-output-file))))

(defn merge-container-defaults
  "Takes a job container specification and applies any defaults from the config.
   Currently only supports volumes."
  [compute-cluster container]
  (when container
    (let [{:keys [volumes]} (cc/container-defaults compute-cluster)
          get-path (fn [{:keys [container-path host-path]}]
                     (or container-path
                         host-path))]
      (cond-> container
        volumes
        (update :volumes (fn [container-volumes]
                           (let [volumes-to-add (filter (fn [default-volume]
                                                          (not-any? (fn [container-volume]
                                                                      (.startsWith (get-path default-volume)
                                                                                   (get-path container-volume)))
                                                                    container-volumes))
                                                        volumes)]
                             (into (vec container-volumes) volumes-to-add))))))))

(defn job->executor-key
  "Extract the executor key value from the job"
  [job-ent]
  (let [container (util/job-ent->container job-ent)
        ;; If the custom-executor attr isn't set, we default to using a custom
        ;; executor in order to support jobs submitted before we added this field
        custom-executor? (use-custom-executor? job-ent)
        cook-executor? (use-cook-executor? job-ent)]
    ;; executor-key configure whether this is a command or custom executor
    (cond
      (and container cook-executor?) :container-cook-executor
      (and container (not custom-executor?)) :container-command-executor
      (and container custom-executor?) :container-executor
      custom-executor? :custom-executor
      cook-executor? :cook-executor
      ;; use mesos' command executor by default
      :else :command-executor)))

(defn executor-key->executor
  "From the executor key, compute the executor/* parameters."
  [executor-key]
    (case executor-key
      :command-executor :executor/mesos
      :container-command-executor :executor/mesos
      :container-cook-executor :executor/cook
      :cook-executor :executor/cook
      :executor/custom))

(defn job->task-metadata
  "Takes a job entity, returns task metadata"
<<<<<<< HEAD
  [mesos-run-as-user job-ent task-id compute-cluster]
  (let [container (-> job-ent
                      util/job-ent->container
                      merge-container-defaults)
        cook-executor? (and (cc/use-cook-executor? compute-cluster)
                            (use-cook-executor? job-ent))
=======
  [compute-cluster mesos-run-as-user job-ent task-id]
  (let [container (->> job-ent
                       util/job-ent->container
                       (merge-container-defaults compute-cluster))
        cook-executor? (use-cook-executor? job-ent)
>>>>>>> b4fc92e3
        executor-key (job->executor-key job-ent)
        executor (executor-key->executor executor-key)
        resources (util/job-ent->resources job-ent)
        group-uuid (util/job-ent->group-uuid job-ent)
        instance-num (str (count (:job/instance job-ent)))
        environment (cond-> (assoc (util/job-ent->env job-ent)
                              "COOK_INSTANCE_NUM" instance-num
                              "COOK_INSTANCE_UUID" task-id
                              "COOK_JOB_UUID" (-> job-ent :job/uuid str))
                            group-uuid (assoc "COOK_JOB_GROUP_UUID" (str group-uuid))
                            (:cpus resources) (assoc "COOK_JOB_CPUS" (-> resources :cpus str))
                            (:gpus resources) (assoc "COOK_JOB_GPUS" (-> resources :gpus str))
                            (:mem resources) (assoc "COOK_JOB_MEM_MB" (-> resources :mem str))
                            cook-executor? (merge (build-executor-environment job-ent)))
        labels (util/job-ent->label job-ent)
        command {:environment environment
                 :uris (cond-> (:uris resources [])
                               (and cook-executor? (get-in (config/executor-config) [:uri :value]))
                               (conj (:uri (config/executor-config))))
                 :user (or mesos-run-as-user (:job/user job-ent))
                 :value (if cook-executor? (:command (config/executor-config)) (:job/command job-ent))}
        data (.getBytes
               (if cook-executor?
                 (json/write-str {"command" (:job/command job-ent)})
                 (pr-str {:instance instance-num}))
               "UTF-8")]
    (when (and (= :executor/cook (:job/executor job-ent))
               (not= executor-key :cook-executor))
      (log/warn "Task" task-id "requested to use cook executor, but will be executed using" (name executor-key)))
    {:command command
     :container container
     :data data
     :environment environment
     :executor executor
     :executor-key executor-key
     :labels labels
     :name (format "%s_%s_%s" (:job/name job-ent "cookjob") (:job/user job-ent) task-id)
     :num-ports (:ports resources)
     :resources (select-keys resources [:mem :cpus])
     :task-id task-id}))

(defn TaskAssignmentResult->task-metadata
  "Organizes the info Fenzo has already told us about the task we need to run"
  [db mesos-run-as-user compute-cluster ^TaskAssignmentResult task-result]
  (let [{:keys [job task-id] :as task-request} (.getRequest task-result)]
<<<<<<< HEAD
    (merge (job->task-metadata mesos-run-as-user job task-id compute-cluster)
=======
    (merge (job->task-metadata compute-cluster mesos-run-as-user job task-id)
>>>>>>> b4fc92e3
           {:hostname (.getHostname task-result)
            :ports-assigned (vec (sort (.getAssignedPorts task-result)))
            :task-request task-request})))

(defmulti combine-like-resources
  (fn [list] (-> list first :type)))

(defmethod combine-like-resources :value-scalar [resources]
  (->> resources (map :scalar) (reduce +)))

(defmethod combine-like-resources :value-ranges [resources]
  (->> resources (map :ranges) (reduce into)))

(defn resources-by-role
  "Given a set of offers, combine all the available resources into a comprehensible
  and easily walkable data strucuture, grouped first by resource name e.g. mem, then
  by role."
  [offers]
  (->> offers
       (map :resources)
       flatten
       (group-by :name)
       (map-vals (fn [resources]
                   (->> resources
                        (group-by :role)
                        (map-vals combine-like-resources))))))

(defn range-contains?
  "true iff val is contained by a mesos-style range e.g. {:begin 1 :end 10}"
  [val mesos-range]
  (and (<= (:begin mesos-range) val)
       (>= (:end mesos-range) val)))

(defn role-containing-port
  "in: {\"*\" [{:begin 201 :end 202}] \"cook\" [{:begin 203 :end 204}]}, 201
  ;; out \"*\""
  [available-ports port]
  (->> available-ports
       seq
       (filter #(some (partial range-contains? port) (val %)))
       ffirst))

(defn take-ports
  "Given a set of available resources (in the format returned by resources-by-role),
  returns a vector of mesos messages that will reserve the specified ports.
  Note: unlike with scalar-resources, available-resources don't need to be
  changed by this function, because Fenzo has already provided us with
  specific ports to use for every task."
  [available-resources ports-needed]
  (mapv (fn [port]
          {:name "ports"
           :type :value-ranges
           :role (role-containing-port available-resources port)
           :ranges [{:begin port :end port}]})
        ports-needed))

(defn add-ports-to-task-info
  "Given a set of tasks and offers that were matched together by Fenzo,
   assigns the specific ports requested by role to each task.
   Returns the input tasks, decorated with :ports-resource-messages"
  [available-resources tasks]
  (let [available-ports (available-resources "ports")]
    (map (fn [task]
           (let [ports (:ports-assigned task)
                 port-env-vars (into {} (map-indexed (fn [i p] [(str "PORT" i) (str p)])
                                                     ports))]
             (-> task
                 (assoc :ports-resource-messages (take-ports available-ports ports))
                 (update-in [:command :environment] merge port-env-vars))))
         tasks)))

(defn take-resources
  "Given a set of available resources (in the format returned by resources-by-role),
  take the specified amount of the specified resource from the pool.
  Return {:remaining-resources (the pool after resources were taken)
          :mesos-messages (the Mesos messages that are necessary to reserve the resources)
          :amount-still-needed (the amount still needed to satisfy amount... if it's not 0, something went wrong)}"
  [available-resources resource-name amount]
  (let [avail (available-resources resource-name)
        ;; to be polite to other frameworks, take from role-specific pool first.
        sorted-roles (sort-by #(= "*" %) (keys avail))
        init-state {:amount-still-needed amount
                    :mesos-messages []
                    :remaining-resources avail}]
    (reduce (fn [{:keys [amount-still-needed mesos-messages remaining-resources]
                  :as state} role-name]
              (let [amount-avail (or (remaining-resources role-name) 0)
                    amount-to-take (min amount-still-needed amount-avail)]
                (if (pos? amount-to-take)
                  {:amount-still-needed (- amount-still-needed amount-to-take)
                   :mesos-messages
                   (conj mesos-messages {:name resource-name
                                         :role role-name
                                         :scalar amount-to-take
                                         :type :value-scalar})
                   :remaining-resources
                   (assoc remaining-resources role-name (- amount-avail amount-to-take))}
                  state)))
            init-state
            sorted-roles)))

(defn take-all-scalar-resources-for-task
  [resources task]
  (reduce
    (fn [{:keys [mesos-messages remaining-resources]} [resource-keyword amount]]
      (let [resource-name (name resource-keyword)
            adjustment (take-resources remaining-resources resource-name amount)]
        {:mesos-messages (into mesos-messages (:mesos-messages adjustment))
         :remaining-resources (assoc remaining-resources resource-name (:remaining-resources adjustment))}))
    {:mesos-messages []
     :remaining-resources resources}
    (.getScalarRequests ^com.netflix.fenzo.TaskRequest (:task-request task))))

(defn add-scalar-resources-to-task-infos
  "Given a set of tasks and offers that were matched together by Fenzo,
   assigns the specific scalar resource requirements by role to each task.
   Returns the input tasks, decorated with :scalar-resource-messages"
  [available-resources tasks]
  (:handled-tasks
    (reduce (fn [{:keys [handled-tasks remaining-resources]} task]
              (let [adjustment (take-all-scalar-resources-for-task remaining-resources task)
                    new-task (assoc task :scalar-resource-messages (:mesos-messages adjustment))]
                {:handled-tasks (conj handled-tasks new-task)
                 :remaining-resources (:remaining-resources adjustment)}))
            {:handled-tasks []
             :remaining-resources available-resources}
            tasks)))

(defn map->mesos-kv
  "Converts a normal clojure map to a format sometimes employed in mesos messages.
  e.g. {:foo :bar}  ->  [{:key :foo :value :bar}]"
  [m key-name]
  (mapv (fn [kv] {key-name (key kv) :value (val kv)})
        (vec m)))

;; TODO: Throw an exception if value is unexpected
(def cook-network->mesomatic-network
  "Converts the string representation of network used in the containerinfo to
   a value mesomatic understands"
  {"HOST" :docker-network-host
   "BRIDGE" :docker-network-bridge
   "NONE" :docker-network-none})

(def cook-volume-mode->mesomatic-volume-mode
  "Converts the string representation of volume mode to a value mesomatic understands"
  {"RW" :volume-rw
   "RO" :volume-ro
   ;; nil volume produces a Mesomatic serializion error
   nil :volume-ro})

(def cook-container-type->mesomatic-container-type
  "Converts the string representation of container type to a value mesomatic understands"
  {"DOCKER" :container-type-docker
   "MESOS" :container-type-mesos})

(defn- assign-port-mappings
  "Assign port mappings from offer. Port n in the cook job should be mapped to the nth
   port taken from the offer."
  [port-mappings ports-assigned]
  (map (fn [{:keys [host-port] :as port-mapping}]
         (if (contains? ports-assigned host-port)
           (assoc port-mapping :host-port (get ports-assigned host-port))
           port-mapping))
       port-mappings))

(defn- cook-mesos-container->mesomatic-mesos-container
  [{:keys [image]}]
  {:image {:type :image-type-docker
           :docker {:name image}}})

(defn task-info->mesos-message
  "Given a clojure data structure (based on Cook's internal data format for jobs),
   which has already been decorated with everything we need to know about
   a task, return a Mesos message that will actually launch that task"
  [framework-id {:keys [command container data executor-key labels name ports-resource-messages
           scalar-resource-messages slave-id task-id ports-assigned]}]
  (let [command (update command
                        :environment
                        (fn [env] {:variables (map->mesos-kv env :name)}))
        container (when container
                    (-> container
                        (update :type cook-container-type->mesomatic-container-type)
                        (update :docker
                                (fn [docker]
                                  (if (:network docker)
                                    (update docker :network cook-network->mesomatic-network)
                                    docker)))
                        (update :docker
                                #(set/rename-keys % {:port-mapping :port-mappings}))
                        (update :docker
                                (fn [docker]
                                  (if (:port-mappings docker)
                                    (update docker :port-mappings #(assign-port-mappings % ports-assigned))
                                    docker)))
                        (update :mesos
                                (fn [mesos]
                                  (when mesos
                                    (cook-mesos-container->mesomatic-mesos-container mesos))))
                        (update :volumes
                                (fn [volumes]
                                  (map #(update % :mode cook-volume-mode->mesomatic-volume-mode)
                                       volumes)))))
        executor {:command command
                  :executor-id (mtypes/->ExecutorID (str task-id))
                  :framework-id (mtypes/->FrameworkID framework-id) ; Yes, this is necessary to generate the mesos message.
                  :source custom-executor-source}]
    (cond-> {:data (ByteString/copyFrom data)
             :labels {:labels (map->mesos-kv labels :key)}
             :name name
             :resources (into scalar-resource-messages ports-resource-messages)
             ;; executor-id matches txn code in handle-resource-offer!
             :slave-id slave-id
             :task-id (mtypes/->TaskID (str task-id))}

            (= executor-key :command-executor)
            (assoc :command command)

            (= executor-key :container-command-executor)
            (assoc :command command
                   :container container)

            (= executor-key :container-executor)
            (assoc :executor (assoc executor :container container
                                             :name custom-executor-name))

            (= executor-key :cook-executor)
            (assoc :executor (assoc executor :name cook-executor-name
                                             :source cook-executor-source))

            (= executor-key :container-cook-executor)
            (assoc :executor (assoc executor :name cook-executor-name
                                             :source cook-executor-source
                                             :container container))

            (= executor-key :custom-executor)
            (assoc :executor (assoc executor :name custom-executor-name)))))

(defn compile-mesos-messages
  "Given Mesos offers and partial task-infos created from calling
   TaskAssignmentResult->task-info
   Returns a vector of Mesos messages that can start the tasks
   suggested by the TaskAssignmentResults"
  [framework-id offers task-data-maps]
  (let [slave-id (-> offers first :slave-id)
        combined-resource-pool (resources-by-role offers)]
    (->> task-data-maps
         (add-scalar-resources-to-task-infos combined-resource-pool)
         (add-ports-to-task-info combined-resource-pool)
         (map #(assoc % :slave-id slave-id))
         (map #(task-info->mesos-message framework-id %)))))<|MERGE_RESOLUTION|>--- conflicted
+++ resolved
@@ -127,20 +127,12 @@
 
 (defn job->task-metadata
   "Takes a job entity, returns task metadata"
-<<<<<<< HEAD
-  [mesos-run-as-user job-ent task-id compute-cluster]
-  (let [container (-> job-ent
-                      util/job-ent->container
-                      merge-container-defaults)
-        cook-executor? (and (cc/use-cook-executor? compute-cluster)
-                            (use-cook-executor? job-ent))
-=======
   [compute-cluster mesos-run-as-user job-ent task-id]
   (let [container (->> job-ent
                        util/job-ent->container
                        (merge-container-defaults compute-cluster))
-        cook-executor? (use-cook-executor? job-ent)
->>>>>>> b4fc92e3
+        cook-executor? (and (cc/use-cook-executor? compute-cluster)
+                            (use-cook-executor? job-ent))
         executor-key (job->executor-key job-ent)
         executor (executor-key->executor executor-key)
         resources (util/job-ent->resources job-ent)
@@ -186,11 +178,7 @@
   "Organizes the info Fenzo has already told us about the task we need to run"
   [db mesos-run-as-user compute-cluster ^TaskAssignmentResult task-result]
   (let [{:keys [job task-id] :as task-request} (.getRequest task-result)]
-<<<<<<< HEAD
-    (merge (job->task-metadata mesos-run-as-user job task-id compute-cluster)
-=======
     (merge (job->task-metadata compute-cluster mesos-run-as-user job task-id)
->>>>>>> b4fc92e3
            {:hostname (.getHostname task-result)
             :ports-assigned (vec (sort (.getAssignedPorts task-result)))
             :task-request task-request})))
