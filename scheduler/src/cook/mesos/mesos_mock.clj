;;
;; Copyright (c) Two Sigma Open Source, LLC
;;
;; Licensed under the Apache License, Version 2.0 (the "License");
;; you may not use this file except in compliance with the License.
;; You may obtain a copy of the License at
;;
;;  http://www.apache.org/licenses/LICENSE-2.0
;;
;; Unless required by applicable law or agreed to in writing, software
;; distributed under the License is distributed on an "AS IS" BASIS,
;; WITHOUT WARRANTIES OR CONDITIONS OF ANY KIND, either express or implied.
;; See the License for the specific language governing permissions and
;; limitations under the License.
;;
(ns cook.mesos.mesos-mock
  (:require [chime :refer [chime-at chime-ch]]
            [clj-time.core :as t]
            [clojure.core.async :as async]
            [clojure.tools.logging :as log]
            [cook.tools :as util]
            [datomic.api :refer [q]]
            [mesomatic.scheduler :as mesos]
            [mesomatic.types :as mesos-type]
            [metrics.timers :as timers]
<<<<<<< HEAD
            [plumbing.core :refer (map-vals map-from-vals)])
  (import org.apache.mesos.Protos$Status
          org.apache.mesos.SchedulerDriver))
=======
            [plumbing.core :refer [map-from-vals map-vals]])
  (:import (org.apache.mesos Protos$Status SchedulerDriver)))
>>>>>>> da5f3038

(def resource->type {:cpus :scalar
                     :mem :scalar
                     :ports :ranges})

(defn make-offer
  "Takes a `host` which contain a key `:available-resources`
   and generates a list of offers

   Parameters:
   `host` host info, see above for a description of the schema"
  [host]
  (-> host
      (assoc :id {:value (str (java.util.UUID/randomUUID))})
      (update :slave-id (fn [slave-id] {:value slave-id}))
      (dissoc :available-resources)
      (assoc :resources
             (for [[resource-name role->resource] (:available-resources host)
                   [role resource] role->resource]
               {:name (name resource-name)
                :role role
                (resource->type resource-name) resource
                :type (keyword (str "value-" (name (resource->type resource-name))))}))))

(defn clear-out-resources
  "Removes all the resources in a resource map passed in.
   It is assumed this is a called on available-resources

   Parameters:
   `resources` resource map of the form {<resource> {<role> {<quantity}}

   Returns:
   resource map in form {<resource> {}}"
  [resources]
  (into {} (map #(vector % {})) (keys resources)))

(defn prepare-new-offers
  "Prepares new offers to send to the scheduler and returns an updated state
   given the new offers

   Parameters:
   `state` the state of the mock mesos, see above for a description of the schema

   returns [new-offers new-state]"
  [{:keys [slave-id->host] :as state}]
  (let [new-offers (filter (comp seq :resources)
                           (map make-offer (vals slave-id->host)))
        new-offers (filter (fn [{:keys [resources]}]
                             (some #(pos? (get % :scalar 0)) resources))
                           new-offers)]
    [new-offers
     (-> state
         (update :slave-id->host
                 #(map-vals (fn [host]
                              (update host :available-resources clear-out-resources))
                            %))
         (update :offer-id->offer #(into % (map-from-vals (comp :value :id) new-offers))))]))


(defn combine-ranges
  "Takes a list of ranges specified as: {:begin <num> :end <num2>} and
   returns a new list where ranges are consecutive.

   Parameters:
   `ranges` list of ranges {:being <num1> :end <num2>}"
  [ranges]
  (let [ranges (sort-by :begin ranges)]
    (reduce (fn [ranges' new-range]
              (let [last-range (last ranges')]
                (if last-range
                  (if (= (inc (:end last-range)) (:begin new-range))
                    (conj (vec (butlast ranges')) {:begin (:begin last-range)
                                                   :end (:end new-range)})
                    (conj ranges' new-range))
                  (conj ranges' new-range))))
            []
            ranges)))

(defn range-contains?
  "Returns true if range-a contains range-b"
  [range-a range-b]
  (and (<= (:begin range-a) (:begin range-b))
       (>= (:end range-a) (:end range-b))))

(defn ranges-contains?
  "Returns true if ranges contains the considered range"
  [ranges range-b]
  (some #(range-contains? % range-b) ranges))

(defn subtract-range
  "Given range `a` and range `b`, returns a list of ranges {:begin <num> :end <num2>}
   such that the values in `b` are removed from `a`"
  [range-a range-b]
  (when-not (range-contains? range-a range-b)
    (throw (ex-info "Range a must contain range b"
                    {:range-a range-a :range-b range-b})))
  ;; ----------- range-a
  ;;    --       range-b
  ;; ---  ------ out
  ;; KB     KE
  (let [keep-begin {:begin (:begin range-a) :end (dec (:begin range-b))}
        keep-end {:begin (inc (:end range-b)) :end (:end range-a)}]
    (cond
      (and (= (:begin range-a) (:begin range-b))
           (= (:end range-a) (:end range-b)))
      []

      (= (:begin range-a) (:begin range-b))
      [keep-end]

      (= (:end range-a) (:end range-b))
      [keep-begin]

      :else
      [keep-begin keep-end])))

(defn subtract-ranges
  "Given ranges `a` and `b`, each a list of ranges,
   returns a list of ranges such that `b` is removed from `a`"
  [ranges-a ranges-b]
  (when-not (every? (partial ranges-contains? ranges-a) ranges-b)
    (throw (ex-info "ranges-a must contain ranges-b"
                    {:ranges-a ranges-a :ranges-b ranges-b})))
  (reduce (fn [ranges range-to-remove]
            (mapcat
              (fn [r]
                (if (range-contains? r range-to-remove)
                  (subtract-range r range-to-remove)
                  [r]))
              ranges))
          ranges-a
          ranges-b))

(defn combine-resources
  "Given a list of resources in the shape
   {:role <role> :type <resource-type> :name <resource_name> :<resource-type-val> <resource-val>}

   Combine the resources into a map in the shape
   {<resource-name> {<role> <value>}
   ...}"
  ([resources]
   (combine-resources resources {}))
  ([resources initial]
   (reduce (fn [avail {:keys [name role] :as resource-info}]
             (update-in avail
                        [(keyword name) role]
                        (fn [resource-val]
                          (condp = (resource->type (keyword name))
                            :scalar (+ (or resource-val 0) (:scalar resource-info))
                            :ranges (combine-ranges (into (or resource-val [])
                                                          (:ranges resource-info)))))))
           initial
           resources)))


(defn subtract-resources
  "Given two resource maps in the shape
   {<resource-name> {<role> <value>}
   ...}

   Return a single resource map in the same shape where the
   resources of `b` are removed from `a`
   "
  [resource-map-a resource-map-b]
  (when-not (clojure.set/superset? (set (keys resource-map-a)) (set (keys resource-map-b)))
    (throw (ex-info (str "A must contain a superset of resources of B")
                    {:a-resources (keys resource-map-a)
                     :b-resources (keys resource-map-b)})))
  (->> (for [resource (keys resource-map-a)]
         (let [role->resource-a (get resource-map-a resource)
               role->resource-b (get resource-map-b resource)
               _ (when-not (every? #(contains? (set (keys role->resource-a)) %)
                                   (keys role->resource-b))
                   (throw (ex-info "Every role to subtract must exist in `a`"
                                   {:roles-a (keys role->resource-a)
                                    :roles-b (keys role->resource-b)})))
               role->resource' (condp = (resource->type resource)
                                 :scalar (merge-with - role->resource-a role->resource-b)
                                 :ranges (merge-with subtract-ranges role->resource-a role->resource-b))]
           [resource role->resource']))
       (into {})))

(defn complete-task!
  "Marks the task as complete in the state and updates the resources
   Returns the updated state"
  ([state task-id scheduler driver]
   (complete-task! state task-id scheduler driver nil))
  ([state task-id scheduler driver task-state]
   (log/debug "Completing task" {:task-id task-id :state task-state :task (get-in state [:task-id->task task-id])})
   (if-let [task (get-in state [:task-id->task task-id])]
     (let [task->complete-status (get-in state [:config :task->complete-status])
           task-state (or task-state (task->complete-status task))]
       (.statusUpdate scheduler driver (mesos-type/->pb :TaskStatus
                                                        {:task-id {:value task-id}
                                                         :state task-state}))
       (-> state
           (update :task-id->task #(dissoc % task-id))
           (update-in [:slave-id->host (:value (:slave-id task)) :available-resources]
                      #(combine-resources (:resources task) %))))
     state)))

(defn complete-tasks!
  "Removes tasks from state that have completed and calls complete-task!"
  [{:keys [now time-task-id-pairs] :as state} scheduler driver]
  (let [complete? (comp (partial t/after? now) first)
        complete?->pairs (group-by complete? time-task-id-pairs)
        to-complete-pairs (get complete?->pairs true) 
        remaining (get complete?->pairs false)
        to-complete-task-ids (map second to-complete-pairs)
        state' (reduce #(complete-task! %1 %2 scheduler driver) state to-complete-task-ids)]
    (log/debug "Completing" to-complete-pairs)
    (-> state'
        (assoc :time-task-id-pairs remaining))))

(defmulti handle-action!
  "Handles the particular action, likely calling methods on the scheduler
   and returning an updated state

   Parameters:
   `action` the option to dispatch off
   `data` data corresponding to the action and specific to the action
   `state` the current state of 'mesos'
   `driver` the driver used by the scheduler
   `scheduler` the scheduler framework connected to mesos"
  (fn [action _ _ _ _]
    action))

(defmethod handle-action! :decline
  [_ offer-id {:keys [offer-id->offer] :as state} _ _]
  (if-let [offer (get offer-id->offer offer-id)]
    (-> state
        (update :offer-id->offer #(dissoc % offer-id))
        (update-in [:slave-id->host (:value (:slave-id offer)) :available-resources]
                   #(combine-resources (:resources offer) %)))
    (throw (ex-info "Unknown offer-id" {:offer-id offer-id}))))

(defmethod handle-action! :kill-task
  [_ task-id state driver scheduler]
  (log/debug "Killing task " {:task-id task-id})
  (complete-task! state task-id scheduler driver :task-killed))

(defmethod handle-action! :launch
  [_ {:keys [offer-ids tasks] :as in} {:keys [offer-id->offer slave-id->host] :as state} driver scheduler]
  (log/debug "In launch handle-action!" in)
  (let [offers (map offer-id->offer offer-ids)
        slave-id (:value (:slave-id (first tasks)))]
    (when-not (every? #(= slave-id (:value (:slave-id %))) tasks)
      (throw (ex-info "All tasks must have same slave-id"
                      {:slave-ids (map (comp :value :slave-id) tasks)})))
    (when-not (get slave-id->host slave-id)
      (throw (ex-info "Unknown slave-id" {:slave-id slave-id :known-slave-ids (keys slave-id->host)})))
    (when (some nil? offers)
      (throw (ex-info "Unknown offers"
                      {:unknown-offers
                       (remove #(contains? (set (keys offer-id->offer)) %)
                               offer-ids)})))
    (when-not (every? #(= slave-id (:value (:slave-id %))) offers)
      (throw (ex-info "Some offers don't match slave id of tasks"
                      {:expected-slave-id slave-id
                       :mismatched-offers (filter #(not= slave-id (:value (:slave-id %)))
                                                  offers)})))
    (let [host (get slave-id->host slave-id)
          available-resources (combine-resources (mapcat :resources offers) (:available-resources host))
          requested-resources (combine-resources (mapcat :resources tasks))
          resources' (subtract-resources available-resources requested-resources)
          tasks (map #(assoc % :launched-time (t/now)) tasks)
          task->runtime-ms (-> state :config :task->runtime-ms)
          new-time-task-id-pairs (map (fn [{:keys [task-id] :as task}]
                                        [(-> (t/now) 
                                             (t/plus (t/millis (task->runtime-ms task)))) 
                                         (:value task-id)])
                                      tasks)]     
      (log/debug "Resources requested by tasks: " {:requested-resources requested-resources})
      ;; May need to put this in a thread..
      (doseq [task tasks]
        (.statusUpdate scheduler
                       driver
                       (mesos-type/->pb :TaskStatus
                                        {:task-id {:value (:value (:task-id task))}
                                         :state :task-running})))
      (log/debug "Launching tasks " {:tasks tasks})
      (-> state
          (update :task-id->task #(into % (map-from-vals (comp :value :task-id) tasks)))
          (update :time-task-id-pairs #(into % new-time-task-id-pairs))
          (assoc-in [:slave-id->host slave-id :available-resources] resources')
          (update :offer-id->offer #(apply dissoc % offer-ids))))))

(defmethod handle-action! :reconcile
  [_ _ _ _ _]
  ;; TODO: implement
  )

(defn default-task->runtime-ms
  "Takes a task spec and extracts a number as runtime from the command's environment."
  [task]
  (->> task
       :executor
       :command
       :environment
       .getVariablesList
       seq
       (filter #(= "EXECUTION_TIME" (.getName %)))
       first
       .getValue
       read-string))

(defn default-task->complete-status
  "Returns completed successfully"
  [_]
  :task-finished)

(defn mesos-driver-mock
  "Creates an instance of org.apache.mesos.SchedulerDriver which will:
      1. Close the start-chan when start is called
      2. Will try to pull off exit-chan when join is called
      3. Will close the exit-chan when stop is called
      4. Put events on the action chan when all other methods are called"
  [start-chan action-chan exit-chan]
  (reify SchedulerDriver
    (declineOffer [_ offer-id]
      (log/debug "Declining offer" {:offer-id offer-id})
      (async/>!! action-chan [:decline (:value (mesos-type/pb->data offer-id))])
      Protos$Status/DRIVER_RUNNING)
    (join [_]
      (async/<!! exit-chan)
      Protos$Status/DRIVER_RUNNING)
    (stop [_]
      (async/close! exit-chan))
    (killTask [_ task-id]
      (log/debug "In driver killTask" {:task-id task-id :pb->data (mesos-type/pb->data task-id) :value (:value (mesos-type/pb->data task-id))})
      (async/>!! action-chan [:kill-task (:value (mesos-type/pb->data task-id))])
      Protos$Status/DRIVER_RUNNING)
    (^Protos$Status launchTasks [_ ^java.util.Collection offer-ids ^java.util.Collection tasks]
      (log/debug "Launch tasks called" {:tasks tasks :offer-ids offer-ids})
      (async/>!! action-chan [:launch {:offer-ids (map (comp :value mesos-type/pb->data) offer-ids)
                                       :tasks (map mesos-type/pb->data tasks)}])
      Protos$Status/DRIVER_RUNNING)
    (reconcileTasks [_ statuses]
      (async/>!! action-chan [:reconcile statuses])
      Protos$Status/DRIVER_RUNNING)
    (start [_]
      (async/close! start-chan)
      Protos$Status/DRIVER_RUNNING)))

(defn mesos-mock
  "A mock mesos implementation which returns a mesos driver to interact with
   the mock.

   It stores the 'hosts' in the cluster, how much resources are available on
   each host, what jobs are running on each 'host' and how much longer each
   job is expected to run for.

   Parameters:
   `hosts` is a seq of maps that contain a hostname, agent id, resources and attributes
   `offer-trigger-chan` chan that has an item put on it when offers should be sent
   `scheduler` is an implementation of the mesomatic scheduler protocol
   `state-atom` will reset atom after each cycle with updated state -- useful for debugging
   `task->runtime-ms` is a function that takes a task spec and returns the runtime in millis
   `task->complete-status` is a function that takes a task spec and returns a mesos complete status
   `scheduler` is an implementation of the mesomatic scheduler protocol

   Returns a mesos driver"
  ([hosts offer-trigger-chan scheduler & 
    {:keys [task->complete-status task->runtime-ms state-atom
            complete-trigger-chan]
     :or {task->complete-status default-task->complete-status
          task->runtime-ms default-task->runtime-ms
          state-atom (atom nil)
          complete-trigger-chan (chime-ch (util/time-seq (t/now) (t/millis 20)))}}]
   (let [action-chan (async/chan 10) ; This will block calls to the driver. This may be problematic..
         exit-chan (async/chan)
         start-chan (async/chan)
         driver (mesos-driver-mock start-chan action-chan exit-chan)
         hosts (->> hosts
                    (map #(assoc % :available-resources (:resources %)))
                    (map #(update % :slave-id str)))]
     (async/thread
       (try
         (async/<!! start-chan)
         (.registered scheduler
                      driver
                      (mesos-type/->pb :FrameworkID {:value "cool-framework-id"})
                      (mesos-type/->pb :MasterInfo {:id "silly id"
                                                    :ip 127
                                                    :port 5050
                                                    :version "1.0.1"}))
         (loop [state {:config {:task->runtime-ms task->runtime-ms
                                :task->complete-status task->complete-status}
                       :slave-id->host (map-from-vals :slave-id hosts)
                       :offer-id->offer {}
                       :task-id->task {}
                       :time-task-id-pairs []
                       :now (t/now)}]
           (log/debug "State before " state)
           (reset! state-atom state)
           (let [[v ch] (async/alts!! [exit-chan action-chan offer-trigger-chan complete-trigger-chan]
                                      :priority true)
                 _ (log/debug "Picked next decision" {:v v :ch ch})
                 state'
                 (condp = ch
                   exit-chan nil
                   action-chan (let [[action data] v
                                     _ (log/debug "Handling action" {:action action :data data})
                                     state' (handle-action! action data state driver scheduler)]
                                 (log/trace {:action action :data data :state' state'})
                                 state')
                   offer-trigger-chan (let [[new-offers state'] (prepare-new-offers state)]
                                        (log/debug "Sending offers" {:offers new-offers})
                                        (when (seq new-offers)
                                          (->>
                                            (.resourceOffers scheduler driver (mapv (partial mesos-type/->pb :Offer) new-offers))
                                            (map #(assoc % :offer-match-timer (timers/start (timers/timer "mock-mesos"))))))
                                        (util/close-when-ch! v)
                                        state')
                   complete-trigger-chan (let [state' (complete-tasks! (assoc state :now (t/now)) scheduler driver)]
                                           (util/close-when-ch! v)
                                           state'))]
             (when state'
               (recur state'))))
         (catch Exception ex
           (log/fatal ex "Error while simulating mesos"))))
     (mesos/wrap-driver driver))))<|MERGE_RESOLUTION|>--- conflicted
+++ resolved
@@ -23,14 +23,8 @@
             [mesomatic.scheduler :as mesos]
             [mesomatic.types :as mesos-type]
             [metrics.timers :as timers]
-<<<<<<< HEAD
-            [plumbing.core :refer (map-vals map-from-vals)])
-  (import org.apache.mesos.Protos$Status
-          org.apache.mesos.SchedulerDriver))
-=======
             [plumbing.core :refer [map-from-vals map-vals]])
   (:import (org.apache.mesos Protos$Status SchedulerDriver)))
->>>>>>> da5f3038
 
 (def resource->type {:cpus :scalar
                      :mem :scalar
