;;
;; Copyright (c) Two Sigma Open Source, LLC
;;
;; Licensed under the Apache License, Version 2.0 (the "License");
;; you may not use this file except in compliance with the License.
;; You may obtain a copy of the License at
;;
;;  http://www.apache.org/licenses/LICENSE-2.0
;;
;; Unless required by applicable law or agreed to in writing, software
;; distributed under the License is distributed on an "AS IS" BASIS,
;; WITHOUT WARRANTIES OR CONDITIONS OF ANY KIND, either express or implied.
;; See the License for the specific language governing permissions and
;; limitations under the License.
;;
(ns cook.mesos.rebalancer
  (:require [chime :refer [chime-at]]
            [clojure.core.async :as async]
            [clojure.core.cache :as cache]
            [clojure.data.priority-map :as pm]
            [clojure.tools.logging :as log]
            [clojure.walk :refer (keywordize-keys)]
            [cook.mesos.constraints :as constraints]
            [cook.mesos.dru :as dru]
            [cook.mesos.share :as share]
            [cook.mesos.util :as util]
            [datomic.api :as d :refer (q)]
            [mesomatic.scheduler :as mesos]
            [metatransaction.core :as mt]
            [metrics.histograms :as histograms]
            [metrics.timers :as timers]
            [plumbing.core :refer [map-keys]]
            [swiss.arrows :refer :all]))

;;; Design
;;; Rebalancer is designed to run independently of the scheduler. Its primary functionality is to detect that
;;; the cluster is unbalanced, and if so, to balance the cluster by performing preemption of lesser prioirty tasks.
;;;
;;; Definitions
;;; The cluster is balanced when the allocated resources for each user are above or close to its weighted fair share
;;; allocation; similarly, the cluster is unbalanced when there exists a user whose allocated resources are below and
;;; not close to its weighted fair share allocation.
;;;
;;; To preempt a task is to stop and requeue a task.
;;;
;;; A job is a work request, whereas a task is a realization of a job. A job can have many tasks. A job can be in one
;;; of three states: pending; running; completed, encompassing both success and failure states. A task can be in one of
;;; two states: running or completed, again encompassing both success and failure states.
;;;
;;; Lifecycle of Rebalancer
;;; Rebalancer runs periodically with a fixed time period. Each period consists of a single cycle, which consists of
;;; multiple iterations.
;;;
;;; At the start of a cycle, Rebalancer initializes its internal state. Then, for each iteration in a given cycle,
;;; Rebalancer processes a pending job and tries to make room for it by finding a task to preempt and updates its
;;; internal state if such preemption is found.
;;;
;;; Preemption Principle
;;; Rebalancer uses a score-based preemption algorithm.
;;;
;;; Each running task and pending job has a score. The higher the score, the more important the task/job is. The
;;; preemption principle is to preempt low score running tasks to make room for high score pending jobs. In this
;;; implementation, score is defined as the negative of dominant resource usage (DRU). The higher the DRU, the more
;;; likely it is a task will be preempted.
;;;
;;; Dominant Resource Usage (DRU)
;;; The idea of DRU is introduced in https://www.cs.berkeley.edu/~alig/papers/drf.pdf. In the paper, the DRU of a user
;;; is defined as
;;;
;;;                           (max (/ used-mem total-mem)   (/ used-cpus total-cpus)).
;;;
;;; We slightly modify it to be
;;;
;;;                           (max (/ used-mem mem-divisor) (/ used-cpus cpus-divisor)).
;;;
;;; We introduce mem-divisor and cpus-divisor because it gives us the flexibility to change how individual resources
;;; impact score. For instance, if we believe our cluster is memory bound, we can set mem-divisor to (* 0.1 total-mem)
;;; and cpus-divisor to (* 0.3 total-cpus) to encode our belief that memory 3x is as precious as cpu. Conveniently, we
;;; can set each respective divisor to per user per resource share, which gives us a weighted DRU.
;;;
;;; DRU of a Running Task
;;; Assume there is a per user ordering of tasks. We define DRU of a task to be the resource sum of this task and all
;;; tasks before it divided by the respecitve DRU divisor.
;;;
;;; For instance, suppose user A has ordered running tasks
;;;
;;;                        [{:task taskA :mem 10.0 :cpus 2.0} {:task taskB :mem 5.0 :cpus 1.0}].
;;;
;;; Assuming both DRU divisors are 100.0, then the corresponding DRUs are
;;;
;;;                        [{:task taskA :dru 0.1}            {:task taskB :dru 0.15}].
;;;
;;; The DRU of user A's tasks is a function of A's running tasks and DRU divisors. It is not affected by other users'
;;; running tasks.
;;;
;;; DRU of a Pending Job
;;; We define the DRU of a pending job to be the CUMULATIVE DRU of the running task of this pending job, were it to be launched.
;;;
;;; Continuing with the example above, suppose user A has jobs jobA, jobB, and jobC, where jobA and jobB are running,
;;; as implied above, and jobC is pending. jobC is
;;;
;;;                                       {:job jobC :mem 17.0 :cpus 3.0}
;;;
;;; and User A's task ordering function specifies that were jobC to be launched as taskC, then user A's new ordered
;;; running tasks would be
;;;
;;;         [{:task taskA :mem 10.0 :cpus 2.0} {:task taskC :mem 17.0 :cpus 3.0} {:task taskB :mem 5.0 :cpus 1.0}],
;;;
;;; which would imply that taskC would have a DRU of 0.27.
;;;
;;; For GPU preemption, the functionality works exactly the same as above, with one change: instead of computing the DRU
;;; as (max (/ used-mem mem-divisor) (/ used-cpus cpu-divisor)), we compute the DRU as (/ used-gpus gpu-divisor). All of
;;; the different code paths reflect this change, or the fact that GPU scored task pairs are [task cumulative-gpus] rather
;;; than [task scored-task], as we don't need the additional data for computing the GPU preemption.
;;;
;;; Parameters
;;; safe-dru-threshold: Task with a DRU lower than safe-dru-threshold will not be preempted. If each DRU divisor is set
;;;                     to the corresponding per user share and safe-dru-threshold is set to 1.0, then tasks that
;;;                     consume resources in aggregate less than the user resource share will not be preempted.
;;;
;;; min-dru-diff: The minimal DRU difference required to make a preemption action. This is also the maximal 'unfairness'
;;;               Rebalancer is willing to tolerate.
;;;
;;; max-preemption: The maximum number of preemptions Rebalancer can make in one cycle.

;;; Before you read the code...Here are something you should know about
;;;
;;; Naming
;;; A lot of the functions in this namespace takes the data structure in the old state and compute the data structure
;;; in the new state. "'" is used to indicate data structure in the new state.
;;;
;;; Schema
;;; job-resources {:mem Double :cpus Double}
;;; spare-resources {:mem Double :cpus Double}
;;; dru-divisors {:mem Double :cpus Double}
;;; scored-task {:task task-ent :dru Double :mem Double :cpus Double}
;;; preemption-decision {:hostname String :task [task-ent] :dru Double :mem Double :cpus Double}
;;; preemption-candidates [{:task task-ent :dru Double :mem Double :cpus Double}]

(defrecord State [task->scored-task user->sorted-running-task-ents host->spare-resources user->dru-divisors compute-pending-job-dru preempted-tasks])

(timers/deftimer [cook-mesos rebalancer rebalance-duration])
(timers/deftimer [cook-mesos rebalancer compute-preemption-decision-duration])

(histograms/defhistogram [cook-mesos rebalancer pending-job-drus])
(histograms/defhistogram [cook-mesos rebalancer nearest-task-drus])
(histograms/defhistogram [cook-mesos rebalancer preemption-counts-for-host])
(histograms/defhistogram [cook-mesos rebalancer positive-dru-diffs])
(histograms/defhistogram [cook-mesos rebalancer task-counts-to-preempt])
(histograms/defhistogram [cook-mesos rebalancer job-counts-to-run])

;; If running on a cluster with very small DRU values,
;; may need to change this scale to facilitate metrics to e.g. (math/expt 10 305)
(def ^:dynamic  metrics-dru-scale 1)
(defn dru-at-scale
  [dru]
  (* dru metrics-dru-scale))

(defn compute-pending-gpu-job-dru
  "Takes state and a pending gpu job entity, returns the dru of the pending-job.

   This algorithm only should be used on jobs that use GPUs. It computes the GPU DRU."
  [{:keys [task->scored-task user->sorted-running-task-ents user->dru-divisors] :as state}
   pending-job-ent]
  (let [user (:job/user pending-job-ent)
        {gpu-req :gpus} (util/job-ent->resources pending-job-ent)
        gpu-divisor (-> user user->dru-divisors :gpus)
        pending-task-ent (util/create-task-ent pending-job-ent)
        nearest-task-ent (some-> user->sorted-running-task-ents
                                 (get user)
                                 (rsubseq <= pending-task-ent)
                                 (first))
        nearest-task-dru (if nearest-task-ent
                           (get task->scored-task nearest-task-ent)
                           0.0)
        pending-job-dru (+ nearest-task-dru (/ gpu-req gpu-divisor))]
    (histograms/update! pending-job-drus (dru-at-scale pending-job-dru))
    (histograms/update! nearest-task-drus (dru-at-scale nearest-task-dru))

    pending-job-dru))

(defn compute-pending-normal-job-dru
  "Takes state and a pending job entity, returns the dru of the pending-job. In the case where the pending job causes user's dominant
   resource type to change, the dru is not accurate and is only a upper bound. However, this inaccuracy won't affect the correctness
   of the algorithm.

   This algorithm only should be used on jobs that use cpu & mem, not gpus. It computes the cpu/mem DRU."
  [{:keys [task->scored-task user->sorted-running-task-ents user->dru-divisors] :as state}
   pending-job-ent]
  (let [user (:job/user pending-job-ent)
        {mem-req :mem cpus-req :cpus} (util/job-ent->resources pending-job-ent)
        {mem-divisor :mem cpus-divisor :cpus} (user->dru-divisors user)
        pending-task-ent (util/create-task-ent pending-job-ent)
        nearest-task-ent (some-> user->sorted-running-task-ents
                                 (get user)
                                 (rsubseq <= pending-task-ent)
                                 (first))
        nearest-task-dru (if nearest-task-ent
                           (get-in task->scored-task [nearest-task-ent :dru])
                           0.0)
        pending-job-dru (max (+ nearest-task-dru (/ mem-req mem-divisor))
                             (+ nearest-task-dru (/ cpus-req cpus-divisor)))]
    (histograms/update! pending-job-drus (dru-at-scale pending-job-dru))
    (histograms/update! nearest-task-drus (dru-at-scale nearest-task-dru))

    pending-job-dru))

(defn init-state
  "Initializes state. State consists of:
   task->scored-task A priority from task entities to ScoredTasks, sorted from high dru to low dru
   user->sorted-running-task-ents A map from user to a sorted set of running task entities, from high value to low
   value
   host->spare-resources A map from host to spare resources.
   user->dru-divisors A map from user to dru divisors."
  ([db running-task-ents pending-job-ents host->spare-resources pool-ent]
   (init-state db running-task-ents pending-job-ents host->spare-resources pool-ent []))
  ([db running-task-ents pending-job-ents host->spare-resources pool-ent preempted-tasks]
   (let [running-task-ents (filter (fn [task]
                                     (-> task
                                         :job/_instance
                                         util/categorize-job
                                         (= (keyword (:pool/name pool-ent)))))
                                   running-task-ents)
         user->dru-divisors (dru/init-user->dru-divisors db running-task-ents pending-job-ents)
         user->sorted-running-task-ents (->> running-task-ents
                                             (group-by util/task-ent->user)
                                             (map (fn [[user task-ents]]
                                                    [user (into (sorted-set-by (util/same-user-task-comparator))
                                                                task-ents)]))
                                             (into {}))
         pool-dru-mode (:pool/dru-mode pool-ent)
         scored-task-pairs (case pool-dru-mode
                             :pool.dru-mode/default (dru/sorted-task-scored-task-pairs
                                                      user->dru-divisors user->sorted-running-task-ents)
                             :pool.dru-mode/gpu (dru/sorted-task-cumulative-gpu-score-pairs
                                                  user->dru-divisors user->sorted-running-task-ents))
         task->scored-task (into (pm/priority-map-keyfn (case pool-dru-mode
                                                          :pool.dru-mode/default (juxt (comp - :dru)
                                                                                       (comp util/task-ent->user :task))
                                                          :pool.dru-mode/gpu (fnil - 0)))
                                 scored-task-pairs)]
     (->State task->scored-task
              user->sorted-running-task-ents
              host->spare-resources
              user->dru-divisors
              (case pool-dru-mode
                :pool.dru-mode/default compute-pending-normal-job-dru
                :pool.dru-mode/gpu compute-pending-gpu-job-dru)
              preempted-tasks))))



(defn next-state
  "Takes state, a pending job entity to launch and a preemption decision, returns the next state"
  [{:keys [task->scored-task user->sorted-running-task-ents host->spare-resources user->dru-divisors compute-pending-job-dru preempted-tasks] :as state}
   pending-job-ent
   preemption-decision]
  {:pre [(not (nil? preemption-decision))]}
  (let [hostname (:hostname preemption-decision)
        slave-id (-> preemption-decision :task first :instance/slave-id)
        {mem-req :mem cpus-req :cpus gpus-req :gpus} (util/job-ent->resources pending-job-ent)
        new-running-task-ent (util/create-task-ent pending-job-ent :hostname hostname :slave-id slave-id)
        preempted-task-ents (:task preemption-decision)
        changed-users (->> (conj preempted-task-ents new-running-task-ent)
                           (map util/task-ent->user)
                           (into #{}))

        ;; Compute next state
        user->dru-divisors' user->dru-divisors
        user->sorted-running-task-ents'
        (reduce (fn [task-ents-by-user task-ent]
                  (let [user (util/task-ent->user task-ent)
                        f (if (= new-running-task-ent task-ent)
                            (fnil conj (sorted-set-by (util/same-user-task-comparator)))
                            disj)]
                    (update-in task-ents-by-user [user] f task-ent)))
                user->sorted-running-task-ents
                (conj preempted-task-ents new-running-task-ent))
        task->scored-task' (dru/next-task->scored-task task->scored-task
                                                       user->sorted-running-task-ents
                                                       user->sorted-running-task-ents'
                                                       user->dru-divisors'
                                                       changed-users)
        host->spare-resources' (assoc host->spare-resources hostname
                                      {:mem (- (:mem preemption-decision) mem-req)
                                       :gpus (- (:gpus preemption-decision 0.0) (or gpus-req 0.0))
                                       :cpus (- (:cpus preemption-decision) cpus-req)})
        preempted-tasks' (into preempted-tasks preempted-task-ents)
        state' (->State task->scored-task' user->sorted-running-task-ents' host->spare-resources' user->dru-divisors' compute-pending-job-dru preempted-tasks')]
    state'))

(defn exceeds-min-diff?
  [pending-job-dru min-dru-diff task]
  (let [diff (- (:dru task) pending-job-dru)]
    (if (pos? diff)
      (histograms/update! positive-dru-diffs (dru-at-scale diff)))
    (> diff min-dru-diff)))

(defn compute-preemption-decision
  "Takes state, parameters and a pending job entity, returns a preemption decision
   A preemption decision is a map that describes a possible way to perform preemption on a host. It has a hostname, a seq of tasks
   to preempt and available mem and cpus on the host after the preemption."
  [db agent-attributes-cache
   {:keys [task->scored-task host->spare-resources compute-pending-job-dru preempted-tasks] :as state}
   {:keys [min-dru-diff safe-dru-threshold]}
   pending-job-ent
   cotask-cache]
  (timers/time!
   compute-preemption-decision-duration
   (let [{pending-job-mem :mem pending-job-cpus :cpus pending-job-gpus :gpus} (util/job-ent->resources pending-job-ent)
         pending-job-dru (compute-pending-job-dru state pending-job-ent)
         _ (log/debug "DRU =" pending-job-dru "for pending job" pending-job-ent)
         ;; This will preserve the ordering of task->scored-task
         host->scored-tasks (->> task->scored-task
                                 vals
                                 (remove #(< (:dru %) safe-dru-threshold))
                                 (filter (partial exceeds-min-diff? pending-job-dru min-dru-diff))
                                 (group-by (fn [{:keys [task]}]
                                             (:instance/hostname task))))

         host->formatted-spare-resources (->> host->spare-resources
                                              (map (fn [[host {:keys [mem cpus gpus]}]]
                                                     [host [{:dru Double/MAX_VALUE :task nil :mem mem :cpus cpus :gpus gpus}]]))
                                              (into {}))

         job-constraints (constraints/make-rebalancer-job-constraints
                           pending-job-ent (partial util/get-slave-attrs-from-cache agent-attributes-cache))
         group-constraints (->> pending-job-ent
                                :group/_job
                                (map #(constraints/make-rebalancer-group-constraint
                                        db
                                        %
                                        (partial util/get-slave-attrs-from-cache agent-attributes-cache)
                                        preempted-tasks
                                        cotask-cache))
                                (remove nil?))
         constraints (into (vec job-constraints) group-constraints)

         preemptable-host->slave-id (->> task->scored-task
                                         keys
                                         (map (juxt :instance/hostname :instance/slave-id))
                                         (into {}))

         passes-constraints? (fn [hostname] (every? #(% pending-job-ent (get preemptable-host->slave-id hostname))
                                                    constraints))
         ;; Get all the unconstrained slaves and hosts
         ;; Here we do a greedy search instead of bin packing. A preemption decision contains a prefix of scored
         ;; tasks on a specific host.
         ;; We try to find a preemption decision where the minimum dru of tasks to be preempted is maximum
         preemption-decision (->> (merge-with into host->formatted-spare-resources host->scored-tasks)
                                  ; Only evaluate tasks in unconstrained slaves
                                  (filter (comp passes-constraints? key))
                                  (sort-by first)
                                  (mapcat (fn compute-aggregations [[host scored-tasks]]
                                            (rest
                                             (reductions
                                              (fn aggregate-scored-tasks [aggregation {:keys [dru task mem cpus gpus] :as scored-task}]
                                                {:hostname host
                                                 :dru dru
                                                 :task (if task
                                                         (conj (:task aggregation) task)
                                                         (:task aggregation))
                                                 :gpus (+ (:gpus aggregation) (or gpus 0.0))
                                                 :mem (+ (:mem aggregation) (or mem 0))
                                                 :cpus (+ (:cpus aggregation) (or cpus 0))})
                                              {:hostname host :task nil :mem 0.0 :cpus 0.0 :gpus 0.0}
                                              scored-tasks))))
                                  (filter (fn has-enough-resource [resource-sum]
                                            (and (>= (:mem resource-sum) pending-job-mem)
                                                 (>= (:cpus resource-sum) pending-job-cpus)
                                                 (if pending-job-gpus
                                                   (>= (:gpus resource-sum) pending-job-gpus)
                                                   true))))
                                  (apply max-key (fnil :dru {:dru 0.0}) nil))]
     (histograms/update! preemption-counts-for-host (-> preemption-decision :tasks count))
     preemption-decision)))

(defn compute-next-state-and-preemption-decision
  "Takes state, params and a pending job entity, returns new state and preemption decision"
  [db agent-attributes-cache state params pending-job cotask-cache]
  (log/debug "Trying to find space for: " pending-job)
  (if-let [preemption-decision (compute-preemption-decision db agent-attributes-cache state params pending-job cotask-cache)]
    [(next-state state pending-job preemption-decision)
     (assoc preemption-decision
            :to-make-room-for pending-job)]
    [state nil]))

(defn reserve-hosts!
  "Reserves all hosts in preemption-decisions which will preempt more than one task"
  [rebalancer-reservation-atom preemption-decisions]
  (let [multiple-task-decisions (filter #(< 1 (count (:task %))) preemption-decisions)
        reservations (->> multiple-task-decisions
                          (map (fn [d] [(:job/uuid (:to-make-room-for d))
                                        (:hostname d)]))
                          (into {}))]
    (swap! rebalancer-reservation-atom (fn [{:keys [launched-job-uuids]}]
                                        ; In case one of the jobs the rebalancer has decided to reserve a host for
                                        ; launched while computing the pre-emption decisions, remove it's
                                        ; reservation from the map. Then we can clear the launched-job-uuids set.
                                         {:job-uuid->reserved-host (apply dissoc reservations launched-job-uuids)
                                          :launched-job-uuids #{}}))))

(defn rebalance
  "Takes a db, a list of pending job entities, a map of spare resources and params.
   Returns a list of pending job entities to run and a list of task entities to preempt

   category is :normal or :gpu, depending on which type of job we're working with"
<<<<<<< HEAD
  [db offer-cache pending-job-ents host->spare-resources rebalancer-reservation-atom
   {:keys [max-preemption pool-ent] :as params}]
=======
  [db agent-attributes-cache pending-job-ents host->spare-resources rebalancer-reservation-atom
   {:keys [max-preemption category] :as params}]
>>>>>>> a9d8816e
  (let [timer (timers/start rebalance-duration)
        jobs-to-make-room-for (->> pending-job-ents
                                   (filter (partial util/job-allowed-to-start? db))
                                   (take max-preemption))
        init-state (init-state db (util/get-running-task-ents db) jobs-to-make-room-for host->spare-resources pool-ent)
        cotask-cache (atom (cache/lru-cache-factory {} :threshold (max 1 max-preemption)))]
    (log/debug "Jobs to make room for:" jobs-to-make-room-for)
    (loop [state init-state
           remaining-preemption max-preemption
           [pending-job-ent & jobs-to-make-room-for] jobs-to-make-room-for
           preemption-decisions []]
      (if (and pending-job-ent (pos? remaining-preemption))
        (let [[state' preemption-decision] (compute-next-state-and-preemption-decision db agent-attributes-cache state params pending-job-ent cotask-cache)]
          (if preemption-decision
            (recur state'
                   (dec remaining-preemption)
                   jobs-to-make-room-for
                   (conj preemption-decisions preemption-decision))
            (recur state'
                   remaining-preemption
                   jobs-to-make-room-for
                   preemption-decisions)))
        (do
          (timers/stop timer)
          (histograms/update! task-counts-to-preempt (count (mapcat :task preemption-decisions)))
          (histograms/update! job-counts-to-run (count preemption-decisions))
          (reserve-hosts! rebalancer-reservation-atom preemption-decisions)
          preemption-decisions)))))

(defn- prep-job-ent-for-printing
  [job-ent]
  (merge (select-keys job-ent 
                      [:db/id :job/uuid :job/user])
         (util/job-ent->resources job-ent)))

(defn- prep-task-ent-for-printing
  [task-ent]
  (let [job-ent (:job/_instance task-ent)]
    (-> task-ent
        (select-keys [:db/id :instance/task-id])
        (assoc :job (prep-job-ent-for-printing job-ent)))))



(defn rebalance!
  [conn driver agent-attributes-cache pending-job-ents host->spare-resources rebalancer-reservation-atom
   params]
  (try
    (log/info "Rebalancing...Params:" params)
    (let [db (mt/db conn)
          preemption-decisions (rebalance db agent-attributes-cache pending-job-ents host->spare-resources rebalancer-reservation-atom params)]
      (doseq [{job-ent-to-make-room-for :to-make-room-for
               task-ents-to-preempt :task} preemption-decisions]
        ;; Ensure that uuids are loaded in entity
        (:job/uuid job-ent-to-make-room-for)
        (doall (map :instance/task-id task-ents-to-preempt))

        (log/info "Preempting tasks to make room for waiting job"
                  {:to-make-room-for (prep-job-ent-for-printing job-ent-to-make-room-for)
                   :to-preempt (map prep-task-ent-for-printing task-ents-to-preempt)})
        
        ;; If a task has no id, it must be a synthetic task.
        ;; This means that on one iteration of (compute-next-state-and-preemption-decision),
        ;; the rebalancer decided to make room for a certain hypothetical task,
        ;; but on a subsequent iteration, it became clear that OTHER hypothetical tasks would be an even better outcome.
        ;; We shouldn't try to actually preempt tasks that were never scheduled.
        ;; TODO : We should probably move this filter into rebalance in the future
        ;;        however it is here now to allow us to audit how frequently a synthetic
        ;;        task is "preempted"
        (doseq [task-ent (filter :db/id task-ents-to-preempt)]
          (try
            @(d/transact
               conn
               ;; Make :instance/status and :instance/preempted? consistent to simplify the state machine.
               ;; We don't want to deal with {:instance/status :instance.status/running, :instance/preempted? true}
               ;; all over the place.
               (let [job-eid (:db/id (:job/_instance task-ent))
                     task-eid (:db/id task-ent)]
                 [[:generic/ensure task-eid :instance/status (d/entid db :instance.status/running)]
                  [:generic/atomic-inc job-eid :job/preemptions 1]
                  ;; The database can become inconsistent if we make multiple calls to :instance/update-state in a single
                  ;; transaction; see the comment in the definition of :instance/update-state for more details
                  [:instance/update-state task-eid :instance.status/failed [:reason/name :preempted-by-rebalancer]]
                  [:db/add task-eid :instance/reason [:reason/name :preempted-by-rebalancer]]
                  [:db/add task-eid :instance/preempted? true]]))
            (catch Throwable e
              (log/warn e "Failed to transact preemption")))
          (when-let [task-id (:instance/task-id task-ent)]
            (mesos/kill-task! driver {:value task-id})))))))



(def datomic-params [:max-preemption
                     :min-dru-diff
                     :safe-dru-threshold])

(defn read-datomic-params
  [conn]
  (-<>>
   (d/pull (mt/db conn) ["*"] :rebalancer/config)
   (dissoc <> ":db/id" ":db/ident")
   (map-keys #(keyword (name (keyword %))))))

(defn update-datomic-params-from-config!
  [conn config]
  (let [recognized-params (select-keys config datomic-params)]
    (when (not-empty recognized-params)
      (log/info "Updating rebalancer params to" recognized-params)
      @(d/transact
         conn
         [(into
            {:db/id :rebalancer/config}
            (map-keys
              #(keyword "rebalancer.config" (name %))
              recognized-params))]))))

(defn start-rebalancer!
  [{:keys [config conn driver agent-attributes-cache pending-jobs-atom
           rebalancer-reservation-atom trigger-chan view-incubating-offers]}]
  (binding [metrics-dru-scale (:dru-scale config)]
    (update-datomic-params-from-config! conn config)
    (util/chime-at-ch
      trigger-chan
      (fn trigger-rebalance-iteration []
        (log/info "Rebalance cycle starting")
        (let [params (read-datomic-params conn)]
          (if (seq params)
<<<<<<< HEAD
            (do
              (run!
                (fn [[pool pending-jobs]]
                  (let [host->spare-resources (->> (view-incubating-offers pool)
                                                   (map (fn [v]
                                                          [(:hostname v)
                                                           (select-keys (keywordize-keys (:resources v))
                                                                        [:cpus :mem :gpus])]))
                                                   (into {}))
                        pool-name (name pool)
                        pool-ent (if (= :no-pool pool)
                                   {:pool/name pool-name
                                    :pool/dru-mode :pool.dru-mode/default}
                                   (d/entity (d/db conn) [:pool/name pool-name]))]
                    (rebalance! conn driver offer-cache pending-jobs host->spare-resources
                                rebalancer-reservation-atom
                                (assoc params :pool-ent pool-ent))))
                @pending-jobs-atom)
              (log/info "Rebalance cycle ended"))
=======
            (let [host->spare-resources (->> (view-incubating-offers)
                                             (map (fn [v]
                                                    [(:hostname v)
                                                     (select-keys (keywordize-keys (:resources v))
                                                                  [:cpus :mem :gpus])]))
                                             (into {}))
                  {normal-pending-jobs :normal gpu-pending-jobs :gpu} @pending-jobs-atom]
              (rebalance! conn driver agent-attributes-cache normal-pending-jobs host->spare-resources
                          rebalancer-reservation-atom
                          (assoc params :category :normal
                                        :compute-pending-job-dru compute-pending-normal-job-dru))
              (rebalance! conn driver agent-attributes-cache gpu-pending-jobs host->spare-resources
                          rebalancer-reservation-atom
                          (assoc params :category :gpu
                                        :compute-pending-job-dru compute-pending-gpu-job-dru)))
>>>>>>> a9d8816e
            (log/info "Skipping rebalancing because it's not cofigured"))))
      {:error-handler (fn [ex] (log/error ex "Rebalance failed"))})
    #(async/close! trigger-chan)))<|MERGE_RESOLUTION|>--- conflicted
+++ resolved
@@ -405,13 +405,8 @@
    Returns a list of pending job entities to run and a list of task entities to preempt
 
    category is :normal or :gpu, depending on which type of job we're working with"
-<<<<<<< HEAD
-  [db offer-cache pending-job-ents host->spare-resources rebalancer-reservation-atom
+  [db agent-attributes-cache pending-job-ents host->spare-resources rebalancer-reservation-atom
    {:keys [max-preemption pool-ent] :as params}]
-=======
-  [db agent-attributes-cache pending-job-ents host->spare-resources rebalancer-reservation-atom
-   {:keys [max-preemption category] :as params}]
->>>>>>> a9d8816e
   (let [timer (timers/start rebalance-duration)
         jobs-to-make-room-for (->> pending-job-ents
                                    (filter (partial util/job-allowed-to-start? db))
@@ -539,7 +534,6 @@
         (log/info "Rebalance cycle starting")
         (let [params (read-datomic-params conn)]
           (if (seq params)
-<<<<<<< HEAD
             (do
               (run!
                 (fn [[pool pending-jobs]]
@@ -554,28 +548,11 @@
                                    {:pool/name pool-name
                                     :pool/dru-mode :pool.dru-mode/default}
                                    (d/entity (d/db conn) [:pool/name pool-name]))]
-                    (rebalance! conn driver offer-cache pending-jobs host->spare-resources
+                    (rebalance! conn driver agent-attributes-cache pending-jobs host->spare-resources
                                 rebalancer-reservation-atom
                                 (assoc params :pool-ent pool-ent))))
                 @pending-jobs-atom)
               (log/info "Rebalance cycle ended"))
-=======
-            (let [host->spare-resources (->> (view-incubating-offers)
-                                             (map (fn [v]
-                                                    [(:hostname v)
-                                                     (select-keys (keywordize-keys (:resources v))
-                                                                  [:cpus :mem :gpus])]))
-                                             (into {}))
-                  {normal-pending-jobs :normal gpu-pending-jobs :gpu} @pending-jobs-atom]
-              (rebalance! conn driver agent-attributes-cache normal-pending-jobs host->spare-resources
-                          rebalancer-reservation-atom
-                          (assoc params :category :normal
-                                        :compute-pending-job-dru compute-pending-normal-job-dru))
-              (rebalance! conn driver agent-attributes-cache gpu-pending-jobs host->spare-resources
-                          rebalancer-reservation-atom
-                          (assoc params :category :gpu
-                                        :compute-pending-job-dru compute-pending-gpu-job-dru)))
->>>>>>> a9d8816e
             (log/info "Skipping rebalancing because it's not cofigured"))))
       {:error-handler (fn [ex] (log/error ex "Rebalance failed"))})
     #(async/close! trigger-chan)))