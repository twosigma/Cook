;;
;; Copyright (c) Two Sigma Open Source, LLC
;;
;; Licensed under the Apache License, Version 2.0 (the "License");
;; you may not use this file except in compliance with the License.
;; You may obtain a copy of the License at
;;
;;  http://www.apache.org/licenses/LICENSE-2.0
;;
;; Unless required by applicable law or agreed to in writing, software
;; distributed under the License is distributed on an "AS IS" BASIS,
;; WITHOUT WARRANTIES OR CONDITIONS OF ANY KIND, either express or implied.
;; See the License for the specific language governing permissions and
;; limitations under the License.
;;
(ns cook.mesos.rebalancer
  (:require [clj-mesos.scheduler :as mesos]
            [cook.mesos.scheduler :as sched]
            [cook.mesos.util :as util]
            [cook.mesos.dru :as dru]
            [cook.mesos.reason :refer [reason-preempted-by-rebalancer]]
            cook.mesos.schema
            [clojure.tools.logging :as log]
            [datomic.api :as d :refer (q)]
            [metatransaction.core :as mt]
            [metrics.histograms :as histograms]
            [metrics.timers :as timers]
            [clojure.core.async :as async]
            [clj-time.core :as time]
            [clj-time.periodic :as periodic]
            [cook.mesos.share :as share]
            [clojure.core.reducers :as r]
            [chime :refer [chime-at]]
            [clojure.data.priority-map :as pm]
            [swiss.arrows :refer :all]
            [clojure.data.json :as json]
            [clj-http.client :as http]))

;;; Design
;;; Rebalancer is designed to run independently of the scheduler. Its primary functionality is to detect that
;;; the cluster is unbalanced, and if so, to balance the cluster by performing preemption of lesser prioirty tasks.
;;;
;;; Definitions
;;; The cluster is balanced when the allocated resources for each user are above or close to its weighted fair share
;;; allocation; similarly, the cluster is unbalanced when there exists a user whose allocated resources are below and
;;; not close to its weighted fair share allocation.
;;;
;;; To preempt a task is to stop and requeue a task.
;;;
;;; A job is a work request, whereas a task is a realization of a job. A job can have many tasks. A job can be in one
;;; of three states: pending; running; completed, encompassing both success and failure states. A task can be in one of
;;; two states: running or completed, again encompassing both success and failure states.
;;;
;;; Lifecycle of Rebalancer
;;; Rebalancer runs periodically with a fixed time period. Each period consists of a single cycle, which consists of
;;; multiple iterations.
;;;
;;; At the start of a cycle, Rebalancer initializes its internal state. Then, for each iteration in a given cycle,
;;; Rebalancer processes a pending job and tries to make room for it by finding a task to preempt and updates its
;;; internal state if such preemption is found.
;;;
;;; Preemption Principle
;;; Rebalancer uses a score-based preemption algorithm.
;;;
;;; Each running task and pending job has a score. The higher the score, the more important the task/job is. The
;;; preemption principle is to preempt low score running tasks to make room for high score pending jobs. In this
;;; implementation, score is defined as the negative of dominant resource usage (DRU). The higher the DRU, the more
;;; likely it is a task will be preempted.
;;;
;;; Dominant Resource Usage (DRU)
;;; The idea of DRU is introduced in https://www.cs.berkeley.edu/~alig/papers/drf.pdf. In the paper, the DRU of a user
;;; is defined as
;;;
;;;                           (max (/ used-mem total-mem)   (/ used-cpus total-cpus)).
;;;
;;; We slightly modify it to be
;;;
;;;                           (max (/ used-mem mem-divisor) (/ used-cpus cpus-divisor)).
;;;
;;; We introduce mem-divisor and cpus-divisor because it gives us the flexibility to change how individual resources
;;; impact score. For instance, if we believe our cluster is memory bound, we can set mem-divisor to (* 0.1 total-mem)
;;; and cpus-divisor to (* 0.3 total-cpus) to encode our belief that memory 3x as precious as cpu. Conveniently, we can
;;; set each respective divisor to per user per resource share, which gives us a weighted DRU.
;;;
;;; DRU of a Running Task
;;; Assume there is a per user ordering of tasks. We define DRU of a task to be the resource sum of this task and all
;;; tasks before it divided by the respecitve DRU divisor.
;;;
;;; For instance, suppose user A has ordered running tasks
;;;
;;;                        [{:task taskA :mem 10.0 :cpus 2.0} {:task taskB :mem 5.0 :cpus 1.0}].
;;;
;;; Assuming both DRU divisors are 100.0, then the corresponding DRUs are
;;;
;;;                        [{:task taskA :dru 0.1}            {:task taskB :dru 0.15}].
;;;
;;; The DRU of user A's tasks is a function of A's running tasks and DRU divisors. It is not affected by other users'
;;; running tasks.
;;;
;;; DRU of a Pending Job
;;; We define the DRU of a pending job to be the CUMULATIVE DRU of the running task of this pending job, were it to be launched.
;;;
;;; Continuing with the example above, suppose user A has jobs jobA, jobB, and jobC, where jobA and jobB are running,
;;; as implied above, and jobC is pending. jobC is
;;;
;;;                                       {:job jobC :mem 17.0 :cpus 3.0}
;;;
;;; and User A's task ordering function specifies that were jobC to be launched as taskC, then user A's new ordered
;;; running tasks would be
;;;
;;;         [{:task taskA :mem 10.0 :cpus 2.0} {:task taskC :mem 17.0 :cpus 3.0} {:task taskB :mem 5.0 :cpus 1.0}],
;;;
;;; which would imply that taskC would have a DRU of 0.27.
;;;
;;; Parameters
;;; safe-dru-threshold: Task with a DRU lower than safe-dru-threshold will not be preempted. If each DRU divisor is set
;;;                     to the corresponding per user share and safe-dru-threshold is set to 1.0, then tasks that
;;;                     consume resources in aggregate less than the user resource share will not be preempted.
;;;
;;; min-dru-diff: The minimal DRU difference required to make a preemption action. This is also the maximal 'unfairness'
;;;               Rebalancer is willing to tolerate.
;;;
;;; max-preemption: The maximum number of preemptions Rebalancer can make in one cycle.
;;; min-utilization-threshold: The minimal cluster utilization to trigger rebalancer. The idea is that the rebalancer should only run when the cluster is at high utilization. If the cluster is not at high utilization, its available resources should be used first before we perform any preemption.

;;; Before you read the code...Here are something you should know about
;;;
;;; Naming
;;; A lot of the functions in this namespace takes the data structure in the old state and compute the data structure
;;; in the new state. "'" is used to indicate data structure in the new state.
;;;
;;; Schema
;;; job-resources {:mem Double :cpus Double}
;;; spare-resources {:mem Double :cpus Double}
;;; dru-divisors {:mem Double :cpus Double}
;;; scored-task {:task task-ent :dru Double :mem Double :cpus Double}
;;; preemption-decision {:hostname String :task [task-ent] :dru Double :mem Double :cpus Double}
;;; preemption-candidates [{:task task-ent :dru Double :mem Double :cpus Double}]

(defrecord State [task->scored-task user->sorted-running-task-ents host->spare-resources user->dru-divisors])

(timers/deftimer [cook-mesos rebalancer rebalance-duration])
(timers/deftimer [cook-mesos rebalancer compute-preemption-decision-duration])

(histograms/defhistogram [cook-mesos rebalancer pending-job-drus])
(histograms/defhistogram [cook-mesos rebalancer nearest-task-drus])
(histograms/defhistogram [cook-mesos rebalancer preemption-counts-for-host])
(histograms/defhistogram [cook-mesos rebalancer positive-dru-diffs])
(histograms/defhistogram [cook-mesos rebalancer task-counts-to-preempt])
(histograms/defhistogram [cook-mesos rebalancer job-counts-to-run])

;; If running on a cluster with very small DRU values,
;; may need to change this scale to facilitate metrics to e.g. (math/expt 10 305)
(def ^:dynamic  metrics-dru-scale 1)
(defn dru-at-scale
  [dru]
  (* dru metrics-dru-scale))

(defn compute-pending-job-dru
  "Takes state and a pending job entity, returns the dru of the pending-job. In the case where the pending job causes user's dominant
   resource type to change, the dru is not accurate and is only a upper bound. However, this inaccuracy won't affect the correctness
   of the algorithm."
  [{:keys [task->scored-task user->sorted-running-task-ents user->dru-divisors] :as state}
   pending-job-ent]
  (let [user (:job/user pending-job-ent)
        {mem-req :mem cpus-req :cpus} (util/job-ent->resources pending-job-ent)
        {mem-divisor :mem cpus-divisor :cpus} (get user->dru-divisors user)
        pending-task-ent (util/create-task-ent pending-job-ent)
        nearest-task-ent (some-> user->sorted-running-task-ents
                                 (get user)
                                 (rsubseq <= pending-task-ent)
                                 (first))
        nearest-task-dru (if nearest-task-ent
                           (get-in task->scored-task [nearest-task-ent :dru])
                           0.0)
        pending-job-dru (max (+ nearest-task-dru (/ mem-req mem-divisor))
                             (+ nearest-task-dru (/ cpus-req cpus-divisor)))]
    (histograms/update! pending-job-drus (dru-at-scale pending-job-dru))
    (histograms/update! nearest-task-drus (dru-at-scale nearest-task-dru))

    pending-job-dru))

(defn init-state
  "Initializes state. State is consist of:
   task->scored-task A priority from task entities to ScoredTasks, sorted from high dru to low dru
   user->sorted-running-task-ents A map from user to a sorted set of running task entities, from high value to low
   value
   host->spare-resources A map from host to spare resources.
   user->dru-divisors A map from user to dru divisors."
  [db running-task-ents pending-job-ents host->spare-resources]
  (let [user->dru-divisors (dru/init-user->dru-divisors db running-task-ents pending-job-ents)
        user->sorted-running-task-ents (->> running-task-ents
                                            (group-by util/task-ent->user)
                                            (map (fn [[user task-ents]]
                                                   [user (into (sorted-set-by (util/same-user-task-comparator-penalize-backfill)) task-ents)]))
                                            (into {}))
        task->scored-task (into (pm/priority-map-keyfn (comp - :dru))
                                (dru/sorted-task-scored-task-pairs user->sorted-running-task-ents user->dru-divisors))]
    (->State task->scored-task user->sorted-running-task-ents host->spare-resources user->dru-divisors)))

(defn next-state
  "Takes state, a pending job entity to launch and a preemption decision, returns the next state"
  [{:keys [task->scored-task user->sorted-running-task-ents host->spare-resources user->dru-divisors] :as state}
   pending-job-ent
   preemption-decision]
  {:pre [(not (nil? preemption-decision))]}
  (let [hostname (:hostname preemption-decision)
        {mem-req :mem cpus-req :cpus} (util/job-ent->resources pending-job-ent)
        new-running-task-ent (util/create-task-ent pending-job-ent :hostname hostname)
        preempted-task-ents (:task preemption-decision)
        changed-users (->> (conj preempted-task-ents new-running-task-ent)
                           (map util/task-ent->user)
                           (into #{}))

        ;; Compute next state
        user->dru-divisors' user->dru-divisors
        user->sorted-running-task-ents'
        (reduce (fn [task-ents-by-user task-ent]
                  (let [user (util/task-ent->user task-ent)
                        f (if (= new-running-task-ent task-ent)
                            (fnil conj (sorted-set-by (util/same-user-task-comparator-penalize-backfill)))
                            disj)]
                    (update-in task-ents-by-user [user] f task-ent)))
                user->sorted-running-task-ents
                (conj preempted-task-ents new-running-task-ent))
        task->scored-task' (dru/next-task->scored-task task->scored-task
                                                       user->sorted-running-task-ents
                                                       user->sorted-running-task-ents'
                                                       user->dru-divisors'
                                                       changed-users)
        host->spare-resources' (assoc host->spare-resources hostname
                                      {:mem (- (:mem preemption-decision) mem-req)
                                       :cpus (- (:cpus preemption-decision) cpus-req)})
        state' (->State task->scored-task' user->sorted-running-task-ents' host->spare-resources' user->dru-divisors')]
    state'))

(defn exceeds-min-diff?
  [pending-job-dru min-dru-diff task]
  (let [diff (- (:dru task) pending-job-dru)]
    (if (pos? diff)
      (histograms/update! positive-dru-diffs (dru-at-scale diff)))
    (> diff min-dru-diff)))

(defn compute-preemption-decision
  "Takes state, parameters and a pending job entity, returns a preemption decision
   A preemption decision is a map that describes a possible way to perform preemption on a host. It has a hostname, a seq of tasks
   to preempt and available mem and cpus on the host after the preemption."
  [{:keys [task->scored-task host->spare-resources] :as state}
   {:keys [min-dru-diff safe-dru-threshold] :as params}
   pending-job-ent]
  (timers/time!
   compute-preemption-decision-duration
   (let [{pending-job-mem :mem pending-job-cpus :cpus} (util/job-ent->resources pending-job-ent)
         pending-job-dru (compute-pending-job-dru state pending-job-ent)

         ;; This will preserve the ordering of task->scored-task
         host->scored-tasks (->> task->scored-task
                                 (vals)
                                 (remove #(< (:dru %) safe-dru-threshold))
                                 (filter (partial exceeds-min-diff? pending-job-dru min-dru-diff))
                                 (group-by (fn [{:keys [task]}]
                                             (:instance/hostname task))))

         host->formatted-spare-resources (->> host->spare-resources
                                              (map (fn [[host {:keys [mem cpus]}]]
                                                     [host [{:dru Double/MAX_VALUE :task nil :mem mem :cpus cpus}]]))
                                              (into {}))

         ;; Here we do a greedy search instead of bin packing. A preemption decision contains a prefix of scored
         ;; tasks on a specific host.
         ;; We try to find a preemption decision where the minimum dru of tasks to be preempted is maximum

         preemption-decision (->> (merge-with concat host->formatted-spare-resources host->scored-tasks)
                                  (mapcat (fn compute-aggregations [[host scored-tasks]]
                                            (rest
                                             (reductions
                                              (fn aggregate-scored-tasks [aggregation {:keys [dru task mem cpus] :as scored-task}]
                                                {:hostname host
                                                 :dru dru
                                                 :task (if task
                                                         (conj (:task aggregation) task)
                                                         (:task aggregation))
                                                 :mem (+ (:mem aggregation) mem)
                                                 :cpus (+ (:cpus aggregation) cpus)})
                                              {:hostname host :task nil :mem 0.0 :cpus 0.0}
                                              scored-tasks))))
                                  (filter (fn has-enough-resource [resource-sum]
                                            (and (>= (:mem resource-sum) pending-job-mem)
                                                 (>= (:cpus resource-sum) pending-job-cpus))))
                                  (apply max-key (fnil :dru {:dru 0.0}) nil))]
     (histograms/update! preemption-counts-for-host (-> preemption-decision :tasks count))
     preemption-decision)))

(defn compute-next-state-and-preemption-decision
  "Takes state, params and a pending job entity, returns new state and preemption decision"
  [state params pending-job]
  (if-let [preemption-decision (compute-preemption-decision state params pending-job)]
    [(next-state state pending-job preemption-decision) preemption-decision]
    [state nil]))

(defn rebalance
  "Takes a db, a list of pending job entities, a map of spare resources and params.
   Returns a list of pending job entities to run and a list of task entities to preempt"
  [db pending-job-ents host->spare-resources {:keys [max-preemption] :as params}]
  (let [timer (timers/start rebalance-duration)
        jobs-to-make-room-for (filter (partial util/job-allowed-to-start? db)
                                      pending-job-ents)
        init-state (init-state db  (util/get-running-task-ents db) jobs-to-make-room-for host->spare-resources)]
    (loop [state init-state
           remaining-preemption max-preemption
           [pending-job-ent & jobs-to-make-room-for] jobs-to-make-room-for
           pending-job-ents-to-run []
           task-ents-to-preempt []]
      (if (and pending-job-ent (pos? remaining-preemption))
        (let [[state' preemption-decision] (compute-next-state-and-preemption-decision state params pending-job-ent)]
          (if preemption-decision
            (recur state'
                   (dec remaining-preemption)
                   jobs-to-make-room-for
                   (conj pending-job-ents-to-run pending-job-ent)
                   (into task-ents-to-preempt (:task preemption-decision)))
            (recur state'
                   remaining-preemption
                   jobs-to-make-room-for
                   pending-job-ents-to-run
                   task-ents-to-preempt)))

        (do
          (timers/stop timer)
          (histograms/update! task-counts-to-preempt (count task-ents-to-preempt))
          (histograms/update! job-counts-to-run (count pending-job-ents-to-run))
          ;; pending-job-ents-to-run is only for debugging purpose
          [pending-job-ents-to-run task-ents-to-preempt]
          )))))

(defn rebalance!
  [conn driver pending-job-ents host->spare-resources params]
  (try
    (log/info "Rebalancing...Params:" params)
    (let [db (mt/db conn)
          [pending-job-ents-to-run task-ents-to-preempt] (rebalance db pending-job-ents host->spare-resources params)]
      (log/info "Jobs to run:" pending-job-ents-to-run)
      (log/info "Tasks to preempt:" task-ents-to-preempt)
      (doseq [task-ent task-ents-to-preempt]
        (try
          @(d/transact
            conn
            ;; Make :instance/status and :instance/preempted? consistent to simplify the state machine.
            ;; We don't want to deal with {:instance/status :instance.stats/running, :instance/preempted? true}
            ;; all over the places.
            (let [job-eid (:db/id (:job/_instance task-ent))
                  task-eid (:db/id task-ent)]
              [[:generic/ensure task-eid :instance/status (d/entid db :instance.status/running)]
               [:generic/atomic-inc job-eid :job/preemptions 1]
               [:instance/update-state task-eid :instance.status/failed]
               [:db/add task-eid :instance/reason-code reason-preempted-by-rebalancer]
               [:db/add task-eid :instance/preempted? true]]))
          (catch Throwable e
            (log/warn e "Failed to transact preemption")))
        (when-let [task-id (:instance/task-id task-ent)]
          (mesos/kill-task driver task-id))))))

(defn get-mesos-utilization
  [mesos-master-hosts]
  (let [mesos-master-urls (map #(str "http://" % ":5050/metrics/snapshot") mesos-master-hosts)
        get-stats (fn [url] (some->> url
                                     (http/get)
                                     (:body)
                                     (json/read-str)))
        utilization (some-<>> mesos-master-urls
                              (map get-stats)
                              (filter #(pos? (get % "master/elected")))
                              (first)
                              (select-keys <> ["master/cpus_percent" "master/mem_percent"])
                              (vals)
                              (apply max))]
    utilization))

(defn start-rebalancer!
  [{:keys [conn driver mesos-master-hosts pending-jobs-atom view-incubating-offers view-mature-offers dru-scale]}]
  (binding [metrics-dru-scale dru-scale]
    (let [rebalance-interval (time/minutes 5)
          observe-interval (time/seconds 5)
          observe-refreshness-threshold (time/seconds 30)
          host->combined-offers-atom (atom {})
          shutdown-observer (chime-at (periodic/periodic-seq (time/now) observe-interval)
                                      (fn [now]
<<<<<<< HEAD
                                        (log/debug "[shutdown-rebalancer] Connecting to db:" conn)
                                        (let [db (mt/db conn)
                                              params (-<>>
                                                      (d/pull db ["*"] :rebalancer/config)
                                                      (dissoc <> ":db/id" ":db/ident")
                                                      (map (fn [[k v]]
                                                             [(keyword (name (keyword k))) v]))
                                                      (into {}))
                                              utilization (get-mesos-utilization mesos-master-hosts)
                                              host->spare-resources (->> @host->combined-offers-atom
                                                                         (map (fn [[k v]]
                                                                                (when (time/before?
                                                                                       (time/minus now observe-refreshness-threshold)
                                                                                       (:time-observed v))
                                                                                  [k (select-keys (:resources v) [:cpus :mem])])))
                                                                         (into {}))]
                                          (when (and (seq params)
                                                     (> utilization (:min-utilization-threshold params)))
                                            (rebalance! conn driver @pending-jobs-atom host->spare-resources params))))
                                      {:error-handler (fn [ex] (log/error ex "Rebalance failed"))})]
    #(do
       (shutdown-observer)
       (shutdown-rebalancer))))
=======
                                        (let [host->combined-offers
                                              (-<>> (view-incubating-offers)
                                                    (map (fn [v]
                                                           [(:hostname v) (assoc v :time-observed now)]))
                                                    (into {}))]
                                          (swap! host->combined-offers-atom
                                                 merge
                                                 host->combined-offers))))
          shutdown-rebalancer (chime-at (periodic/periodic-seq (time/now) rebalance-interval)
                                        (fn [now]
                                          (let [db (mt/db conn)
                                                params (-<>>
                                                        (d/pull db ["*"] :rebalancer/config)
                                                        (dissoc <> ":db/id" ":db/ident")
                                                        (map (fn [[k v]]
                                                               [(keyword (name (keyword k))) v]))
                                                        (into {}))
                                                utilization (get-mesos-utilization mesos-master-hosts)
                                                host->spare-resources (->> @host->combined-offers-atom
                                                                           (map (fn [[k v]]
                                                                                  (when (time/before?
                                                                                         (time/minus now observe-refreshness-threshold)
                                                                                         (:time-observed v))
                                                                                    [k (select-keys (:resources v) [:cpus :mem])])))
                                                                           (into {}))]
                                            (when (and (seq params)
                                                       (> utilization (:min-utilization-threshold params)))
                                              (rebalance! conn driver @pending-jobs-atom host->spare-resources params))))
                                        {:error-handler (fn [ex] (log/error ex "Rebalance failed"))})]
      #(do
         (shutdown-observer)
         (shutdown-rebalancer)))))
>>>>>>> 5cf98ae3

(comment
  (let [conn (d/connect "datomic:mem://mesos-jobs")]
    (share/set-share! conn "default" :cpus 20.0 :mem 2500000.0))

  (let [conn (d/connect "datomic:mem://mesos-jobs")
        db (d/db conn)]
    @(d/transact conn [{:db/id :rebalancer/config
                        :rebalancer.config/min-utilization-threshold 0.0
                        :rebalancer.config/safe-dru-threshold 0.0
                        :rebalancer.config/min-dru-diff 0.0000000001
                        :rebalancer.config/max-preemption 64.0}])))<|MERGE_RESOLUTION|>--- conflicted
+++ resolved
@@ -385,31 +385,6 @@
           host->combined-offers-atom (atom {})
           shutdown-observer (chime-at (periodic/periodic-seq (time/now) observe-interval)
                                       (fn [now]
-<<<<<<< HEAD
-                                        (log/debug "[shutdown-rebalancer] Connecting to db:" conn)
-                                        (let [db (mt/db conn)
-                                              params (-<>>
-                                                      (d/pull db ["*"] :rebalancer/config)
-                                                      (dissoc <> ":db/id" ":db/ident")
-                                                      (map (fn [[k v]]
-                                                             [(keyword (name (keyword k))) v]))
-                                                      (into {}))
-                                              utilization (get-mesos-utilization mesos-master-hosts)
-                                              host->spare-resources (->> @host->combined-offers-atom
-                                                                         (map (fn [[k v]]
-                                                                                (when (time/before?
-                                                                                       (time/minus now observe-refreshness-threshold)
-                                                                                       (:time-observed v))
-                                                                                  [k (select-keys (:resources v) [:cpus :mem])])))
-                                                                         (into {}))]
-                                          (when (and (seq params)
-                                                     (> utilization (:min-utilization-threshold params)))
-                                            (rebalance! conn driver @pending-jobs-atom host->spare-resources params))))
-                                      {:error-handler (fn [ex] (log/error ex "Rebalance failed"))})]
-    #(do
-       (shutdown-observer)
-       (shutdown-rebalancer))))
-=======
                                         (let [host->combined-offers
                                               (-<>> (view-incubating-offers)
                                                     (map (fn [v]
@@ -442,7 +417,6 @@
       #(do
          (shutdown-observer)
          (shutdown-rebalancer)))))
->>>>>>> 5cf98ae3
 
 (comment
   (let [conn (d/connect "datomic:mem://mesos-jobs")]
