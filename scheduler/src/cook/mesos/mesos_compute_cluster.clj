--- conflicted
+++ resolved
@@ -286,18 +286,16 @@
     (async/go
       (async/>! (pool->offers-chan pool-name) offers)))
 
-<<<<<<< HEAD
   (autoscaling? [_] false)
 
   (autoscale! [_ _ _])
 
-  (last-autoscale-time [_] nil))
-=======
+  (last-autoscale-time [_] nil)
+
   (use-cook-executor? [_] true)
 
   (container-defaults [_]
     container-defaults))
->>>>>>> 33605067
 
 ; Internal method
 (defn- mesos-cluster->compute-cluster-map-for-datomic
