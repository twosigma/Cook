;;
;; Copyright (c) Two Sigma Open Source, LLC
;;
;; Licensed under the Apache License, Version 2.0 (the "License");
;; you may not use this file except in compliance with the License.
;; You may obtain a copy of the License at
;;
;;  http://www.apache.org/licenses/LICENSE-2.0
;;
;; Unless required by applicable law or agreed to in writing, software
;; distributed under the License is distributed on an "AS IS" BASIS,
;; WITHOUT WARRANTIES OR CONDITIONS OF ANY KIND, either express or implied.
;; See the License for the specific language governing permissions and
;; limitations under the License.
;;
(ns cook.mesos.util
  (:require [clj-time.coerce :as tc]
            [clj-time.core :as t]
            [clj-time.format :as tf]
            [clj-time.periodic :refer [periodic-seq]]
            [cook.config :as config]
            [cook.mesos.schema :as schema]
            [clojure.core.async :as async]
            [clojure.core.cache :as cache]
            [clojure.tools.logging :as log]
            [datomic.api :as d :refer (q)]
            [metatransaction.core :refer (db)]
            [metrics.timers :as timers]
            [plumbing.core :as pc :refer (map-vals map-keys)])
  (:import
    [com.google.common.cache Cache CacheBuilder]
    [java.util.concurrent TimeUnit]
    [java.util Date UUID]))


(defn new-cache []
  "Build a new cache"
  (-> (CacheBuilder/newBuilder)
      (.maximumSize 1000000)
      ;; if its not been accessed in 2 hours, whatever is going on, its not being visted by the
      ;; scheduler loop anymore. E.g., its probably failed/done and won't be needed. So,
      ;; lets kick it out to keep cache small.
      (.expireAfterAccess 2 TimeUnit/HOURS)
      (.build)))

(defn lookup-cache!
  "Generic cache. Caches under a key (extracted from the item with extract-key-fn. Uses miss-fn to fill
  any misses. Caches only positive hits where both functions return non-nil"
  [^Cache cache extract-key-fn miss-fn item]
  (if-let [key (extract-key-fn item)]
    (if-let [result (.getIfPresent cache key)]
      result ; we got a hit.
      (let [new-result (miss-fn item)]
        ; Only cache non-nil
        (when new-result
          (.put cache key new-result))
        new-result))
    (miss-fn item)))

(defn lookup-cache-datomic-entity!
  "Specialized function for caching where datomic entities are the key.
  Extracts :db/id so that we don't keep the entity alive in the cache."
  [cache miss-fn entity]
  (lookup-cache! cache :db/id miss-fn entity))

(defonce ^Cache job-ent->resources-cache (new-cache))
(defonce ^Cache categorize-job-cache (new-cache))
(defonce ^Cache task-ent->user-cache (new-cache))
(defonce ^Cache task->feature-vector-cache (new-cache))

(defn get-all-resource-types
  "Return a list of all supported resources types. Example, :cpus :mem :gpus ..."
  [db]
  (->> (q '[:find ?ident
            :where
            [?e :resource.type/mesos-name ?ident]]
          db)
       (map first)))

(defn categorize-job
  "Return the category of the job. Currently jobs can be :normal or :gpu. This
   is used to give separate queues for scarce & non-scarce resources"
  [job]
  (let [categorize-job-miss
        (fn [job]
          (let [resources (:job/resource job)]
            (if (some #(= :resource.type/gpus (:resource/type %)) resources)
              :gpu
              :normal)))]
    (lookup-cache-datomic-entity! categorize-job-cache categorize-job-miss job)))

(defn without-ns
  [k]
  (if (keyword? k)
    (keyword (name k))
    k))

;; These two walk functions were copied from https://github.com/clojure/clojure/blob/master/src/clj/clojure/walk.clj
;; because the line about datomic.query.EntityMap needed to be added..
(defn walk
  "Traverses form, an arbitrary data structure.  inner and outer are
  functions.  Applies inner to each element of form, building up a
  data structure of the same type, then applies outer to the result.
  Recognizes all Clojure data structures. Consumes seqs as with doall."

  {:added "1.1"}
  [inner outer form]
  (cond
    (list? form) (outer (apply list (map inner form)))
    (instance? clojure.lang.IMapEntry form) (outer (vec (map inner form)))
    (seq? form) (outer (doall (map inner form)))
    (instance? clojure.lang.IRecord form)
    (outer (reduce (fn [r x] (conj r (inner x))) form form))
    ;; Added the line below to work with datomic entities..
    (instance? datomic.query.EntityMap form) (outer (into {} (map inner) form))
    (coll? form) (outer (into (empty form) (map inner) form))
    :else (outer form)))

(defn postwalk
  "Performs a depth-first, post-order traversal of form.  Calls f on
  each sub-form, uses f's return value in place of the original.
  Recognizes all Clojure data structures. Consumes seqs as with doall."
  {:added "1.1"}
  [f form]
  (walk (partial postwalk f) f form))

(defn deep-transduce-kv
  "Recursively applies the transducer xf over all kvs in the map or
  any nested maps"
  [xf m]
  (postwalk (fn [x]
              (if (map? x)
                (into {} xf x)
                x))
            m))

(defn entity->map
  "Takes a datomic entity and converts it along with any nested entities
   into clojure maps"
  ([entity db]
   (entity->map (d/entity db (:db/id entity))))
  ([entity]
   (deep-transduce-kv (map identity) entity)))

; During testing, we found that calling (keys) on a group entity with a large number of jobs was
; quite slow (12ms just to list keys vs 200 microseconds for job-ent->map.)
; As an optimization, load the group keys ahead of time from the schema.
(let [group-keys (->> schema/schema-attributes
                      (map :db/ident)
                      (filter #(= "group" (namespace %)))
                      ; Do not load the nested job entities for a group. These should be queried on-demand
                      ; as required.
                      (remove (partial = :group/job)))]
  (defn job-ent->map
    "Convert a job entity to a map.
     This also loads the associated group without the nested jobs in the group and converts it to a map.
     Returns nil if there was an error while converting the job entity to a map."
    ([job db]
     (job-ent->map (d/entity db (:db/id job))))
    ([job]
     (try
       (let [group-ent (first (:group/_job job))
             job (entity->map job)
             group (when group-ent
                     (->> group-keys
                          (pc/map-from-keys (fn [k] (entity->map (get group-ent k))))
                          ; The :group/job key normally returns a set, so let's do the same for compatibility
                          hash-set))]
         (cond-> job
                 group (assoc :group/_job group)))
       (catch Exception e
         ;; not logging the stacktrace as it adds noise and can cause the log files to blow up in size
         (log/error "Error while converting job entity to a map" {:job job :message (.getMessage e)}))))))

(defn remove-datomic-namespacing
  "Takes a map from datomic (pull) and removes the namespace
   as well as :db/id keys"
  [datomic-map]
  (->> datomic-map
       (deep-transduce-kv (comp
                            (filter (comp (partial not= :db/id) first))
                            (map (fn [[k v]]
                                   ;; This if is here in the case when a ident is used as
                                   ;; an enum and the data is gotten from the pull api.
                                   ;; It will be represented as:
                                   ;; {:thing/type {:ident :ident/thing}}
                                   (if (and (map? v) (:ident v))
                                     [k (without-ns (:ident v))]
                                     [k v])))
                            (map (juxt (comp without-ns first) second))))
       ;; Merge with {} in case datomic-map was nil so we get empty map back
       (merge {})))

(defn job-ent->container
  "Take a job entity and return its container"
  [db job-ent]
  (some-> job-ent :job/container remove-datomic-namespacing))

(defn job-ent->group-uuid
  "Take a job entity and return its group UUID"
  [job-ent]
  (some-> job-ent :group/_job first :group/uuid))

(defn job-ent->env
  "Take a job entity and return the environment variable map"
  [job-ent]
  (reduce (fn [m env-var]
            (assoc m
              (:environment/name env-var)
              (:environment/value env-var)))
          {}
          (:job/environment job-ent)))

(defn job-ent->label
  "Take a job entity and return the label map"
  [job-ent]
  (reduce (fn [m label-var]
            (assoc m
              (:label/key label-var)
              (:label/value label-var)))
          {}
          (:job/label job-ent)))

(defn job-ent->resources
  "Take a job entity and return a resource map. NOTE: the keys must be same as mesos resource keys"
  [job]
  (let [job-ent->resources-miss
        (fn [job-ent]
          (reduce (fn [m r]
                    (let [resource (keyword (name (:resource/type r)))]
                      (condp contains? resource
                        #{:cpus :mem :gpus} (assoc m resource (:resource/amount r))
                        #{:uri} (update-in m [:uris] (fnil conj [])
                                           {:cache (:resource.uri/cache? r false)
                                            :executable (:resource.uri/executable? r false)
                                            :value (:resource.uri/value r)
                                            :extract (:resource.uri/extract? r false)}))))
                  {:ports (:job/ports job-ent 0)}
                  (:job/resource job-ent)))]
    (lookup-cache-datomic-entity! job-ent->resources-cache job-ent->resources-miss job)))

(defn job-ent->attempts-consumed
  "Determines the amount of attempts consumed by a job-ent."
  [db job-ent]
  (d/invoke db :job/attempts-consumed db job-ent))

(defn sum-resources-of-jobs
  "Given a collections of job entities, returns the total resources they use
   {:cpus cpu :mem mem}"
  [job-ents]
  (loop [total-cpus 0.0
         total-mem 0.0
         [job-ent & job-ents] job-ents]
    (if job-ent
      (let [{:keys [cpus mem]} (job-ent->resources job-ent)]
        (recur (+ total-cpus (or cpus 0))
               (+ total-mem (or mem 0))
               job-ents))
      {:cpus total-cpus :mem total-mem})))

(defn total-resources-of-jobs
  "Given a collections of job entities, returns the total resources they use
   {:cpus cpu :mem mem :gpus gpu}"
  [job-ents]
  (reduce
    (fn [acc job-ent]
      (->
        job-ent
        job-ent->resources
        (select-keys [:cpus :mem :gpus])
        (->> (merge-with + acc))))
    {:cpus 0.0, :mem 0.0, :gpus 0.0, :jobs (count job-ents)}
    job-ents))

(defn- get-pending-job-ents*
  "Returns a seq of datomic entities corresponding to jobs

   Parameters:
   `unfiltered-db` a database generated by calling datomic.api/db directly
   `committed?` boolean whether the jobs are committed or not"
  [unfiltered-db committed?]
  ;; This function explicitly uses the unfiltered (not metatransaction filtered)
  ;; db to improve the performance of this query. We are working to remove
  ;; metatransaction throughout the code
  (->> (q '[:find [?j ...]
            :in $ ?state ?committed?
            :where
            [?j :job/state ?state]
            [?j :job/commit-latch ?cl]
            [?cl :commit-latch/committed? ?committed?]]
          unfiltered-db :job.state/waiting committed?)
       (map (partial d/entity unfiltered-db))))

(timers/deftimer [cook-mesos scheduler get-pending-jobs-duration])

(defn get-pending-job-ents
  "Returns a seq of datomic entities corresponding to jobs

   Parameters:
   `unfiltered-db` a database generated by calling datomic.api/db directly"
  ([unfiltered-db]
   (timers/time!
     get-pending-jobs-duration
     (get-pending-job-ents* unfiltered-db true))))

(defn generate-intervals
  "Generates a list of intervals between start and end as pairs
   [interval-start interval-end]. The union of the intervals is
   inclusive of both start and end

   Parameters:
   ----------
   start : clj-time/datetime
   end : clj-time/datetime
   period-like : clj-time/period

   Returns:
   --------
   list of pairs, [interval-start interval-end]"
  ([start end period-like]
   (->> (conj (vec (periodic-seq start end period-like)) end)
        (partition 2 1))))

(timers/deftimer [cook-mesos scheduler get-completed-jobs-by-user-duration])

<<<<<<< HEAD
(defn job-ent->user
  "Given a job entity, return the user the job runs as."
  [job-ent]
  (lookup-cache-datomic-entity! job-ent->user-cache :job/user job-ent))

=======
>>>>>>> d0908f9c
(defn job-ent->state
  "Given a job entity, returns the corresponding 'state', which means
  calling with a completed job will return either success or failed,
  depending on the state of the job's instances"
  [{:keys [:job/instance :job/state]}]
  (case state
    :job.state/completed
    (if (some #{:instance.status/success} (map :instance/status instance))
      "success"
      "failed")
    :job.state/running "running"
    :job.state/waiting "waiting"))

(def ^:const job-states #{"running" "waiting" "completed"})
(def ^:const instance-states #{"success" "failed"})

<<<<<<< HEAD

(defn job-submit-time-between
  "Returns true if the job-ent's :job/submit-time is between start-ms (inclusive) and
  end-ms (exclusive)"
  [{:keys [^Date job/submit-time]} ^long start-ms ^long end-ms]
  (let [submit-ms (.getTime submit-time)]
    (and (<= start-ms submit-ms)
         (< submit-ms end-ms))))

;; get-jobs-by-user-and-state-and-submit is a bit opaque
;; because it is reaching into datomic internals. Here is a quick explanation.
;; seek-datoms provides a pointer into the raw datomic indices
;; that we can then seek through. We set the pointer to look
;; through the avet index, with attribute :job/state, seek to
;; state and then seek to the entity id that *would* have been
;; created at expanded start. This works because the submission
;; time (which we sort on) is correlated with the entitiy id.
;; We then seek through the list of all jobs in that state,
;; then filtering to the target user (which is cached).
;;
;; This function is O(# jobs in that state in the time range)
(defn get-jobs-by-user-and-state-and-submit
  "Returns all jobs for a particular user in the specified state
   and timeframe. Returns lazy output."
  [db ^String user ^Date start ^Date end state-keyword]
  (let [;; Expand the time range so that clock skew between cook
        ;; and datomic doesn't cause us to miss jobs
        ;; 1 hour was picked because a skew larger than that would be
        ;; suspicious
        expanded-start (Date. (- (.getTime start)
                                 (-> 1 t/hours t/in-millis)))
        expanded-end (Date. (+ (.getTime end)
                               (-> 1 t/hours t/in-millis)))
        entid-start (d/entid-at db :db.part/user expanded-start)
        entid-end (d/entid-at db :db.part/user expanded-end)
        job-state-entid (d/entid db :job/state)
        state-entid (d/entid db state-keyword)
        start-ms (.getTime start)
        end-ms (.getTime end)]
    (->> (d/seek-datoms db :avet :job/state state-entid entid-start)
         (take-while #(and (< (:e %) entid-end)
                           (= (:a %) job-state-entid)
                           (= (:v %) state-entid)))
         (map :e)
         (map (partial d/entity db))
         (filter #(= (job-ent->user %) user))
         (filter #(job-submit-time-between % start-ms end-ms)))))

=======
>>>>>>> d0908f9c
;; get-completed-jobs-by-user is a bit opaque because it is
;; reaching into datomic internals. Here is a quick explanation.
;; seek-datoms provides a pointer into the raw datomic indices 
;; that we can then seek through. We set the pointer to look
;; through the avet index, with attribute :job/user, seek to 
;; user and then seek to the entity id that *would* have been
;; created at expanded start. 
;; This works because the submission time and job/user field
;; are set at the same time, in "real" time. This means that
;; jobs submitted after `start` will have been created after
;; expanded start
(defn get-completed-jobs-by-user
  "Returns all completed job entities for a particular user
   in the specified timeframe, without a custom executor."
  [db user start end limit state name-filter-fn include-custom-executor?]
  (timers/time!
    get-completed-jobs-by-user-duration
    (let [;; Expand the time range so that clock skew between cook
          ;; and datomic doesn't cause us to miss jobs
          ;; 1 hour was picked because a skew larger than that would be
          ;; suspicious
          expanded-start (Date. (- (.getTime start)
                                   (-> 1 t/hours t/in-millis)))
          expanded-end (Date. (+ (.getTime end)
                                 (-> 1 t/hours t/in-millis)))
          jobs
          (->> (d/seek-datoms db :avet :job/user user (d/entid-at db :db.part/user expanded-start))
               (take-while #(and (< (.e %) (d/entid-at db :db.part/user expanded-end))
                                 (= (.a %) (d/entid db :job/user))
                                 (= (.v %) user)))
               (map #(.e %))
               (map (partial d/entity db))
               (filter #(<= (.getTime start) (.getTime (:job/submit-time %))))
               (filter #(< (.getTime (:job/submit-time %)) (.getTime end)))
               (filter #(= :job.state/completed (:job/state %))))]
      (->>
        (cond->> jobs
                 (not include-custom-executor?) (filter #(false? (:job/custom-executor %)))
                 (instance-states state) (filter #(= state (job-ent->state %)))
                 name-filter-fn (filter #(name-filter-fn (:job/name %))))
        (take limit)))))

(defn uncommitted?
  "Returns true if the given job's commit latch is not committed"
  [job]
  (-> job :job/commit-latch :commit-latch/committed? not))

;; This is a separate query from completed jobs because most running/waiting jobs
;; will be at the end of the time range, so the query is somewhat inefficent.
;; The standard datomic query performs reasonably well on the smaller set of
;; running and waiting jobs, so it's implemented that way to keep things simple.
(defn get-active-jobs-by-user-and-state
  "Returns all jobs for a particular user in the specified state
   and timeframe, without a custom executor.
   Note that this query is not performant for completed jobs, use
   get-completed-jobs-by-user instead."
  [db user start end state name-filter-fn include-custom-executor?]
  (let [state-keyword (case state
                        "running" :job.state/running
<<<<<<< HEAD
                        "waiting" :job.state/waiting)]
    (timers/time!
      (timers/timer ["cook-mesos" "scheduler" (str "get-" (name state) "-jobs-by-user-duration")])
      (->>
        (cond->> (get-jobs-by-user-and-state-and-submit db user start end state-keyword)
                 (not include-custom-executor?) (filter #(false? (:job/custom-executor %)))
                 name-filter-fn (filter #(name-filter-fn (:job/name %)))
                 (and include-custom-executor? (= :job.state/waiting state-keyword)) (remove uncommitted?))
        ; No need to sort. We're traversing in entity_id order, so in time order.
        (take limit)
        doall))))
=======
                        "waiting" :job.state/waiting)
        jobs
        (timers/time!
          (timers/timer ["cook-mesos" "scheduler" (str "get-" (name state) "-jobs-by-user-duration")])
          (->> (q '[:find [?j ...]
                    :in $ ?user ?state ?start ?end
                    :where
                    [?j :job/state ?state]
                    [?j :job/user ?user]
                    [?j :job/submit-time ?t]
                    [(<= ?start ?t)]
                    [(< ?t ?end)]]
                  db user state-keyword start end)
               (map (partial d/entity db))))]
    (cond->> jobs
             (not include-custom-executor?) (filter #(false? (:job/custom-executor %)))
             name-filter-fn (filter #(name-filter-fn (:job/name %)))
             (and include-custom-executor? (= :job.state/waiting state-keyword)) (remove uncommitted?))))
>>>>>>> d0908f9c

(defn get-jobs-by-user-and-states
  "Returns all jobs for a particular user in the specified states
   and timeframe, without a custom executor."
  [db user states start end limit name-filter-fn include-custom-executor?]
  (let [get-jobs-by-state (fn get-jobs-by-state [state]
                            (if (#{"completed" "success" "failed"} state)
                              (get-completed-jobs-by-user db user start end limit state
                                                          name-filter-fn include-custom-executor?)
                              (get-active-jobs-by-user-and-state db user start end state
                                                                 name-filter-fn include-custom-executor?)))
        jobs-by-state (mapcat get-jobs-by-state states)]
    (->> jobs-by-state
         (sort-by :job/submit-time)
         (take limit))))


(defn jobs-by-user-and-state
  "Returns all job entities for a particular user
   in a particular state.  Unlike get-jobs-by-user-and-state, doesn't
  impose any other conditions."
  [db user state]
  (->> (q '[:find [?j ...]
            :in $ ?user ?state
            :where
            [?j :job/state ?state]
            [?j :job/user ?user]]
          db user state)
       (map (partial d/entity db))
       (map d/touch)))

(timers/deftimer [cook-mesos scheduler get-running-tasks-duration])

(defn get-running-task-ents
  "Returns all running task entities."
  [db]
  (timers/time!
    get-running-tasks-duration
    (->> (q '[:find [?i ...]
              :in $ [?status ...]
              :where
              [?i :instance/status ?status]]
            db [:instance.status/running :instance.status/unknown])
         (map (partial d/entity db)))))

(timers/deftimer [cook-mesos scheduler get-user-running-jobs-duration])

(defn default-pool?
  "Returns true if the provided pool name matches
  the currently configured default pool name"
  [pool-name]
  (= pool-name (config/default-pool)))

(defn get-user-running-job-ents
  "Returns all running job entities for a specific user and pool."
  [db user pool-name]
  (let [requesting-default-pool? (or (nil? pool-name) (default-pool? pool-name))
        pool-name' (or pool-name (config/default-pool) (UUID/randomUUID))]
    (timers/time!
      get-user-running-jobs-duration
      (->> (q
             '[:find [?j ...]
               :in $ ?user ?pool-name ?requesting-default-pool
               :where
               ;; Note: We're assuming that many users will have significantly more
               ;; completed jobs than there are jobs currently running in the system.
               ;; If not, we might want to swap these two constraints.
               [?j :job/state :job.state/running]
               [?j :job/user ?user]
               (or-join [?j ?pool-name ?requesting-default-pool]
                        ; If the caller is requesting jobs in the default pool,
                        ; we should include all jobs with no pool specified
                        (and
                          [(true? ?requesting-default-pool)]
                          [(missing? $ ?j :job/pool)])

                        ; We should also include jobs with a pool specified that
                        ; matches the pool that the caller is requesting
                        (and
                          [?j :job/pool ?p]
                          [?p :pool/name ?pool-name]))]
             db user pool-name' requesting-default-pool?)
           (map (partial d/entity db))))))

(timers/deftimer [cook-mesos scheduler get-running-jobs-duration])

(defn get-running-job-ents
  "Returns all running job entities."
  [db]
  (timers/time!
    get-running-jobs-duration
    (->> (q '[:find [?j ...]
              :in $
              :where
              [?j :job/state :job.state/running]]
            db)
         (map (partial d/entity db)))))

(defn job-allowed-to-start?
  "Converts the DB function :job/allowed-to-start? into a predicate"
  [db job]
  (try
    (d/invoke db :job/allowed-to-start? db (or (:db/id job)
                                               [:job/uuid (:job/uuid job)]))
    true
    (catch clojure.lang.ExceptionInfo e
      false)))

(defn create-task-ent
  "Takes a pending job entity and returns a synthetic running task entity for that job"
  [pending-job-ent & {:keys [hostname slave-id] :or {hostname nil slave-id nil}}]
  (merge {:job/_instance pending-job-ent
          :instance/status :instance.status/running}
         (when hostname {:instance/hostname hostname})
         (when slave-id {:instance/slave-id slave-id})))

(defn task-ent->user
  [task-ent]
  (let [task-ent->user-miss
        (fn [task-ent]
          (get-in task-ent [:job/_instance :job/user]))]
    (lookup-cache-datomic-entity! task-ent->user-cache task-ent->user-miss task-ent)))

(def ^:const default-job-priority 50)


(defn task->feature-vector
  "Vector of comparable features of a task.
   Last two elements are aribitary tie breakers.
   Use :db/id because they guarantee uniqueness for different entities
   (:db/id task) is not sufficient because synthetic task entities don't have :db/id
   This assumes there are at most one synthetic task for a job, otherwise uniqueness invariant will break"
  [task]
  (let [task->feature-vector-miss
        (fn [task]
          [(- (:job/priority (:job/_instance task) default-job-priority))
           (:instance/start-time task (java.util.Date. Long/MAX_VALUE))
           (:db/id task)
           (:db/id (:job/_instance task))])
        extract-key
        (fn [item]
          (or (:db/id item) (:db/id (:job/_instance item))))]
    (lookup-cache! task->feature-vector-cache extract-key task->feature-vector-miss task)))

(defn same-user-task-comparator
  "Comparator to order same user's tasks"
  ([]
   (same-user-task-comparator []))
  ([tasks]
   (fn [task1 task2]
     (compare (task->feature-vector task1)
              (task->feature-vector task2)))))

(defn retry-job!
  "Sets :job/max-retries to the given value for the given job UUID.
   Also resets the job state to 'waiting' if it had completed.
   Throws an exception if there is no job with that UUID."
  [conn uuid retries]
  (try
    (let [eid (-> (d/entity (d/db conn) [:job/uuid uuid])
                  :db/id)]
      @(d/transact conn
                   [[:db/add [:job/uuid uuid]
                     :job/max-retries retries]

                    ;; If the job is in the "completed" state, put it back into
                    ;; "waiting":
                    [:db.fn/cas [:job/uuid uuid]
                     :job/state (d/entid (d/db conn) :job.state/completed) :job.state/waiting]]))
    ;; :db.fn/cas throws an exception if the job is not already in the "completed" state.
    ;; If that happens, that's fine. We just set "retries" only and continue.
    (catch java.util.concurrent.ExecutionException e
      (if-not (.startsWith (.getMessage e)
                           "java.lang.IllegalStateException: :db.error/cas-failed Compare failed:")
        (throw (ex-info "Exception while retrying job" {:uuid uuid :retries retries} e))
        @(d/transact conn
                     [[:db/add [:job/uuid uuid]
                       :job/max-retries retries]])))))

(defn filter-sequential
  "This function allows for filtering when the filter function needs to consider previous elements
   Lazily filters elements of coll.
   f is assumed to take two parameters, state and an element, i.e. (f state element)
   and return a pair [new-state should-keep?] where new-state will be passed to f when called on the next element.
   The new-state is passed regardless of whether should-keep? is truth-y or not."
  [f init-state coll]
  (letfn [(fr [{:keys [state]} x]
            (let [[state' should-keep?] (f state x)]
              {:state state'
               :x (when should-keep? x)}))]
    (->> coll
         (reductions fr {:state init-state :x nil})
         (filter :x)
         (map :x))))

(defn task-run-time
  "Returns the run time of the task as a joda interval"
  [task-ent]
  (let [start (tc/from-date (:instance/start-time task-ent))
        end (or (tc/from-date (:instance/end-time task-ent))
                (t/now))]
    (t/interval start end)))

(defn namespace-datomic
  "Namespaces keywords given the datomic conventions

   Examples:
   (namespace-datomic :straggler-handling :type)
   :straggler-handling/type
   (namespace-datomic :straggler-handling :type :quantile-deviation)
   :straggler-handling.type/quantile-deviation"
  ([name-space value]
   (keyword (name name-space) (name value)))
  ([name-space subspace value]
   (namespace-datomic (str (name name-space) "." (name subspace)) value)))

(defn make-guuid->juuids
  "Given a list of jobs, groups them by guuid. Returned value is a map that
   goes from guuid to a list of juuids."
  [jobs]
  (->> jobs
       (map (fn [job]
              (mapv #(vector (:group/uuid %) #{(:job/uuid job)}) (:group/_job job))))
       (map (partial into {}))
       (reduce (partial merge-with clojure.set/union))))

(defn make-guuid->considerable-cotask-ids
  "Takes a list of jobs and their corresponding task-ids. Returns a function that, given a group uuid, returns the
   the set of task-ids associated with that group. A set is returned for consistency with datomic queries."
  [job->considerable-task-id]
  (let [guuid->juuids (make-guuid->juuids (keys job->considerable-task-id))
        juuid->task-id (map-keys :job/uuid job->considerable-task-id)]
    (fn [guuid]
      (->> guuid
           (get guuid->juuids)
           (map juuid->task-id)
           set))))

(defn get-slave-attrs-from-cache
  "Looks up a slave property (properties are a union of the slave's attributes and its hostname) in the offer-cache"
  [offer-cache-atom slave-id]
  (cache/lookup @offer-cache-atom slave-id))

(defn update-offer-cache!
  [offer-cache-atom slave-id props]
  (swap! offer-cache-atom (fn [c]
                            (if (cache/has? c slave-id)
                              (cache/hit c slave-id)
                              (cache/miss c slave-id props)))))

(defn clear-uncommitted-jobs
  "Retracts entities that have not been committed as of now and were submitted before
   `submitted-before`

   Parameters:
   `conn` datomic database connection
   `submitted-before` clj-time datetime
   `dry-run` boolean, if true, will skip retracting the entities

   Returns:
   seq of uncommitted jobs deleted (or to delete in case of dry run)"
  [conn submitted-before dry-run?]
  (let [uncommitted-jobs (get-pending-job-ents* (d/db conn) false)
        committed-jobs (get-pending-job-ents* (d/db conn) true)
        committed-job-entids (set (map :db/id committed-jobs))
        uncommitted-before (filter #(t/before? (-> % :job/submit-time tc/from-date)
                                               submitted-before)
                                   uncommitted-jobs)]
    (when (some #(contains? committed-job-entids (:db/id %)) uncommitted-jobs)
      (throw (ex-info "There is overlap between committed and uncommitted jobs, there is something wrong!"
                      {:count-committed (count committed-jobs)
                       :count-uncommitted (count uncommitted-jobs)})))
    (when-not dry-run?
      (doseq [batch (partition-all 10 uncommitted-before)]
        @(d/transact conn (mapv #(vector :db.fn/retractEntity (:db/id %))
                                batch))))
    uncommitted-before))

(defn instance-running?
  [instance]
  (some #{(:instance/status instance)} #{:instance.status/running
                                         :instance.status/unknown}))

(defn close-when-ch!
  "When the value passed in is a channel, close it. Otherwise, do nothing"
  [maybe-ch]
  (try
    (async/close! maybe-ch)
    (catch Exception _)))

(defn chime-at-ch
  "Like chime-at (from chime[https://github.com/jarohen/chime])
   but pass in an arbitrary chan instead of times to make a chime chan

   Calls f with no arguments

   Will try to close the item pulled from ch once f has completed if the item is a channel"
  [ch f & [{:keys [error-handler on-finished]
            :or {error-handler identity
                 on-finished #()}}]]
  (async/go-loop []
    (if-let [x (async/<! ch)]
      (do (async/<! (async/thread
                      (try
                        (f)
                        (catch Exception e
                          (error-handler e)))))
          (close-when-ch! x)
          (recur))
      (on-finished)))
  (fn cancel! []
    (async/close! ch)))

(defn read-chan
  "Tries to read `ch-size` elements immediately from the channel and
   returns the values on the channel.

   This function does not block and may return an empty list if the channel
   is currently empty."
  [ch ch-size]
  (->> (repeatedly ch-size #(async/poll! ch))
       (remove nil?)))

(defn reducing-pipe
  "Reads elements from the `from` channel and supplies elements to the `to` channel.
   Maintains a state (initialized to `initial-state`) that is updated by applying the reducing
   function `reducer` to the current state and the incoming element `(reducer state element)`.
   When the `to` channel can receive an element, the current state is put on the `to` channel
   and the state is reset to `initial-state`.
   By default, the `to` channel will be closed when the `from` channel closes, but can be
   determined by the optional close? parameter.

   Note: This function does not perform error handling, exceptions must be explicitly handled in
   the provided functions (i.e. reducer)."
  [from reducer to & {:keys [close? initial-state] :or {close? true}}]
  (async/go-loop [state initial-state]
    (let [[data chan] (async/alts! [[to state] from] :priority true)]
      (condp = chan
        to (if data
             (recur initial-state)
             (recur state))
        from (if (nil? data)
               (when close?
                 (async/close! to))
               (recur (reducer state data)))))))

(defn cache-lookup!
  "Lookup a value by key in the cache store.
   If the cache has the key, return the value corresponding to the key in the cache.
   If the cache does not have the key, update the cache with key->not-found-value and return not-found-value."
  [cache-store key not-found-value]
  (-> (swap! cache-store
             #(if (cache/has? % key)
                (cache/hit % key)
                (cache/miss % key not-found-value)))
      (cache/lookup key)))

(defn cache-update!
  "Updates the key->value mapping in the cache store."
  [cache-store key value]
  (swap! cache-store #(-> %
                          (cache/evict key)
                          (cache/miss key value))))

(defn parse-time
  "Parses the provided string as a DateTime"
  [s]
  (or (tf/parse s)
      (tc/from-long (Long/parseLong s))))

(defn parse-int-default
  "Parses the provided string as an integer"
  [s d]
  (if (nil? s)
    d
    (Integer/parseInt s)))<|MERGE_RESOLUTION|>--- conflicted
+++ resolved
@@ -323,14 +323,6 @@
 
 (timers/deftimer [cook-mesos scheduler get-completed-jobs-by-user-duration])
 
-<<<<<<< HEAD
-(defn job-ent->user
-  "Given a job entity, return the user the job runs as."
-  [job-ent]
-  (lookup-cache-datomic-entity! job-ent->user-cache :job/user job-ent))
-
-=======
->>>>>>> d0908f9c
 (defn job-ent->state
   "Given a job entity, returns the corresponding 'state', which means
   calling with a completed job will return either success or failed,
@@ -347,57 +339,6 @@
 (def ^:const job-states #{"running" "waiting" "completed"})
 (def ^:const instance-states #{"success" "failed"})
 
-<<<<<<< HEAD
-
-(defn job-submit-time-between
-  "Returns true if the job-ent's :job/submit-time is between start-ms (inclusive) and
-  end-ms (exclusive)"
-  [{:keys [^Date job/submit-time]} ^long start-ms ^long end-ms]
-  (let [submit-ms (.getTime submit-time)]
-    (and (<= start-ms submit-ms)
-         (< submit-ms end-ms))))
-
-;; get-jobs-by-user-and-state-and-submit is a bit opaque
-;; because it is reaching into datomic internals. Here is a quick explanation.
-;; seek-datoms provides a pointer into the raw datomic indices
-;; that we can then seek through. We set the pointer to look
-;; through the avet index, with attribute :job/state, seek to
-;; state and then seek to the entity id that *would* have been
-;; created at expanded start. This works because the submission
-;; time (which we sort on) is correlated with the entitiy id.
-;; We then seek through the list of all jobs in that state,
-;; then filtering to the target user (which is cached).
-;;
-;; This function is O(# jobs in that state in the time range)
-(defn get-jobs-by-user-and-state-and-submit
-  "Returns all jobs for a particular user in the specified state
-   and timeframe. Returns lazy output."
-  [db ^String user ^Date start ^Date end state-keyword]
-  (let [;; Expand the time range so that clock skew between cook
-        ;; and datomic doesn't cause us to miss jobs
-        ;; 1 hour was picked because a skew larger than that would be
-        ;; suspicious
-        expanded-start (Date. (- (.getTime start)
-                                 (-> 1 t/hours t/in-millis)))
-        expanded-end (Date. (+ (.getTime end)
-                               (-> 1 t/hours t/in-millis)))
-        entid-start (d/entid-at db :db.part/user expanded-start)
-        entid-end (d/entid-at db :db.part/user expanded-end)
-        job-state-entid (d/entid db :job/state)
-        state-entid (d/entid db state-keyword)
-        start-ms (.getTime start)
-        end-ms (.getTime end)]
-    (->> (d/seek-datoms db :avet :job/state state-entid entid-start)
-         (take-while #(and (< (:e %) entid-end)
-                           (= (:a %) job-state-entid)
-                           (= (:v %) state-entid)))
-         (map :e)
-         (map (partial d/entity db))
-         (filter #(= (job-ent->user %) user))
-         (filter #(job-submit-time-between % start-ms end-ms)))))
-
-=======
->>>>>>> d0908f9c
 ;; get-completed-jobs-by-user is a bit opaque because it is
 ;; reaching into datomic internals. Here is a quick explanation.
 ;; seek-datoms provides a pointer into the raw datomic indices 
@@ -457,19 +398,6 @@
   [db user start end state name-filter-fn include-custom-executor?]
   (let [state-keyword (case state
                         "running" :job.state/running
-<<<<<<< HEAD
-                        "waiting" :job.state/waiting)]
-    (timers/time!
-      (timers/timer ["cook-mesos" "scheduler" (str "get-" (name state) "-jobs-by-user-duration")])
-      (->>
-        (cond->> (get-jobs-by-user-and-state-and-submit db user start end state-keyword)
-                 (not include-custom-executor?) (filter #(false? (:job/custom-executor %)))
-                 name-filter-fn (filter #(name-filter-fn (:job/name %)))
-                 (and include-custom-executor? (= :job.state/waiting state-keyword)) (remove uncommitted?))
-        ; No need to sort. We're traversing in entity_id order, so in time order.
-        (take limit)
-        doall))))
-=======
                         "waiting" :job.state/waiting)
         jobs
         (timers/time!
@@ -488,7 +416,6 @@
              (not include-custom-executor?) (filter #(false? (:job/custom-executor %)))
              name-filter-fn (filter #(name-filter-fn (:job/name %)))
              (and include-custom-executor? (= :job.state/waiting state-keyword)) (remove uncommitted?))))
->>>>>>> d0908f9c
 
 (defn get-jobs-by-user-and-states
   "Returns all jobs for a particular user in the specified states
