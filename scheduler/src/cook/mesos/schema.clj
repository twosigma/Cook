--- conflicted
+++ resolved
@@ -118,19 +118,17 @@
     :db/cardinality :db.cardinality/one
     :db.install/_attribute :db.part/db}
    {:db/id (d/tempid :db.part/db)
-<<<<<<< HEAD
     :db/ident :job/disable-mea-culpa-retries
     :db/valueType :db.type/boolean
     :db/cardinality :db.cardinality/one
     :db.install/_attribute :db.part/db
     :db/doc "Flag that disables mea culpa retries. If set to true, mea culpa retries will count against the job's retry count."}
-=======
+   {:db/id (d/tempid :db.part/db)
     :db/ident :job/application
     :db/valueType :db.type/ref
     :db/isComponent true
     :db/cardinality :db.cardinality/one
     :db.install/_attribute :db.part/db}
->>>>>>> 9ec94704
    ;; Group attributes
    {:db/id (d/tempid :db.part/db)
     :db/ident :group/uuid
