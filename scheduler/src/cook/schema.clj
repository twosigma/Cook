;;
;; Copyright (c) Two Sigma Open Source, LLC
;;
;; Licensed under the Apache License, Version 2.0 (the "License");
;; you may not use this file except in compliance with the License.
;; You may obtain a copy of the License at
;;
;;  http://www.apache.org/licenses/LICENSE-2.0
;;
;; Unless required by applicable law or agreed to in writing, software
;; distributed under the License is distributed on an "AS IS" BASIS,
;; WITHOUT WARRANTIES OR CONDITIONS OF ANY KIND, either express or implied.
;; See the License for the specific language governing permissions and
;; limitations under the License.
;;
(ns cook.schema
  (:require [datomic.api :as d]
            [metatransaction.core :as mt]))

(def schema-attributes
  [;; Job attributes
   {:db/id (d/tempid :db.part/db)
    :db/ident :job/command
    :db/valueType :db.type/string
    :db/cardinality :db.cardinality/one
    :db.install/_attribute :db.part/db}
   {:db/id (d/tempid :db.part/db)
    :db/ident :job/commit-latch
    :db/valueType :db.type/ref
    :db/cardinality :db.cardinality/one
    :db.install/_attribute :db.part/db}
   {:db/id (d/tempid :db.part/db)
    :db/ident :job/user
    :db/valueType :db.type/string
    :db/cardinality :db.cardinality/one
    :db.install/_attribute :db.part/db}
   {:db/id (d/tempid :db.part/db)
    :db/ident :job/name
    :db/valueType :db.type/string
    :db/cardinality :db.cardinality/one
    :db.install/_attribute :db.part/db}
   {:db/id (d/tempid :db.part/db)
    :db/ident :job/uuid
    :db/valueType :db.type/uuid
    :db/cardinality :db.cardinality/one
    :db/unique :db.unique/identity
    :db.install/_attribute :db.part/db}
   {:db/id (d/tempid :db.part/db)
    :db/ident :job/max-retries
    :db/valueType :db.type/long
    :db/cardinality :db.cardinality/one
    :db.install/_attribute :db.part/db}
   {:db/id (d/tempid :db.part/db)
    :db/ident :job/max-runtime
    :db/valueType :db.type/long
    :db/cardinality :db.cardinality/one
    :db.install/_attribute :db.part/db}
   {:db/id (d/tempid :db.part/db)
    :db/doc "The (optional) expected running time of the job in milliseconds.
             If provided, expected_runtime must be less than or equal to max_runtime."
    :db/ident :job/expected-runtime
    :db/valueType :db.type/long
    :db/cardinality :db.cardinality/one
    :db.install/_attribute :db.part/db}
   {:db/id (d/tempid :db.part/db)
    :db/ident :job/environment
    :db/valueType :db.type/ref
    :db/cardinality :db.cardinality/many
    :db.install/_attribute :db.part/db}
   {:db/id (d/tempid :db.part/db)
    :db/ident :job/label
    :db/valueType :db.type/ref
    :db/cardinality :db.cardinality/many
    :db.install/_attribute :db.part/db}
   {:db/id (d/tempid :db.part/db)
    :db/ident :job/constraint
    :db/valueType :db.type/ref
    :db/isComponent true
    :db/cardinality :db.cardinality/many
    :db/doc "A map of attribute to value patterns that constrain what hosts
             a job may be placed on"
    :db.install/_attribute :db.part/db}
   {:db/id (d/tempid :db.part/db)
    :db/ident :job/state
    :db/valueType :db.type/ref
    :db/cardinality :db.cardinality/one
    :db.install/_attribute :db.part/db}
   {:db/id (d/tempid :db.part/db)
    :db/ident :job/instance
    :db/valueType :db.type/ref
    :db/isComponent true
    :db/cardinality :db.cardinality/many
    :db.install/_attribute :db.part/db}
   {:db/id (d/tempid :db.part/db)
    :db/ident :job/resource
    :db/valueType :db.type/ref
    :db/isComponent true
    :db/cardinality :db.cardinality/many
    :db.install/_attribute :db.part/db}
   {:db/id (d/tempid :db.part/db)
    :db/ident :job/submit-time
    :db/index true
    :db/valueType :db.type/instant
    :db/cardinality :db.cardinality/one
    :db.install/_attribute :db.part/db}
   {:db/id (d/tempid :db.part/db)
    :db/doc "Determines if this job will only use the
             1. cook executor (cook),
             2. mesos command executor (mesos), or
             3. custom executor (custom).
             When missing and :job/custom-executor is true, then uses a custom executor (for legacy compatibility).
             Else, it may default to any of the Cook executor or Mesos command executor"
    :db/ident :job/executor
    :db/valueType :db.type/ref
    :db/isComponent true
    :db/cardinality :db.cardinality/one
    :db.install/_attribute :db.part/db}
   {:db/id (d/tempid :db.part/db)
    :db/doc "Determines the file used by the Cook executor to search for progress messages."
    :db/ident :job/progress-output-file
    :db/valueType :db.type/string
    :db/cardinality :db.cardinality/one
    :db.install/_attribute :db.part/db}
   {:db/id (d/tempid :db.part/db)
    :db/doc "Determines the regex used by the Cook executor to identify progress messages."
    :db/ident :job/progress-regex-string
    :db/valueType :db.type/string
    :db/cardinality :db.cardinality/one
    :db.install/_attribute :db.part/db}
   {:db/id (d/tempid :db.part/db)
    :db/doc "Determines if this job uses a custom executor (true) or one of the other executors (cook/command) (false).
             If unset, then uses a custom executor (for legacy compatibility)."
    :db/ident :job/custom-executor
    :db/valueType :db.type/boolean
    :db/cardinality :db.cardinality/one
    :db.install/_attribute :db.part/db}
   {:db/id (d/tempid :db.part/db)
    :db/ident :job/preemptions
    :db/valueType :db.type/long
    :db/cardinality :db.cardinality/one
    :db.install/_attribute :db.part/db
    :db/noHistory true}
   {:db/id (d/tempid :db.part/db)
    :db/ident :job/priority
    :db/valueType :db.type/long
    :db/cardinality :db.cardinality/one
    :db.install/_attribute :db.part/db}
   {:db/id (d/tempid :db.part/db)
    :db/ident :job/port
    :db/valueType :db.type/long
    :db/cardinality :db.cardinality/many
    :db.install/_attribute :db.part/db}
   {:db/id (d/tempid :db.part/db)
    :db/ident :job/container
    :db/valueType :db.type/ref
    :db/cardinality :db.cardinality/one
    :db.install/_attribute :db.part/db}
   {:db/id (d/tempid :db.part/db)
    :db/ident :job/disable-mea-culpa-retries
    :db/valueType :db.type/boolean
    :db/cardinality :db.cardinality/one
    :db.install/_attribute :db.part/db
    :db/doc "Flag that disables mea culpa retries. If set to true, mea culpa retries will count against the job's retry count."}
   {:db/id (d/tempid :db.part/db)
    :db/ident :job/application
    :db/valueType :db.type/ref
    :db/isComponent true
    :db/cardinality :db.cardinality/one
    :db.install/_attribute :db.part/db}
   {:db/id (d/tempid :db.part/db)
    :db/ident :job/last-fenzo-placement-failure
    :db/valueType :db.type/string
    :db/cardinality :db.cardinality/one
    :db.install/_attribute :db.part/db
    :db/doc "Serialized EDN representing a summary of Fenzo placement failures
for a job. E.g. {:resources {:cpus 4 :mem 3} :constraints {\"unique_host_constraint\" 2}}"}
   {:db/id (d/tempid :db.part/db)
    :db/ident :job/under-investigation
    :db/valueType :db.type/boolean
    :db/cardinality :db.cardinality/one
    :db.install/_attribute :db.part/db
    :db/doc "Whether a summary of Fenzo placement failures should be recorded for the job at next opportunity."}
   {:db/id (d/tempid :db.part/db)
    :db/ident :job/pool
    :db/doc "Cook schedules jobs independently between pools. Each pool supports different quotas, shares, etc."
    :db/valueType :db.type/ref
    :db/cardinality :db.cardinality/one
    :db.install/_attribute :db.part/db}
   {:db/id (d/tempid :db.part/db)
    :db/ident :job/datasets
    :db/isComponent true
    :db/valueType :db.type/ref
    :db/cardinality :db.cardinality/many
    :db.install/_attribute :db.part/db
    :db/doc "Datasets required by a job"}
   ;; Group attributes
   {:db/id (d/tempid :db.part/db)
    :db/ident :group/uuid
    :db/valueType :db.type/uuid
    :db/unique :db.unique/identity
    :db/index true
    :db/cardinality :db.cardinality/one
    :db.install/_attribute :db.part/db
    :db/doc "A group is used to assign constraints and rules to an aggregate of jobs."}
   {:db/id (d/tempid :db.part/db)
    :db/ident :group/name
    :db/valueType :db.type/string
    :db/cardinality :db.cardinality/one
    :db.install/_attribute :db.part/db}
   {:db/id (d/tempid :db.part/db)
    :db/ident :group/host-placement
    :db/valueType :db.type/ref
    :db/isComponent true
    :db/cardinality :db.cardinality/one
    :db.install/_attribute :db.part/db}
   {:db/id (d/tempid :db.part/db)
    :db/ident :group/commit-latch
    :db/valueType :db.type/ref
    :db/cardinality :db.cardinality/one
    :db.install/_attribute :db.part/db}
   {:db/id (d/tempid :db.part/db)
    :db/ident :group/job
    :db/valueType :db.type/ref
    :db/cardinality :db.cardinality/many
    :db.install/_attribute :db.part/db}
   {:db/id (d/tempid :db.part/db)
    :db/ident :group/straggler-handling
    :db/valueType :db.type/ref
    :db/cardinality :db.cardinality/one
    :db/isComponent true
    :db.install/_attribute :db.part/db}
   ;;straggler-handling attriutes
   {:db/id (d/tempid :db.part/db)
    :db/ident :straggler-handling/type
    :db/valueType :db.type/ref
    :db/cardinality :db.cardinality/one
    :db/isComponent true
    :db.install/_attribute :db.part/db}
   {:db/id (d/tempid :db.part/db)
    :db/ident :straggler-handling/parameters
    :db/valueType :db.type/ref
    :db/isComponent true
    :db/cardinality :db.cardinality/one
    :db.install/_attribute :db.part/db}
   {:db/id (d/tempid :db.part/db)
    :db/ident :straggler-handling.quantile-deviation/quantile
    :db/valueType :db.type/double
    :db/cardinality :db.cardinality/one
    :db.install/_attribute :db.part/db}
   {:db/id (d/tempid :db.part/db)
    :db/ident :straggler-handling.quantile-deviation/multiplier
    :db/valueType :db.type/double
    :db/cardinality :db.cardinality/one
    :db.install/_attribute :db.part/db}
   {:db/id (d/tempid :db.part/user)
    :db/ident :straggler-handling.type/none}
   {:db/id (d/tempid :db.part/user)
    :db/ident :straggler-handling.type/quantile-deviation}
   ;; host-placement attributes
   {:db/id (d/tempid :db.part/db)
    :db/ident :host-placement/type
    :db/valueType :db.type/ref
    :db/isComponent true
    :db/cardinality :db.cardinality/one
    :db.install/_attribute :db.part/db}
   {:db/id (d/tempid :db.part/db)
    :db/ident :host-placement/parameters
    :db/valueType :db.type/ref
    :db/isComponent true
    :db/cardinality :db.cardinality/one
    :db.install/_attribute :db.part/db}
   ;; parameters for type balanced
   {:db/id (d/tempid :db.part/db)
    :db/ident :host-placement.balanced/attribute
    :db/valueType :db.type/string
    :db/cardinality :db.cardinality/one
    :db.install/_attribute :db.part/db}
   {:db/id (d/tempid :db.part/db)
    :db/ident :host-placement.balanced/minimum
    :db/valueType :db.type/long
    :db/cardinality :db.cardinality/one
    :db.install/_attribute :db.part/db}
   ;; parameters for type attribute-equals
   {:db/id (d/tempid :db.part/db)
    :db/ident :host-placement.attribute-equals/attribute
    :db/valueType :db.type/string
    :db/cardinality :db.cardinality/one
    :db.install/_attribute :db.part/db}
   ;; host-placement.type attributes
   {:db/id (d/tempid :db.part/user)
    :db/ident :host-placement.type/unique}
   {:db/id (d/tempid :db.part/user)
    :db/ident :host-placement.type/balanced}
   {:db/id (d/tempid :db.part/user)
    :db/ident :host-placement.type/attribute-equals}
   {:db/id (d/tempid :db.part/user)
    :db/ident :host-placement.type/all}
   ;; commit-latch attributes
   {:db/id (d/tempid :db.part/db)
    :db/ident :commit-latch/committed?
    :db/valueType :db.type/boolean
    :db/cardinality :db.cardinality/one
    :db.install/_attribute :db.part/db}
   {:db/id (d/tempid :db.part/db)
    :db/ident :commit-latch/uuid
    :db/valueType :db.type/uuid
    :db/unique :db.unique/identity
    :db/index true
    :db/cardinality :db.cardinality/one
    :db.install/_attribute :db.part/db
    :db/doc "A commit latch is used to determine if a job should be considered
             for scheduling. Many jobs can share the same commit latch if they
             should be considered schedulable at the same time. However, it is
             recommended not to consider jobs that share a commit latch to hold
             any semantic meaning other than they will be considered schedulable
             at the same time. A primitive of job group will be added to add
             more semantic power in the future."}
   ; compute-cluster types
   {:db/id (d/tempid :db.part/user)
    :db/ident :compute-cluster.type/mesos}
   {:db/id (d/tempid :db.part/user)
    :db/ident :compute-cluster.type/kubernetes}
   ;; compute-cluster
   {:db/id (d/tempid :db.part/db)
    :db/ident :compute-cluster/type
    :db/valueType :db.type/ref
    :db/cardinality :db.cardinality/one
    :db.install/_attribute :db.part/db}
   {:db/id (d/tempid :db.part/db)
    :db/ident :compute-cluster/cluster-name
    :db/valueType :db.type/string
    :db/cardinality :db.cardinality/one
    :db.install/_attribute :db.part/db
    :db/doc "A named compute cluster denotes a single place where we execute. It may correspond to
             a single mesos cluster, a single kubernetes cluster, etc. A cluster can change configuration
             over time, causing several entries. On startup, we determine which compute-cluster entity corresponds
             the a configured cluster and attach it to jobs."}
   {:db/id (d/tempid :db.part/db)
    :db/ident :compute-cluster/mesos-framework-id
    :db/valueType :db.type/string
    :db/cardinality :db.cardinality/one
    :db.install/_attribute :db.part/db
    :db/doc "For a mesos compute cluster, what framework-id did it run under?"}
   ;; Container Attributes
   {:db/id (d/tempid :db.part/db)
    :db/doc "variant records based on container/type"
    :db/ident :container/type
    :db/valueType :db.type/string
    :db/cardinality :db.cardinality/one
    :db.install/_attribute :db.part/db}
   {:db/id (d/tempid :db.part/db)
    :db/ident :container/volumes
    :db/valueType :db.type/ref
    :db/isComponent true
    :db/cardinality :db.cardinality/many
    :db.install/_attribute :db.part/db}
   {:db/id (d/tempid :db.part/db)
    :db/ident :container/docker
    :db/valueType :db.type/ref
    :db/isComponent true
    :db/cardinality :db.cardinality/one
    :db.install/_attribute :db.part/db}
   {:db/id (d/tempid :db.part/db)
    :db/ident :container/mesos
    :db/valueType :db.type/ref
    :db/isComponent true
    :db/cardinality :db.cardinality/one
    :db.install/_attribute :db.part/db}
   ;; Docker attributes
   {:db/id (d/tempid :db.part/db)
    :db/ident :docker/image
    :db/valueType :db.type/string
    :db/cardinality :db.cardinality/one
    :db.install/_attribute :db.part/db}
   {:db/id (d/tempid :db.part/db)
    :db/ident :docker/parameters
    :db/valueType :db.type/ref
    :db/isComponent true
    :db/cardinality :db.cardinality/many
    :db.install/_attribute :db.part/db}
   {:db/id (d/tempid :db.part/db)
    :db/ident :docker/network
    :db/valueType :db.type/string
    :db/cardinality :db.cardinality/one
    :db.install/_attribute :db.part/db}
   {:db/id (d/tempid :db.part/db)
    :db/ident :docker/force-pull-image
    :db/valueType :db.type/boolean
    :db/cardinality :db.cardinality/one
    :db.install/_attribute :db.part/db}
   {:db/id (d/tempid :db.part/db)
    :db/ident :docker/port-mapping
    :db/valueType :db.type/ref
    :db/isComponent true
    :db/cardinality :db.cardinality/many
    :db.install/_attribute :db.part/db}
   ;; Docker parameters attributes
   {:db/id (d/tempid :db.part/db)
    :db/ident :docker.param/key
    :db/valueType :db.type/string
    :db/cardinality :db.cardinality/one
    :db.install/_attribute :db.part/db}
   {:db/id (d/tempid :db.part/db)
    :db/ident :docker.param/value
    :db/valueType :db.type/string
    :db/cardinality :db.cardinality/one
    :db.install/_attribute :db.part/db}
   ;; Docker port-mapping attributes
   {:db/id (d/tempid :db.part/db)
    :db/ident :docker.portmap/host-port
    :db/valueType :db.type/long
    :db/cardinality :db.cardinality/one
    :db.install/_attribute :db.part/db}
   {:db/id (d/tempid :db.part/db)
    :db/ident :docker.portmap/container-port
    :db/valueType :db.type/long
    :db/cardinality :db.cardinality/one
    :db.install/_attribute :db.part/db}
   {:db/id (d/tempid :db.part/db)
    :db/ident :docker.portmap/protocol
    :db/valueType :db.type/string
    :db/cardinality :db.cardinality/one
    :db.install/_attribute :db.part/db}
   ;; Mesos Attributes
   {:db/id (d/tempid :db.part/db)
    :db/ident :mesos/image
    :db/valueType :db.type/string
    :db/cardinality :db.cardinality/one
    :db.install/_attribute :db.part/db}
   ;; Container Volume Attributes
   {:db/id (d/tempid :db.part/db)
    :db/ident :container.volume/container-path
    :db/valueType :db.type/string
    :db/cardinality :db.cardinality/one
    :db.install/_attribute :db.part/db}
   {:db/id (d/tempid :db.part/db)
    :db/ident :container.volume/host-path
    :db/valueType :db.type/string
    :db/cardinality :db.cardinality/one
    :db.install/_attribute :db.part/db}
   {:db/id (d/tempid :db.part/db)
    :db/ident :container.volume/mode
    :db/valueType :db.type/string
    :db/cardinality :db.cardinality/one
    :db.install/_attribute :db.part/db}
   ;; Environment Variable attributes
   {:db/id (d/tempid :db.part/db)
    :db/ident :environment/name
    :db/valueType :db.type/string
    :db/cardinality :db.cardinality/one
    :db.install/_attribute :db.part/db}
   {:db/id (d/tempid :db.part/db)
    :db/ident :environment/value
    :db/valueType :db.type/string
    :db/cardinality :db.cardinality/one
    :db.install/_attribute :db.part/db}
   ;; Label attributes
   {:db/id (d/tempid :db.part/db)
    :db/ident :label/key
    :db/valueType :db.type/string
    :db/cardinality :db.cardinality/one
    :db.install/_attribute :db.part/db}
   {:db/id (d/tempid :db.part/db)
    :db/ident :label/value
    :db/valueType :db.type/string
    :db/cardinality :db.cardinality/one
    :db.install/_attribute :db.part/db}
   ;; Host constraint attributes
   {:db/id (d/tempid :db.part/db)
    :db/ident :constraint/attribute
    :db/doc "Attribute of host to constrain on"
    :db/valueType :db.type/string
    :db/cardinality :db.cardinality/one
    :db.install/_attribute :db.part/db}
   {:db/id (d/tempid :db.part/db)
    :db/ident :constraint/operator
    :db/doc "Operator to use to evaulate pattern"
    :db/valueType :db.type/ref
    :db/isComponent true
    :db/cardinality :db.cardinality/one
    :db.install/_attribute :db.part/db}
   {:db/id (d/tempid :db.part/db)
    :db/ident :constraint/pattern
    :db/doc "Pattern that must pass on value of attribute for host to be valid
             to place task on"
    :db/valueType :db.type/string
    :db/cardinality :db.cardinality/one
    :db.install/_attribute :db.part/db}
   {:db/id (d/tempid :db.part/user)
    :db/ident :constraint.operator/equals}
   ;; Application attributes
   {:db/id (d/tempid :db.part/db)
    :db/doc
    "Applications scheduling jobs on Cook can optionally provide the application
    name, which could be used to analyze the source of requests after the fact"
    :db/ident :application/name
    :db/valueType :db.type/string
    :db/cardinality :db.cardinality/one
    :db.install/_attribute :db.part/db}
   {:db/id (d/tempid :db.part/db)
    :db/doc "Along with application name, clients can provide an application version"
    :db/ident :application/version
    :db/valueType :db.type/string
    :db/cardinality :db.cardinality/one
    :db.install/_attribute :db.part/db}
   ;; Resource attributes
   {:db/id (d/tempid :db.part/db)
    :db/ident :resource/type
    :db/valueType :db.type/ref
    :db/cardinality :db.cardinality/one
    :db.install/_attribute :db.part/db}
   {:db/id (d/tempid :db.part/db)
    :db/ident :resource/amount
    :db/valueType :db.type/double
    :db/cardinality :db.cardinality/one
    :db.install/_attribute :db.part/db}
   {:db/id (d/tempid :db.part/db)
    :db/ident :resource.uri/executable?
    :db/valueType :db.type/boolean
    :db/cardinality :db.cardinality/one
    :db.install/_attribute :db.part/db}
   {:db/id (d/tempid :db.part/db)
    :db/ident :resource.uri/value
    :db/valueType :db.type/string
    :db/cardinality :db.cardinality/one
    :db.install/_attribute :db.part/db}
   {:db/id (d/tempid :db.part/db)
    :db/ident :resource.uri/extract?
    :db/valueType :db.type/boolean
    :db/cardinality :db.cardinality/one
    :db.install/_attribute :db.part/db}
   {:db/id (d/tempid :db.part/db)
    :db/ident :resource.uri/cache?
    :db/valueType :db.type/boolean
    :db/cardinality :db.cardinality/one
    :db.install/_attribute :db.part/db}
   {:db/id (d/tempid :db.part/db)
    :db/ident :resource/pool
    :db/doc "Each resource can have different values per pool"
    :db/valueType :db.type/ref
    :db/cardinality :db.cardinality/one
    :db.install/_attribute :db.part/db}
   ;; Instance attributes
   {:db/id (d/tempid :db.part/db)
    :db/ident :instance/task-id
    :db/valueType :db.type/string
    :db/unique :db.unique/identity
    :db/cardinality :db.cardinality/one
    :db.install/_attribute :db.part/db}
   {:db/id (d/tempid :db.part/db)
    :db/ident :instance/progress
    :db/doc "represents the progress of the instance, from 0 to 100"
    :db/valueType :db.type/long
    :db/cardinality :db.cardinality/one
    :db.install/_attribute :db.part/db}
   {:db/id (d/tempid :db.part/db)
    :db/ident :instance/progress-message
    :db/doc "represents the progress message of the instance"
    :db/valueType :db.type/string
    :db/cardinality :db.cardinality/one
    :db.install/_attribute :db.part/db}
   {:db/id (d/tempid :db.part/db)
    :db/ident :instance/backfilled?
    ;;;   In a future version, datomic adds these schema values, leaving the info here when that occurs
    ;;     :schema/deprecated true
    ;;     :schema/deprecated-because "The concept of backfill was meant to allow Cook to schedule jobs out of order
    ;;                                 temporarily but treat the jobs as opportunistic and upgrade the jobs out of
    ;;                                 backfill later once the scheduling order had been corrected. Unfortunately,
    ;;                                 this causes a lot of unexpected behavior (jobs being preempted out of priority
    ;;                                 order) and lots of bugs (it is hard to correctly update jobs). The concept of
    ;;                                 backfill is not worth the added problems and so it is being removed."
    :db/doc "DEPRECATED: If this is true, then this instance should be preempted first regardless of priority. It's okay to upgrade an instance to be non-backfilled after a while."
    :db/valueType :db.type/boolean
    :db/cardinality :db.cardinality/one
    :db.install/_attribute :db.part/db}
   {:db/id (d/tempid :db.part/db)
    :db/ident :instance/hostname
    :db/valueType :db.type/string
    :db/cardinality :db.cardinality/one
    :db.install/_attribute :db.part/db}
   {:db/id (d/tempid :db.part/db)
    :db/ident :instance/ports
    :db/valueType :db.type/long
    :db/cardinality :db.cardinality/many
    :db.install/_attribute :db.part/db}
   {:db/id (d/tempid :db.part/db)
    :db/doc "Specifies the executor used to run this instance."
    :db/ident :instance/executor
    :db/valueType :db.type/ref
    :db/isComponent true
    :db/cardinality :db.cardinality/one
    :db.install/_attribute :db.part/db}
   {:db/id (d/tempid :db.part/db)
    :db/ident :instance/executor-id
    :db/valueType :db.type/string
    :db/cardinality :db.cardinality/one
    :db.install/_attribute :db.part/db}
   {:db/id (d/tempid :db.part/db)
    :db/ident :instance/slave-id
    :db/valueType :db.type/string
    :db/cardinality :db.cardinality/one
    :db.install/_attribute :db.part/db}
   {:db/id (d/tempid :db.part/db)
    :db/ident :instance/status
    :db/index true
    :db/valueType :db.type/ref
    :db/cardinality :db.cardinality/one
    :db.install/_attribute :db.part/db}
   {:db/id (d/tempid :db.part/db)
    :db/ident :instance/start-time
    :db/valueType :db.type/instant
    :db/cardinality :db.cardinality/one
    :db.install/_attribute :db.part/db}
   {:db/id (d/tempid :db.part/db)
    :db/ident :instance/mesos-start-time
    :db/valueType :db.type/instant
    :db/cardinality :db.cardinality/one
    :db.install/_attribute :db.part/db}
   {:db/id (d/tempid :db.part/db)
    :db/ident :instance/end-time
    :db/valueType :db.type/instant
    :db/cardinality :db.cardinality/one
    :db.install/_attribute :db.part/db}
   {:db/id (d/tempid :db.part/db)
    :db/ident :instance/preempted?
    :db/valueType :db.type/boolean
    :db/cardinality :db.cardinality/one
    :db.install/_attribute :db.part/db}
   {:db/id (d/tempid :db.part/db) ; this is deprecated in favor of the reason entity
    :db/ident :instance/reason-code
    :db/valueType :db.type/long
    :db/cardinality :db.cardinality/one
    :db.install/_attribute :db.part/db}
   {:db/id (d/tempid :db.part/db)
    :db/ident :instance/reason
    :db/valueType :db.type/ref
    :db/cardinality :db.cardinality/one
    :db.install/_attribute :db.part/db}
   {:db/id (d/tempid :db.part/db)
    :db/ident :instance/cancelled
    :db/valueType :db.type/boolean
    :db/cardinality :db.cardinality/one
    :db.install/_attribute :db.part/db}
   {:db/id (d/tempid :db.part/db)
    :db/ident :instance/sandbox-directory
    :db/doc "represents the sandbox directory of the instance on the Mesos agent"
    :db/valueType :db.type/string
    :db/cardinality :db.cardinality/one
    :db.install/_attribute :db.part/db}
   {:db/id (d/tempid :db.part/db)
    :db/ident :instance/sandbox-url
    :db/doc "a URL to query the sandbox directory of the task"
    :db/valueType :db.type/string
    :db/cardinality :db.cardinality/one
    :db.install/_attribute :db.part/db}
   {:db/id (d/tempid :db.part/db)
    :db/ident :instance/exit-code
    :db/doc "represents the return code of executing the command of the instance"
    :db/valueType :db.type/long
    :db/cardinality :db.cardinality/one
    :db.install/_attribute :db.part/db}
   {:db/id (d/tempid :db.part/db)
    :db/ident :instance/compute-cluster
    :db/valueType :db.type/ref
    :db/cardinality :db.cardinality/one
    :db.install/_attribute :db.part/db
    :db/doc "On which compute cluster did the instance run?"}

   ;; Share attributes
   {:db/id (d/tempid :db.part/db)
    :db/ident :share/resource
    :db/valueType :db.type/ref
    :db/isComponent true
    :db/cardinality :db.cardinality/many
    :db.install/_attribute :db.part/db}
   {:db/id (d/tempid :db.part/db)
    :db/ident :share/user
    :db/valueType :db.type/string
    :db/unique :db.unique/identity
    :db/cardinality :db.cardinality/one
    :db.install/_attribute :db.part/db}
   {:db/id (d/tempid :db.part/db)
    :db/ident :share/reason
    :db/valueType :db.type/string
    :db/cardinality :db.cardinality/one
    :db.install/_attribute :db.part/db}
   

   ;; Quota attributes
   {:db/id (d/tempid :db.part/db)
    :db/ident :quota/user
    :db/valueType :db.type/string
    :db/unique :db.unique/identity
    :db/cardinality :db.cardinality/one
    :db.install/_attribute :db.part/db}
   {:db/id (d/tempid :db.part/db)
    :db/ident :quota/resource
    :db/valueType :db.type/ref
    :db/isComponent true
    :db/cardinality :db.cardinality/many
    :db.install/_attribute :db.part/db}
   {:db/id (d/tempid :db.part/db)
    :db/ident :quota/count
    :db/valueType :db.type/long
    :db/cardinality :db.cardinality/one
    :db.install/_attribute :db.part/db}
   {:db/id (d/tempid :db.part/db)
    :db/ident :quota/reason
    :db/valueType :db.type/string
    :db/cardinality :db.cardinality/one
    :db.install/_attribute :db.part/db}

   ;; Resource mapping attributes
   {:db/id (d/tempid :db.part/db)
    :db/ident :resource.type/mesos-name
    :db/valueType :db.type/keyword
    :db/cardinality :db.cardinality/one
    :db.install/_attribute :db.part/db}

   ;; Reason entity
   {:db/id (d/tempid :db.part/db)
    :db/ident :reason/code
    :db/valueType :db.type/long
    :db/cardinality :db.cardinality/one
    :db/unique :db.unique/identity
    :db.install/_attribute :db.part/db}
   {:db/id (d/tempid :db.part/db)
    :db/ident :reason/string
    :db/valueType :db.type/string
    :db/cardinality :db.cardinality/one
    :db.install/_attribute :db.part/db}
   {:db/id (d/tempid :db.part/db)
    :db/ident :reason/mesos-reason
    :db/valueType :db.type/keyword
    :db/cardinality :db.cardinality/one
    :db/unique :db.unique/identity
    :db.install/_attribute :db.part/db}
   {:db/id (d/tempid :db.part/db)
    :db/ident :reason/name
    :db/valueType :db.type/keyword
    :db/cardinality :db.cardinality/one
    :db/unique :db.unique/identity
    :db.install/_attribute :db.part/db}
   {:db/id (d/tempid :db.part/db)
    :db/ident :reason/mea-culpa?
    :db/valueType :db.type/boolean
    :db/cardinality :db.cardinality/one
    :db.install/_attribute :db.part/db}
   {:db/id (d/tempid :db.part/db)
    :db/ident :reason/failure-limit
    :db/valueType :db.type/long
    :db/cardinality :db.cardinality/one
    :db.install/_attribute :db.part/db}

   ;; Pool entity
   {:db/id (d/tempid :db.part/db)
    :db/ident :pool/name
    :db/doc "The name of the pool."
    :db/valueType :db.type/string
    :db/cardinality :db.cardinality/one
    :db/unique :db.unique/identity
    :db.install/_attribute :db.part/db}
   {:db/id (d/tempid :db.part/db)
    :db/ident :pool/purpose
    :db/doc "The purpose of the pool (e.g. 'For jobs that can support preemptible VMs')."
    :db/valueType :db.type/string
    :db/cardinality :db.cardinality/one
    :db.install/_attribute :db.part/db}
   {:db/id (d/tempid :db.part/db)
    :db/ident :pool/state
    :db/doc "The state of the pool."
    :db/valueType :db.type/keyword
    :db/cardinality :db.cardinality/one
    :db.install/_attribute :db.part/db}
   {:db/id (d/tempid :db.part/db)
    :db/ident :pool/dru-mode
    :db/doc "The DRU mode of the pool."
    :db/valueType :db.type/keyword
    :db/cardinality :db.cardinality/one
    :db.install/_attribute :db.part/db}

   ;; Dataset entity
   {:db/id (d/tempid :db.part/db)
    :db/ident :dataset/partition-type
    :db/doc "The partition type of the dataset"
    :db/valueType :db.type/string
    :db/cardinality :db.cardinality/one
    :db.install/_attribute :db.part/db}
   {:db/id (d/tempid :db.part/db)
    :db/ident :dataset/parameters
    :db/isComponent true
    :db/doc "Parameters defining the dataset"
    :db/valueType :db.type/ref
    :db/cardinality :db.cardinality/many
    :db.install/_attribute :db.part/db}
   {:db/id (d/tempid :db.part/db)
    :db/ident :dataset/partitions
    :db/isComponent true
    :db/doc "Partitions of a dataset"
    :db/valueType :db.type/ref
    :db/cardinality :db.cardinality/many
    :db.install/_attribute :db.part/db}
   {:db/id (d/tempid :db.part/db)
    :db/ident :dataset.parameter/key
    :db/doc "Key for a parameter"
    :db/valueType :db.type/string
    :db/cardinality :db.cardinality/one
    :db.install/_attribute :db.part/db}
   {:db/id (d/tempid :db.part/db)
    :db/ident :dataset.parameter/value
    :db/doc "Value for a parameter"
    :db/valueType :db.type/string
    :db/cardinality :db.cardinality/one
    :db.install/_attribute :db.part/db}
   {:db/id (d/tempid :db.part/db)
    :db/ident :dataset.partition/begin
    :db/doc "Begin date for a date range partition"
    :db/valueType :db.type/instant
    :db/cardinality :db.cardinality/one
    :db.install/_attribute :db.part/db}
   {:db/id (d/tempid :db.part/db)
    :db/ident :dataset.partition/end
    :db/doc "End date for a date range partition"
    :db/valueType :db.type/instant
    :db/cardinality :db.cardinality/one
    :db.install/_attribute :db.part/db}])

(def migration-add-index-to-job-state
  "This was written on 9-26-2014"
  [{:db/id :job/state
    :db/index true
    :db.alter/_attribute :db.part/db}])

(def migration-add-index-to-job-user
  "This was written on 3-30-2016"
  [{:db/id :job/user
    :db/index true
    :db.alter/_attribute :db.part/db}])

(def migration-add-port-count
  "This was written on 04-12-2016"
  [{:db/id (d/tempid :db.part/db)
    :db/ident :job/ports
    :db/valueType :db.type/long
    :db/cardinality :db.cardinality/one
    :db.install/_attribute :db.part/db}])

(def rebalancer-configs
  [{:db/id (d/tempid :db.part/user)
    :db/ident :rebalancer/config}
   {:db/id (d/tempid :db.part/db)
    :db/ident :rebalancer.config/safe-dru-threshold
    :db/valueType :db.type/double
    :db/cardinality :db.cardinality/one
    :db.install/_attribute :db.part/db}
   {:db/id (d/tempid :db.part/db)
    :db/ident :rebalancer.config/min-dru-diff
    :db/valueType :db.type/double
    :db/cardinality :db.cardinality/one
    :db.install/_attribute :db.part/db}
   {:db/id (d/tempid :db.part/db)
    :db/ident :rebalancer.config/max-preemption
    :db/valueType :db.type/double
    :db/cardinality :db.cardinality/one
    :db.install/_attribute :db.part/db}])

(def scheduler-configs
  [{:db/id (d/tempid :db.part/user)
    :db/ident :scheduler/config}
   {:db/id (d/tempid :db.part/db)
    :db/ident :scheduler.config/mea-culpa-failure-limit
    :db/valueType :db.type/long
    :db/cardinality :db.cardinality/one
    :db.install/_attribute :db.part/db}])

(def state-enums
  [;; Job states
   {:db/id (d/tempid :db.part/user)
    :db/ident :job.state/waiting}
   {:db/id (d/tempid :db.part/user)
    :db/ident :job.state/running}
   {:db/id (d/tempid :db.part/user)
    :db/ident :job.state/completed}
   ;; Enum of instance states
   {:db/id (d/tempid :db.part/user)
    :db/ident :instance.status/unknown}
   {:db/id (d/tempid :db.part/user)
    :db/ident :instance.status/running}
   {:db/id (d/tempid :db.part/user)
    :db/ident :instance.status/success}
   {:db/id (d/tempid :db.part/user)
    :db/ident :instance.status/failed}
   ;; Enum of resource types
   {:db/id (d/tempid :db.part/user)
    :db/ident :resource.type/cpus
    :resource.type/mesos-name :cpus}
   {:db/id (d/tempid :db.part/user)
    :db/ident :resource.type/mem
    :resource.type/mesos-name :mem}
   {:db/id (d/tempid :db.part/user)
    :db/ident :resource.type/gpus
    :resource.type/mesos-name :gpus}
   {:db/id (d/tempid :db.part/user)
    :db/ident :resource.type/uri}
   {:db/id (d/tempid :db.part/user)
    :db/ident :resource.type/count}
   ;; Functions for database manipulation
   {:db/id (d/tempid :db.part/user)
    :db/ident :instance/create
    :db/doc "Creates an instance for a job"}
   ;; Enum of executor options
   {:db/id (d/tempid :db.part/user)
    :db/ident :executor/cook
    :db/doc "Signals intent to use the Cook executor"}
   {:db/id (d/tempid :db.part/user)
    :db/ident :executor/custom
    :db/doc "Signals intent to use the custom executor"}
   {:db/id (d/tempid :db.part/user)
    :db/ident :executor/mesos
    :db/doc "Signals intent to use the Mesos command executor"}
   ;; Pool states
   {:db/id (d/tempid :db.part/user)
    :db/ident :pool.state/active
    :db/doc "Signifies that the pool is active."}
   {:db/id (d/tempid :db.part/user)
    :db/ident :pool.state/inactive
    :db/doc "Signifies that the pool is inactive and should not be used."}
   ;; Pool DRU modes
   {:db/id (d/tempid :db.part/user)
    :db/ident :pool.dru-mode/default
    :db/doc "Signifies that the pool is using the default DRU calculations."}
   {:db/id (d/tempid :db.part/user)
    :db/ident :pool.dru-mode/gpu
    :db/doc "Signifies that the pool is using the GPU-specific DRU calculations."}])

(def straggler-handling-types
  (->> schema-attributes
       (map :db/ident)
       (filter #(= "straggler-handling.type" (namespace %)))))

(def host-placement-types
  (->> schema-attributes
       (map :db/ident)
       (filter #(= "host-placement.type" (namespace %)))))

(def constraint-operators
  (->> schema-attributes
       (map :db/ident)
       (filter #(= "constraint.operator" (namespace %)))))

(def db-fns
  [{:db/id (d/tempid :db.part/user)
    :db/ident :generic/atomic-inc
    :db/doc "Given a long-valued attribute, adds x to it atomically. If it doesn't exist, sets the value to x"
    :db/fn #db/fn {:lang "clojure"
                   :params [db e a x]
                   :requires [[metatransaction.core :as mt]]
                   :code
                   (let [db (mt/filter-committed db)
                         old-val (get (d/entity db e) a 0)]
                     [[:db/add e a (+ x old-val)]])}}

   {:db/id (d/tempid :db.part/user)
    :db/ident :generic/ensure
    :db/doc "Ensures an attribute of an entity is what we expected it to be. Throws exception otherwise"
    :db/fn #db/fn {:lang "clojure"
                   :params [db e a v]
                   :requires [[metatransaction.core :as mt]]
                   :code
                   (let [db (mt/filter-committed db)]
                     (if (seq (d/datoms db :eavt e a v))
                       nil
                       (throw (ex-info "Fail to ensure attribute" {:entity e
                                                                   :attribute a
                                                                   :expected v}))))}}

   {:db/id (d/tempid :db.part/user)
    :db/ident :job/reasons->attempts-consumed
    :db/doc "Determines the amount of attempts consumed by a collection of failure reasons."
    :db/fn #db/fn {:lang "clojure"
                   :params [mea-culpa-limit disable-mea-culpa-retries reasons]
                   :code
                   (->> reasons
                        frequencies
                        (map (fn [[reason count]]
                               ;; Note a nil reason counts as a non-mea-culpa failure!
                               (if (:reason/mea-culpa? reason)
                                 (let [failure-limit (or (when disable-mea-culpa-retries 0)
                                                         (:reason/failure-limit reason)
                                                         mea-culpa-limit)]
                                   (if (= failure-limit -1)
                                     0 ; -1 means no failure limit
                                     (max 0 (- count failure-limit))))
                                 count)))
                        (apply +))}}

   {:db/id (d/tempid :db.part/user)
    :db/ident :job/attempts-consumed
    :db/doc "Determines the amount of attempts consumed by a job-ent."
    :db/fn #db/fn {:lang "clojure"
                   :params [db job-ent]
                   :code
                   (let [done-statuses #{:instance.status/success :instance.status/failed}
                         mea-culpa-limit (or (:scheduler.config/mea-culpa-failure-limit (d/entity db :scheduler/config))
                                             5)]
                     (->> job-ent
                          :job/instance
                          (filter #(done-statuses (:instance/status %)))
                          (map :instance/reason)
                          (d/invoke db
                                    :job/reasons->attempts-consumed
                                    mea-culpa-limit
                                    (:job/disable-mea-culpa-retries job-ent))))}}

   {:db/id (d/tempid :db.part/user)
    :db/ident :job/all-attempts-consumed?
    :db/doc "True if a job-ent is out of retries."
    :db/fn #db/fn {:lang "clojure"
                   :params [db job-ent]
                   :code
                   (<= (:job/max-retries job-ent)
                       (d/invoke db :job/attempts-consumed db job-ent))}}

   {:db/id (d/tempid :db.part/user)
    :db/ident :job/update-state
    :db/doc "job state change cases:
             - task is running, job was running => no change
             - task is running, job was waiting => job starts running
             - task succeeded => job completed
             - task failed, no other tasks, retries exceeded => job completed
             - task failed, no other tasks, retries remaining => job waiting
             - task failed, other tasks running => job running"
    :db/fn #db/fn {:lang "clojure"
                   :params [db j]
                   :requires [[metatransaction.core :as mt]]
                   :code
                   (let [db (mt/filter-committed db)
                         job (d/entity db j)
                         instance-states (map :instance/status (:job/instance job))
                         any-success? (some #{:instance.status/success} instance-states)
                         any-running? (some #{:instance.status/running} instance-states)
                         any-unknown? (some #{:instance.status/unknown} instance-states)
                         all-failed? (every? #{:instance.status/failed} instance-states)
                         prior-state (:job/state job)
                         all-attempts-consumed? (d/invoke db :job/all-attempts-consumed? db job)]
                     (cond
                       (= prior-state :job.state/completed)
                       []

                       (or (and all-failed?
                                all-attempts-consumed?)
                           any-success?)
                       [[:db/add j :job/state :job.state/completed]]

                       (or any-running?
                           any-unknown?)
                       [[:db/add j :job/state :job.state/running]]

                       :else
                       [[:db/add j :job/state :job.state/waiting]]))}}

   {:db/id (d/tempid :db.part/user)
    :db/ident :instance/update-state
    :db/doc "Update instance and job status. Queries the instance status first and checks that the transition is valid. Also transitions the job status considering the new update.

             Note that in order to provide consistency between an instance and the job that owns it, you should not wrap calls to :instance/update-state for multiple instances
             of the same job in a single transaction (or more generally, if you are calling :instance/update-state on an instance, you should not modify the status of another instance
             of the same job in the same transaction).
             To see one case where wrapping multiple calls in the same transaction leads to inconsistency, suppose jobA has instances instanceA and instanceB, both of which are marked
             as running. jobA is running and has no retries remaining. Suppose in one transaction we call (:instance/update-state instanceA :instance.status/failed) and
             (:instance/update-state instanceB :instance.status/failed). We would hope that after the transaction, jobA has status completed since both instances have failed and it is
             out of retries. However, since during the evaluation of :instance/update-state for instanceA (instanceB), the status of instanceB (instanceA) still appears to be running
             from the perspective of the current Datomic state, the state of jobA will not be set to completed. After the transaction completes, the state of jobA is still running."
    :db/fn #db/fn {:lang "clojure"
                   :params [db instance new-state reason]
                   :requires [[metatransaction.core :as mt]]
                   :code
                   (let [db (mt/filter-committed db)
                         state-transitions {:instance.status/unknown #{:instance.status/running :instance.status/failed
                                                                       :instance.status/success}
                                            :instance.status/running #{:instance.status/failed :instance.status/success}
                                            ;; terminal states
                                            :instance.status/success #{}
                                            :instance.status/failed #{}}
                         old-state (ffirst (q '[:find ?state
                                                :in $ ?e
                                                :where
                                                [?e :instance/status ?s]
                                                [?s :db/ident ?state]]
                                              db instance))]
                     ;; Checking the validity of the target state transition
                     (when (get-in state-transitions [old-state new-state])
                       (into [[:db/add instance :instance/status new-state]]
                             (let [instance-ent (d/entity db instance)
                                   job-ent (:job/_instance instance-ent)
                                   job (:db/id job-ent)
                                   other-instances (->> (:job/instance job-ent)
                                                        (remove #(= (:db/id %) (:db/id instance-ent))))
                                   instance-states (->> other-instances
                                                        (map :instance/status)
                                                        (cons new-state))
                                   any-success? (some #{:instance.status/success} instance-states)
                                   any-running? (some #{:instance.status/running} instance-states)
                                   any-unknown? (some #{:instance.status/unknown} instance-states)
                                   all-failed? (every? #{:instance.status/failed} instance-states)
                                   prior-state (:job/state job-ent)
                                   reason (d/entity db reason)
                                   all-attempts-consumed?
                                   (d/invoke db :job/all-attempts-consumed? db
                                             (update-in (into {} job-ent) [:job/instance]
                                                        conj {:instance/status new-state
                                                              :instance/reason reason}))]
                               (cond
                                 (= prior-state :job.state/completed)
                                 []

                                 (or (and all-failed?
                                          all-attempts-consumed?)
                                     any-success?)
                                 [[:db/add job :job/state :job.state/completed]]

                                 (or any-running?
                                     any-unknown?)
                                 [[:db/add job :job/state :job.state/running]]

                                 :else
                                 [[:db/add job :job/state :job.state/waiting]])))))}}

   {:db/id (d/tempid :db.part/user)
    :db/ident :job/allowed-to-start?
    :db/doc "Throws an exception if the given job isn't allowed to start due to it have other instances or being in an indeterminate state.
             The exception is used to block a transaction from succeeding to launch the job, and in the task matcher,
             the launching of the task must come after the transaction. This ensures that we never launch a task we shouldn't."
    :db/fn #db/fn {:lang "clojure"
                   :params [db j]
                   :code
                   (let [job (d/entity db j)
                         instance-statuses (map :instance/status (:job/instance job))]
                     (when-not (and (= (:job/state job) :job.state/waiting) ; ensure still waiting
                                    ;; ensure not in indeterminate state
                                    (empty? (filter #{:instance.status/unknown :instance.status/running} instance-statuses)))
                       (throw (ex-info "The job can't start now" {:job j
                                                                  :state (:job/state job)
                                                                  :instance/statuses instance-statuses}))))}}

   {:db/id (d/tempid :db.part/user)
    :db/ident :job/ensure-not-completed
    :db/doc "job state change cases:
             - job waiting   => no change
             - job running   => no change
             - job completed => job waiting"
    :db/fn #db/fn {:lang "clojure"
                   :params [db j]
                   :requires [[metatransaction.core :as mt]]
                   :code
                   (let [db (mt/filter-committed db)
                         job (d/entity db j)
                         prior-state (:job/state job)]
                     (if (= prior-state :job.state/completed)
                       [[:db/add j :job/state :job.state/waiting]]
                       []))}}
   {:db/id (d/tempid :db.part/user)
    :db/ident :entity/ensure-not-exists
    :db/doc "Ensure that the given entity does not exist"
    :db/fn #db/fn {:lang "clojure"
                   :params [db id-or-lookup]
                   :code
                   (let [j (d/entity db id-or-lookup)]
                     (when j
                       (throw (IllegalStateException.
                               (str "Entity with id " id-or-lookup " already exists.")))))}}
   {:db/id (d/tempid :db.part/user)
    :db/ident :job/update-retry-count
    :db/doc "Updates a job's max-retries"
    :db/fn #db/fn {:lang "clojure"
                   :params [db job-entity-id retries]
                   :code
                   (let [job-ent (d/entity db job-entity-id)
                         attempts-consumed (d/invoke db :job/attempts-consumed db job-ent)]
                     (if (<= attempts-consumed retries)
                       [[:db/add job-entity-id :job/max-retries retries]]
                       (throw (IllegalStateException.
                               (str "Attempted to change retries from " (:job/max-retries job-ent) " to " retries)))))}}
   {:db/id (d/tempid :db.part/user)
    :db/ident :job/update-state-on-retry
    :db/doc "Updates a jobs state on retry"
    :db/fn #db/fn {:lang "clojure"
                   :params [db job-entity-id retries]
                   :code
                   (let [job-ent (d/entity db job-entity-id)
                         attempts-consumed (d/invoke db :job/attempts-consumed db job-ent)]
                     (if (and (= :job.state/completed (:job/state job-ent))
                              (< attempts-consumed retries))
                       [[:db/add job-entity-id :job/state :job.state/waiting]]
                       []))}}])

(def reason-entities
  [{:db/id (d/tempid :db.part/user)
    :reason/code 1000
    :reason/string "Normal exit"
    :reason/name :normal-exit
    :reason/mea-culpa? false
    :reason/mesos-reason :reason-normal-exit}
   {:db/id (d/tempid :db.part/user)
    :reason/code 1002
    :reason/string "Preempted by rebalancer"
    :reason/mea-culpa? true
    :reason/name :preempted-by-rebalancer}
   {:db/id (d/tempid :db.part/user)
    :reason/code 1003
    :reason/string "Container preempted by Mesos"
    :reason/name :mesos-container-preempted
    :reason/mea-culpa? false
    :reason/mesos-reason :reason-executor-preempted}
   {:db/id (d/tempid :db.part/user)
<<<<<<< HEAD
    :reason/code 1005
    :reason/string "Running"
    :reason/name :running
    :reason/mea-culpa? false
    :reason/mesos-reason :reason-running}
=======
    :reason/code 1004
    :reason/string "Killed during launch"
    :reason/name :killed-during-launch
    :reason/mea-culpa? false
    :reason/mesos-reason :reason-killed-during-launch}
>>>>>>> 42a80f14

   {:db/id (d/tempid :db.part/user)
    :reason/code 2000
    :reason/string "Container limitation reached"
    :reason/name :mesos-container-limitation
    :reason/mea-culpa? false
    :reason/mesos-reason :reason-container-limitation}
   {:db/id (d/tempid :db.part/user)
    :reason/code 2001
    :reason/string "Container disk limitation exceeded"
    :reason/name :mesos-container-limitation-disk
    :reason/mea-culpa? false
    :reason/mesos-reason :reason-container-limitation-disk}
   {:db/id (d/tempid :db.part/user)
    :reason/code 2002
    :reason/string "Container memory limit exceeded"
    :reason/name :mesos-container-limitation-memory
    :reason/mea-culpa? false
    :reason/mesos-reason :reason-container-limitation-memory}
   {:db/id (d/tempid :db.part/user)
    :reason/code 2003
    :reason/string "Task max runtime exceeded"
    :reason/name :max-runtime-exceeded
    :reason/mea-culpa? false}
   {:db/id (d/tempid :db.part/user)
    :reason/code 2004
    :reason/string "Task was a straggler"
    :reason/name :straggler
    :reason/mea-culpa? false}

   {:db/id (d/tempid :db.part/user)
    :reason/code 3000
    :reason/string "Mesos task reconciliation"
    :reason/name :mesos-reconciliation
    :reason/mea-culpa? false
    :reason/mesos-reason :reason-reconciliation}
   {:db/id (d/tempid :db.part/user)
    :reason/code 3001
    :reason/string "Invalid Mesos framework id"
    :reason/name :mesos-invalid-framework-id
    :reason/mea-culpa? true
    :reason/mesos-reason :reason-invalid-frameworkid}
   {:db/id (d/tempid :db.part/user)
    :reason/code 3002
    :reason/string "Invalid Mesos offer"
    :reason/name :mesos-invalid-offers
    :reason/mea-culpa? true
    :reason/mesos-reason :reason-invalid-offers}
   {:db/id (d/tempid :db.part/user)
    :reason/code 3003
    :reason/string "Resource unknown"
    :reason/name :mesos-resources-unknown
    :reason/mea-culpa? false
    :reason/mesos-reason :reason-resources-unknown}
   {:db/id (d/tempid :db.part/user)
    :reason/code 3004
    :reason/string "Invalid task"
    :reason/name :mesos-task-invalid
    :reason/mea-culpa? false
    :reason/mesos-reason :reason-task-invalid}
   {:db/id (d/tempid :db.part/user)
    :reason/code 3005
    :reason/string "Unauthorized task"
    :reason/name :mesos-task-unauthorized
    :reason/mea-culpa? false
    :reason/mesos-reason :reason-task-unauthorized}
   {:db/id (d/tempid :db.part/user)
    :reason/code 3006
    :reason/string "Unknown task"
    :reason/name :mesos-task-unknown
    :reason/mea-culpa? false
    :reason/mesos-reason :reason-task-unknown}
   {:db/id (d/tempid :db.part/user)
    :reason/code 3007
    :reason/string "Agent unknown"
    :reason/name :mesos-slave-unknown
    :reason/mea-culpa? false
    :reason/mesos-reason :reason-slave-unknown}

   {:db/id (d/tempid :db.part/user)
    :reason/code 4000
    :reason/string "Agent removed"
    :reason/name :mesos-slave-removed
    :reason/mea-culpa? true
    :reason/mesos-reason :reason-slave-removed}
   {:db/id (d/tempid :db.part/user)
    :reason/code 4001
    :reason/string "Mesos agent restarted"
    :reason/name :mesos-slave-restarted
    :reason/mea-culpa? true
    :reason/mesos-reason :reason-slave-restarted}
   {:db/id (d/tempid :db.part/user)
    :reason/code 4002
    :reason/string "Mesos agent GC error"
    :reason/name :mesos-gc-error
    :reason/mea-culpa? true
    :reason/mesos-reason :reason-gc-error}
   {:db/id (d/tempid :db.part/user)
    :reason/code 4003
    :reason/string "Container launch failed"
    :reason/name :mesos-container-launch-failed
    :reason/mea-culpa? false
    :reason/mesos-reason :reason-container-launch-failed}
   {:db/id (d/tempid :db.part/user)
    :reason/code 4004
    :reason/string "Container update failed"
    :reason/name :mesos-container-update-failed
    :reason/mea-culpa? false
    :reason/mesos-reason :reason-container-update-failed}
   {:db/id (d/tempid :db.part/user)
    :reason/code 4005
    :reason/string "Agent disconnected"
    :reason/name :mesos-slave-disconnected
    :reason/mea-culpa? true
    :reason/mesos-reason :reason-slave-disconnected}
   {:db/id (d/tempid :db.part/user)
    :reason/code 4006
    :reason/string "Unable to contact agent"
    :reason/name :heartbeat-lost
    :reason/mea-culpa? true}

   {:db/id (d/tempid :db.part/user)
    :reason/code 5000
    :reason/string "Mesos framework removed"
    :reason/name :mesos-framework-removed
    :reason/mea-culpa? true
    :reason/mesos-reason :reason-framework-removed}
   {:db/id (d/tempid :db.part/user)
    :reason/code 5001
    :reason/string "Mesos master disconnected"
    :reason/name :mesos-master-disconnected
    :reason/mea-culpa? true
    :reason/mesos-reason :reason-master-disconnected}

   {:db/id (d/tempid :db.part/user)
    :reason/code 6000
    :reason/string "Mesos executor registration timed out"
    :reason/name :mesos-executor-registration-timeout
    :reason/mea-culpa? true
    :reason/mesos-reason :reason-executor-registration-timeout}
   {:db/id (d/tempid :db.part/user)
    :reason/code 6001
    :reason/string "Mesos executor re-registration timed out"
    :reason/name :mesos-executor-reregistration-timeout
    :reason/mea-culpa? false
    :reason/mesos-reason :reason-executor-reregistration-timeout}
   {:db/id (d/tempid :db.part/user)
    :reason/code 6002
    :reason/string "Mesos executor unregistered"
    :reason/name :mesos-executor-unregistered
    :reason/mea-culpa? false
    :reason/mesos-reason :reason-executor-unregistered}

   {:db/id (d/tempid :db.part/user)
    :reason/code 99000
    :reason/string "Unknown reason"
    :reason/name :unknown
    :reason/mea-culpa? false}
   {:db/id (d/tempid :db.part/user)
    :reason/code 99001
    :reason/string "Unknown mesos reason"
    :reason/name :mesos-unknown
    :reason/mea-culpa? false}
   {:db/id (d/tempid :db.part/user)
    :reason/code 99002
    :reason/string "Mesos executor terminated"
    :reason/name :mesos-executor-terminated
    :reason/mea-culpa? true
    :reason/mesos-reason :reason-executor-terminated
    ;; unless configured otherwise, start counting more than 3 failures against the job's retry limit
    :reason/failure-limit 3}
   {:db/id (d/tempid :db.part/user)
    :reason/code 99003
    :reason/string "Command exited non-zero"
    :reason/name :mesos-command-executor-failed
    :reason/mea-culpa? false
    :reason/mesos-reason :reason-command-executor-failed}])

(def work-item-schema
  [schema-attributes state-enums rebalancer-configs scheduler-configs
   migration-add-index-to-job-state migration-add-index-to-job-user
   migration-add-port-count db-fns reason-entities])<|MERGE_RESOLUTION|>--- conflicted
+++ resolved
@@ -1213,19 +1213,17 @@
     :reason/mea-culpa? false
     :reason/mesos-reason :reason-executor-preempted}
    {:db/id (d/tempid :db.part/user)
-<<<<<<< HEAD
+    :reason/code 1004
+    :reason/string "Killed during launch"
+    :reason/name :killed-during-launch
+    :reason/mea-culpa? false
+    :reason/mesos-reason :reason-killed-during-launch}
+   {:db/id (d/tempid :db.part/user)
     :reason/code 1005
     :reason/string "Running"
     :reason/name :running
     :reason/mea-culpa? false
     :reason/mesos-reason :reason-running}
-=======
-    :reason/code 1004
-    :reason/string "Killed during launch"
-    :reason/name :killed-during-launch
-    :reason/mea-culpa? false
-    :reason/mesos-reason :reason-killed-during-launch}
->>>>>>> 42a80f14
 
    {:db/id (d/tempid :db.part/user)
     :reason/code 2000
