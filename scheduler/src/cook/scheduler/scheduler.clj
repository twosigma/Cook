--- conflicted
+++ resolved
@@ -899,16 +899,8 @@
                                       count)
               user->num-jobs (->> matches
                                   (mapcat :task-metadata-seq)
-<<<<<<< HEAD
                                   (map (comp cached-queries/job-ent->user :job :task-request))
-                                  frequencies)
-              hostnames-matched (->> offers-matched
-                                     (map :hostname)
-                                     distinct)]
-=======
-                                  (map (comp tools/job-ent->user :job :task-request))
                                   frequencies)]
->>>>>>> fc448afc
           (log/info "In" pool-name "pool, launching matched tasks"
                     {:number-offers-matched num-offers-matched
                      :number-tasks (count task-txns)
