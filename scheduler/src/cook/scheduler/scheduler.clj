--- conflicted
+++ resolved
@@ -1164,97 +1164,6 @@
   (let [offer-stash (atom nil)] ;; This is a way to ensure we never lose offers fenzo assigned if an error occurs in the middle of processing
     ;; TODO: It is possible to have an offer expire by mesos because we recycle it a bunch of times.
     ;; TODO: If there is an exception before offers are sent to fenzo (scheduleOnce) then the offers will be lost. This is fine with offer expiration, but not great.
-<<<<<<< HEAD
-    (tracing/with-span [s {:name "scheduler.handle-resource-offers" :tags {:pool pool-name :component tracing-component-tag}}]
-      (timers/time!
-        (timers/timer (metric-title "handle-resource-offer!-duration" pool-name))
-        (try
-          (let [db (db conn)
-                
-                considerable-jobs (timers/time!
-                                    (timers/timer (metric-title "handle-resource-offer!-considerable-jobs-duration" pool-name))
-                                    (pending-jobs->considerable-jobs
-                                      db pending-jobs user->quota user->usage num-considerable pool-name))
-                ; matches is a vector of maps of {:hostname .. :leases .. :tasks}
-                {:keys [matches failures]} (timers/time!
-                                             (timers/timer (metric-title "handle-resource-offer!-match-duration" pool-name))
-                                             (match-offer-to-schedule db fenzo-state considerable-jobs offers
-                                                                      rebalancer-reservation-atom pool-name))
-                matches (filter-matches-for-ratelimit matches)
-                _ (log-structured/debug (print-str "Got matches after rate limit:" matches) {:pool pool-name})
-                offers-scheduled (for [{:keys [leases]} matches
-                                       lease leases]
-                                   (:offer lease))
-                matched-job-uuids (timers/time!
-                                    (timers/timer (metric-title "handle-resource-offer!-match-job-uuids-duration" pool-name))
-                                    (matches->job-uuids matches pool-name))
-                first-considerable-job-resources (-> considerable-jobs first tools/job-ent->resources)
-                matched-considerable-jobs-head? (contains? matched-job-uuids (-> considerable-jobs first :job/uuid))
-
-                number-matched-jobs (count matched-job-uuids)
-                number-considerable-jobs (count considerable-jobs)
-                number-unmatched-jobs (- number-considerable-jobs number-matched-jobs)]
-
-            (handle-match-cycle-metrics {:considerable-jobs considerable-jobs
-                                         :head-matched? matched-considerable-jobs-head?
-                                         :head-resources first-considerable-job-resources
-                                         :matches matches
-                                         :max-considerable num-considerable
-                                         :number-considerable-jobs number-considerable-jobs
-                                         :number-matched-jobs number-matched-jobs
-                                         :number-unmatched-jobs number-unmatched-jobs
-                                         :offers offers
-                                         :offers-scheduled offers-scheduled
-                                         :pool-name pool-name})
-
-            ; We want to log warnings when jobs have gone unmatched for a long time.
-            ; In order to do this, we keep track, per pool, of the jobs that did not
-            ; get matched to an offer, along with how many matching cycles they've
-            ; gone unmatched for. The amount of data we store is relatively small;
-            ; it's O(# pools * # considerable jobs). If a job uuid does get matched,
-            ; we stop storing it. We never store job uuids that were not considerable
-            ; in the first place.
-            (let [unmatched-job-uuids
-                  (set/difference
-                    (->> considerable-jobs (map :job/uuid) set)
-                    (set matched-job-uuids))
-                  ; There are two configuration knobs we can tweak:
-                  ; - unmatched-cycles-warn-threshold:
-                  ;   the # of consecutive unmatched matching cycles we care about
-                  ; - unmatched-fraction-warn-threshold:
-                  ;   the fraction of considerable jobs that have gone unmatched for
-                  ;   at least unmatched-cycles-warn-threshold beyond which we will
-                  ;   warn
-                  {:keys [unmatched-cycles-warn-threshold
-                          unmatched-fraction-warn-threshold]}
-                  (config/offer-matching)]
-              (swap!
-                ; This atom's value is a map of the following shape:
-                ;
-                ; {"pool-1" {job-uuid-a count-a
-                ;            job-uuid-b count-b
-                ;            ...}
-                ;  "pool-2" {job-uuid-c count-c
-                ;            job-uuid-d count-d
-                ;            ...}
-                ; ...}
-                ;
-                ; where the counts are the numbers of consecutive
-                ; matching cycles that the job has gone unmatched
-                pool-name->unmatched-job-uuid->unmatched-cycles-atom
-                (fn [m]
-                  (let [; Note that this doesn't leak jobs and grow
-                        ; forever. We build a new map from scratch
-                        ; of size at most (count unmatched-job-uuids),
-                        ; which is <= num-considerable. That new map
-                        ; gets assoc'ed in, replacing the existing
-                        ; job-uuid -> unmatched-cycles sub-map, which
-                        ; means we won't leak historic jobs.
-                        unmatched-job-uuid->unmatched-cycles
-                        (pc/map-from-keys
-                          (fn [job-uuid]
-                            (-> m
-=======
     (tracing/with-span
       [s {:name "scheduler.handle-resource-offers" :tags {:pool pool-name :component tracing-component-tag}}]
       (prometheus/with-duration
@@ -1263,7 +1172,6 @@
           (timers/timer (metric-title "handle-resource-offer!-duration" pool-name))
           (try
             (let [db (db conn)
-                  pending-jobs (get @pool-name->pending-jobs-atom pool-name)
                   considerable-jobs (prometheus/with-duration
                                       prometheus/scheduler-handle-resource-offers-pending-to-considerable-duration {:pool pool-name}
                                       (timers/time!
@@ -1353,7 +1261,6 @@
                           (pc/map-from-keys
                             (fn [job-uuid]
                               (-> m
->>>>>>> 6dd5a4cb
                                 (get pool-name)
                                 (get job-uuid 0)
                                 inc))
