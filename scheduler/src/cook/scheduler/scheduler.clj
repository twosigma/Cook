;;
;; Copyright (c) Two Sigma Open Source, LLC
;;
;; Licensed under the Apache License, Version 2.0 (the "License");
;; you may not use this file except in compliance with the License.
;; You may obtain a copy of the License at
;;
;;  http://www.apache.org/licenses/LICENSE-2.0
;;
;; Unless required by applicable law or agreed to in writing, software
;; distributed under the License is distributed on an "AS IS" BASIS,
;; WITHOUT WARRANTIES OR CONDITIONS OF ANY KIND, either express or implied.
;; See the License for the specific language governing permissions and
;; limitations under the License.
;;
(ns cook.scheduler.scheduler
  (:require [chime :refer [chime-at chime-ch]]
            [clj-time.coerce :as tc]
            [clj-time.core :as time]
            [clojure.core.async :as async]
            [clojure.core.cache :as cache]
            [clojure.edn :as edn]
            [clojure.set :as set]
            [clojure.string :as str]
            [clojure.tools.logging :as log]
            [clojure.walk :as walk]
            [cook.cached-queries :as cached-queries]
            [cook.cache :as ccache]
            [cook.caches :as caches]
            [cook.compute-cluster :as cc]
            [cook.config :as config]
            [cook.datomic :as datomic]
            [cook.group :as group]
            [cook.log-structured :as log-structured]
            [cook.mesos.reason :as reason]
            [cook.mesos.task :as task]
            [cook.plugins.completion :as completion]
            [cook.plugins.definitions :as plugins]
            [cook.plugins.launch :as launch-plugin]
            [cook.pool :as pool]
            [cook.prometheus-metrics :as prom]
            [cook.queries :as queries]
            [cook.quota :as quota]
            [cook.rate-limit :as ratelimit]
            [cook.regexp-tools :as regexp-tools]
            [cook.scheduler.constraints :as constraints]
            [cook.scheduler.dru :as dru]
            [cook.scheduler.fenzo-utils :as fenzo]
            [cook.scheduler.offer :as offer]
            [cook.scheduler.share :as share]
            [cook.task]
            [cook.task-stats :as task-stats]
            [cook.tools :as tools]
            [cook.util :as util]
            [datomic.api :as d :refer [q]]
            [mesomatic.scheduler :as mesos]
            [metatransaction.core :refer [db]]
            [metrics.counters :as counters]
            [metrics.gauges :as gauges]
            [metrics.histograms :as histograms]
            [metrics.meters :as meters]
            [metrics.timers :as timers]
            [opentracing-clj.core :as tracing]
            [plumbing.core :as pc])
  (:import (com.netflix.fenzo
             TaskAssignmentResult TaskRequest TaskScheduler TaskScheduler$Builder VirtualMachineCurrentState
             VirtualMachineLease SchedulingResult VMAssignmentResult)
           (com.netflix.fenzo.functions Action1 Action2 Func1)
           (java.util LinkedList Date)))

(defn now
  ^Date []
  (tc/to-date (time/now)))

; Use a separate namespace for match cycle metrics to be able to send them to a different index.
(def match-cycle-logger-ns "cook.scheduler.scheduler-match")

; Define a consistent value for the :component tags in opentracing spans
(def tracing-component-tag "cook.scheduler")


(timers/deftimer [cook-mesos scheduler handle-status-update-duration])
(timers/deftimer [cook-mesos scheduler handle-framework-message-duration])
(meters/defmeter [cook-mesos scheduler handle-framework-message-rate])

(timers/deftimer [cook-mesos scheduler generate-user-usage-map-duration])

(defn metric-title
  ([metric-name pool]
   ["cook-mesos" "scheduler" metric-name (str "pool-" pool)])
  ([metric-name pool compute-cluster]
   ["cook-mesos" "scheduler" metric-name (str "pool-" pool)
    (str "compute-cluster-" (cc/compute-cluster-name compute-cluster))]))

(defn completion-rate-meter
  [status pool]
  (let [metric-name (case status
                      :succeeded "tasks-succeeded"
                      :failed "tasks-failed"
                      :completed "tasks-completed")]
    (meters/meter (metric-title metric-name pool))))

(defn completion-mem-meter
  [status pool]
  (let [metric-name (case status
                      :succeeded "tasks-succeeded-mem"
                      :failed "tasks-failed-mem"
                      :completed "tasks-completed-mem")]
    (meters/meter (metric-title metric-name pool))))

(defn completion-cpus-meter
  [status pool]
  (let [metric-name (case status
                      :succeeded "tasks-succeeded-cpus"
                      :failed "tasks-failed-cpus"
                      :completed "tasks-completed-cpus")]
    (meters/meter (metric-title metric-name pool))))

(defn completion-run-times-histogram
  [status pool]
  (let [metric-name (case status
                      :succeeded "hist-task-succeed-times"
                      :failed "hist-task-fail-times"
                      :completed "hist-task-complete-times")]
    (histograms/histogram (metric-title metric-name pool))))

(defn completion-run-times-meter
  [status pool]
  (let [metric-name (case status
                      :succeeded "task-succeed-times"
                      :failed "task-fail-times"
                      :completed "task-complete-times")]
    (meters/meter (metric-title metric-name pool))))

(defn handle-throughput-metrics [job-resources run-time status pool]
  (let [completion-rate (completion-rate-meter status pool)
        completion-mem (completion-mem-meter status pool)
        completion-cpus (completion-cpus-meter status pool)
        completion-hist-run-times (completion-run-times-histogram status pool)
        completion-MA-run-times (completion-run-times-meter status pool)]
    (meters/mark! completion-rate)
    (meters/mark!
      completion-mem
      (:mem job-resources))
    (meters/mark!
      completion-cpus
      (:cpus job-resources))
    (histograms/update!
      completion-hist-run-times
      run-time)
    (meters/mark!
      completion-MA-run-times
      run-time)))

(defn interpret-task-status
  "Converts the status packet from Mesomatic into a more friendly data structure"
  [s]
  {:task-id (-> s :task-id :value)
   :reason (:reason s)
   :task-state (:state s)
   :progress (try
               (when (:data s)
                 (:percent (edn/read-string (String. (.toByteArray (:data s))))))
               (catch Exception e
                 (try (log/debug e (str "Error parsing mesos status data to edn."
                                        "Is it in the format we expect?"
                                        "String representation: "
                                        (String. (.toByteArray (:data s)))))
                      (catch Exception e
                        (log/debug e "Error reading a string from mesos status data. Is it in the format we expect?")))))})

(defn job->scalar-request
  "Takes job and makes the scalar-request for TaskRequestAdapter"
  [job]
  (reduce (fn [result resource]
            (let [{:keys [resource/amount resource/type]} resource]
              ; Task request shouldn't have a scalar request for GPUs because
              ; we are completely handling GPUs within GPU host constraint
              ; and fenzo cannot handle scheduling for multiple GPU models
              (if (and amount (not= type :resource.type/gpus))
                (assoc result (name type) amount)
                result)))
          {}
          (:job/resource job)))

(defn update-reason-metrics!
  "Updates histograms and counters for run time, cpu time, and memory time,
  where the histograms have the failure reason in the title"
  [db task-id mesos-reason instance-runtime {:keys [cpus mem]}]
  (let [reason (->> mesos-reason
                    (reason/mesos-reason->cook-reason-entity-id db task-id)
                    (d/entity db)
                    :reason/name
                    name)
        update-metrics! (fn update-metrics! [s v]
                          (histograms/update!
                            (histograms/histogram
                              ["cook-mesos" "scheduler" "hist-task-fail" reason s])
                            v)
                          (counters/inc!
                            (counters/counter
                              ["cook-mesos" "scheduler" "hist-task-fail" reason s "total"])
                            v))
        instance-runtime-seconds (/ instance-runtime 1000)
        mem-gb (/ mem 1024)]
    (update-metrics! "times" instance-runtime-seconds)
    (update-metrics! "cpu-times" (* instance-runtime-seconds cpus))
    (update-metrics! "mem-times" (* instance-runtime-seconds mem-gb))))

(defn write-status-to-datomic
  "Takes a status update from mesos."
  [conn pool-name->fenzo-state status]
  (log/info "Instance status is:" status)
    (prom/with-duration
      prom/scheduler-handle-status-update-duaration {}
      (timers/time!
        handle-status-update-duration
        (try (let [db (db conn)
                   {:keys [task-id reason task-state progress]} (interpret-task-status status)
                   _ (when-not task-id
                       (throw (ex-info "task-id is nil. Something unexpected has happened."
                                       {:status status
                                        :task-id task-id
                                        :reason reason
                                        :task-state task-state
                                        :progress progress})))
                   [job instance prior-instance-status] (first (q '[:find ?j ?i ?status
                                                                    :in $ ?task-id
                                                                    :where
                                                                    [?i :instance/task-id ?task-id]
                                                                    [?i :instance/status ?s]
                                                                    [?s :db/ident ?status]
                                                                    [?j :job/instance ?i]]
                                                                  db task-id))
                   job-ent (d/entity db job)
                   instance-ent (d/entity db instance)
                   previous-reason (reason/instance-entity->reason-entity db instance-ent)
                   instance-status (condp contains? task-state
                                     #{:task-staging} :instance.status/unknown
                                     #{:task-starting
                                       :task-running} :instance.status/running
                                     #{:task-finished} :instance.status/success
                                     #{:task-failed
                                       :task-killed
                                       :task-lost
                                       :task-error} :instance.status/failed)
                   prior-job-state (:job/state (d/entity db job))
                   ^Date current-time (now)
                   ^Date start-time (or (:instance/start-time instance-ent) current-time)
                   instance-runtime (- (.getTime current-time) ; Used for reporting
                                       (.getTime start-time))
                   job-resources (tools/job-ent->resources job-ent)
                   pool-name (cached-queries/job->pool-name job-ent)
                   unassign-task-set (some-> pool-name pool-name->fenzo-state :unassign-task-set)]
               (when (#{:instance.status/success :instance.status/failed} instance-status)
                 (if unassign-task-set
                   (swap! unassign-task-set conj {:task-id task-id :hostname (:instance/hostname instance-ent)})
                   (log-structured/error (print-str "Unable to unassign task from" (:instance/hostname instance-ent) "because fenzo state or unassign-task-set is nil:" (keys pool-name->fenzo-state))
                                         {:pool pool-name :task-id task-id})))
               (when (= instance-status :instance.status/success)
                 (handle-throughput-metrics job-resources instance-runtime :succeeded pool-name)
                 (handle-throughput-metrics job-resources instance-runtime :completed pool-name))
               (when (= instance-status :instance.status/failed)
                 (handle-throughput-metrics job-resources instance-runtime :failed pool-name)
                 (handle-throughput-metrics job-resources instance-runtime :completed pool-name)
                 (when-not previous-reason
                   (update-reason-metrics! db task-id reason instance-runtime job-resources)))
               (when-not (nil? instance)
                 (log/debug "Transacting updated state for instance" instance "to status" instance-status)
                 ;; The database can become inconsistent if we make multiple calls to :instance/update-state in a single
                 ;; transaction; see the comment in the definition of :instance/update-state for more details
                 (let [transaction-chan (datomic/transact-with-retries
                                          conn
                                          (reduce
                                            into
                                            [[:instance/update-state
                                              instance
                                              instance-status
                                              (or (:db/id previous-reason)
                                                  (reason/mesos-reason->cook-reason-entity-id db task-id reason)
                                                  [:reason.name :unknown])]]
                                            [(when (and (#{:instance.status/failed} instance-status) (not previous-reason) reason)
                                               [[:db/add
                                                 instance
                                                 :instance/reason
                                                 (reason/mesos-reason->cook-reason-entity-id db task-id reason)]])
                                             (when (and (#{:instance.status/success
                                                           :instance.status/failed} instance-status)
                                                        (nil? (:instance/end-time instance-ent)))
                                               [[:db/add instance :instance/end-time (now)]])
                                             (when (and (#{:task-starting :task-running} task-state)
                                                        (nil? (:instance/mesos-start-time instance-ent)))
                                               [[:db/add instance :instance/mesos-start-time (now)]])
                                             (when progress
                                               [[:db/add instance :instance/progress progress]])]))]
                   (async/go
                     ; Wait for the transcation to complete before running the plugin
                     (let [chan-result (async/<! transaction-chan)]
                       (when (#{:instance.status/success :instance.status/failed} instance-status)
                         (let [db (d/db conn)
                               updated-job (d/entity db job)
                               updated-instance (d/entity db instance)]
                           (try
                             (plugins/on-instance-completion completion/plugin updated-job updated-instance)
                             (catch Exception e
                               (log/error e "Error while running instance completion plugin.")))))
                       chan-result)))))
             (catch Exception e
               (log/error e "Mesos scheduler status update error"))))))

(defn write-sandbox-url-to-datomic
  "Takes a sandbox file server URL from the compute cluster and saves it to datomic."
  [conn task-id sandbox-url]
  (try
    (let [db (db conn)
          _ (when-not task-id
              (throw (ex-info "task-id is nil. Something unexpected has happened."
                              {:sandbox-url sandbox-url
                               :task-id task-id})))
          [instance] (first (q '[:find ?i
                                 :in $ ?task-id
                                 :where
                                 [?i :instance/task-id ?task-id]]
                               db task-id))]
      (if (nil? instance)
        (log/error "Sandbox file server URL update error. No instance for task-id" task-id)
        @(d/transact conn [[:db/add instance :instance/sandbox-url sandbox-url]])))
    (catch Exception e
      (log/error e "Sandbox file server URL update error"))))

(defn write-hostname-to-datomic
  "Takes a hostname for an instance and saves it to datomic."
  [conn task-id hostname] 
  (log-structured/debug "Writing hostname" {:task-id task-id :hostname hostname})
  (if task-id
    (try
      (let [db (db conn)
            [instance] (first (q '[:find ?i
                                   :in $ ?task-id
                                   :where
                                   [?i :instance/task-id ?task-id]]
                                 db task-id))]
        (if (nil? instance)
          (log-structured/error "Failed to write hostname: no instance for task-id."
                                {:hostname hostname :task-id task-id})
          @(d/transact conn [[:db/add instance :instance/hostname hostname]])))
      (catch Exception e
        (log/error e "Failed to write hostname: Datomic error")))
    (log-structured/error "Failed to write hostname: task-id is nil."
                          {:hostname hostname})))

(defn- task-id->instance-id
  "Retrieves the instance-id given a task-id"
  [db task-id]
  (-> (d/entity db [:instance/task-id task-id])
      :db/id))

(defn handle-framework-message
  "Processes a framework message from Mesos."
  [conn {:keys [handle-exit-code handle-progress-message]}
   {:strs [exit-code progress-message progress-percent progress-sequence task-id] :as message}]
  (log/info "Received framework message:" {:task-id task-id, :message message})
  (prom/with-duration
    prom/scheduler-handle-framework-message-duration {}
    (timers/time!
      handle-framework-message-duration
      (try
        (when (str/blank? task-id)
          (throw (ex-info "task-id is empty in framework message" {:message message})))
        (when (or progress-message progress-percent)
          (handle-progress-message (d/db conn) task-id
                                   {:progress-message progress-message
                                    :progress-percent progress-percent
                                    :progress-sequence progress-sequence}))
        (when exit-code
          (log/info "Updating instance" task-id "exit-code to" exit-code)
          (handle-exit-code task-id exit-code))
        (catch Exception e
          (log/error e "Mesos scheduler framework message error"))))))

(timers/deftimer [cook-mesos scheduler tx-report-queue-processing-duration])
(meters/defmeter [cook-mesos scheduler tx-report-queue-datoms])
(meters/defmeter [cook-mesos scheduler tx-report-queue-update-job-state])
(meters/defmeter [cook-mesos scheduler tx-report-queue-job-complete])
(meters/defmeter [cook-mesos scheduler tx-report-queue-tasks-killed])

(defn monitor-tx-report-queue
  "Takes an async channel that will have tx report queue elements on it"
  [tx-report-chan conn]
  (log/info "Starting tx-report-queue")
  (let [kill-chan (async/chan)
        query-db (d/db conn)
        query-basis (d/basis-t query-db)
        tasks-to-kill (q '[:find ?i
                           :in $ [?status ...]
                           :where
                           [?i :instance/status ?status]
                           [?job :job/instance ?i]
                           [?job :job/state :job.state/completed]]
                         query-db [:instance.status/unknown :instance.status/running])]
    (doseq [[task-entity-id] tasks-to-kill]
      (let [task-id (cook.task/task-entity-id->task-id query-db task-entity-id)
            compute-cluster-name (cook.task/task-entity-id->compute-cluster-name query-db task-entity-id)]
        (if-let [compute-cluster (cc/compute-cluster-name->ComputeCluster compute-cluster-name)]
          (try
            (log-structured/info "Attempting to kill task from already completed job"
                                 {:compute-cluster compute-cluster-name :task-id task-id})
            (meters/mark! tx-report-queue-tasks-killed)
            (cc/safe-kill-task compute-cluster task-id)
            (catch Exception e
              (log/error e (str "Failed to kill task" task-id))))
          (log/warn "Unable to kill task" task-id "with unknown cluster" compute-cluster-name))))
    (async/go
      (loop []
        (async/alt!
          tx-report-chan ([tx-report]
                           (async/go
                             (timers/start-stop-time! ; Use this in go blocks, time! doesn't play nice
                               tx-report-queue-processing-duration
                               (let [{:keys [tx-data db-after]} tx-report]
                                 (when (< query-basis (d/basis-t db-after))
                                   (let [db (db conn)]
                                     (meters/mark! tx-report-queue-datoms (count tx-data))
                                     ;; Monitoring whether a job is completed.
                                     (doseq [{:keys [e a v]} tx-data]
                                       (try
                                         (when (and (= a (d/entid db :job/state))
                                                    (= v (d/entid db :job.state/completed)))
                                           (meters/mark! tx-report-queue-job-complete)
                                           (doseq [[task-entity-id]
                                                   (q '[:find ?i
                                                        :in $ ?job [?status ...]
                                                        :where
                                                        [?job :job/instance ?i]
                                                        [?i :instance/status ?status]]
                                                      db e [:instance.status/unknown
                                                            :instance.status/running])]
                                             (let [task-id (cook.task/task-entity-id->task-id db task-entity-id)
                                                   compute-cluster-name (cook.task/task-entity-id->compute-cluster-name db task-entity-id)]
                                               (if-let [compute-cluster (cc/compute-cluster-name->ComputeCluster compute-cluster-name)]
                                                 (do (log-structured/info "Attempting to kill task due to job completion"
                                                                          {:compute-cluster compute-cluster-name :task-id task-id})
                                                     (meters/mark! tx-report-queue-tasks-killed)
                                                     @(d/transact conn [[:db/add task-entity-id :instance/reason
                                                                         [:reason/name :reason-killed-by-user]]])
                                                     (cc/safe-kill-task compute-cluster task-id))
                                                 (log-structured/error "Couldn't kill task due to no Mesos driver!"
                                                            {:compute-cluster compute-cluster-name :task-id task-id})))))
                                         (catch Exception e
                                           (log/error e "Unexpected exception on tx report queue processor")))))))))
                           (recur))
          kill-chan ([_] nil))))
    #(async/close! kill-chan)))

;;; ===========================================================================
;;; API for matcher
;;; ===========================================================================


; job and resources appear to be unused, but they are used. Other code paths destructure job and resource out.
(defrecord TaskRequestAdapter [job resources cpus mem ports uuid task-id assigned-resources guuid->considerable-cotask-ids constraints scalar-requests]
  TaskRequest
  (getCPUs [_] cpus)
  ; We support disk but support different types of disk, so we set this metric to 0.0 and take care of binpacking disk in the disk-host-constraint
  (getDisk [_] 0.0)
  (getHardConstraints [_] constraints)
  (getId [_] task-id)
  (getScalarRequests [_] scalar-requests)
  (getAssignedResources [_] @assigned-resources)
  (setAssignedResources [_ v] (reset! assigned-resources v))
  (getCustomNamedResources [_] {})
  (getMemory [_] mem)
  (getNetworkMbps [_] 0.0)
  (getPorts [_] ports)
  (getSoftConstraints [_] [])
  (taskGroupName [_] uuid))

(def adjust-job-resources-for-pool-fn
  (memoize
    (let [noop (fn [job resources] resources)]
      (fn [pool-name]
        (if-let [{:keys [pool-regex adjust-job-resources-fn]} (config/job-resource-adjustments)]
          (if (re-matches pool-regex pool-name) (util/lazy-load-var adjust-job-resources-fn) noop)
          noop)))))

(defn make-task-request
  "Helper to create a TaskRequest using TaskRequestAdapter. TaskRequestAdapter implements Fenzo's TaskRequest interface
   given a job, its resources, its task-id and a function assigned-cotask-getter. assigned-cotask-getter should be a
   function that takes a group uuid and returns a set of task-ids, which correspond to the tasks that will be assigned
   during the same Fenzo scheduling cycle as the newly created TaskRequest."
  [db job pool-name & {:keys [resources task-id assigned-resources guuid->considerable-cotask-ids reserved-hosts running-cotask-cache]
                       :or {resources (tools/job-ent->resources job)
                            task-id (str (d/squuid))
                            assigned-resources (atom nil)
                            guuid->considerable-cotask-ids (constantly #{})
                            running-cotask-cache (atom (cache/fifo-cache-factory {} :threshold 1))
                            reserved-hosts #{}}}]
  (let [constraints (-> (constraints/make-fenzo-job-constraints job)
                        (conj (constraints/build-rebalancer-reservation-constraint reserved-hosts))
                        (into
                          (remove nil?
                                  (mapv (fn make-group-constraints [group]
                                          (constraints/make-fenzo-group-constraint
                                            db group #(guuid->considerable-cotask-ids (:group/uuid group)) running-cotask-cache))
                                        (:group/_job job)))))
        constraints-list (into (list) constraints)
        scalar-requests (job->scalar-request job)
        pool-specific-resources ((adjust-job-resources-for-pool-fn pool-name) job resources)]
    (->TaskRequestAdapter job resources
                          (:cpus pool-specific-resources)
                          (:mem pool-specific-resources)
                          (:ports pool-specific-resources)
                          (-> job :job/uuid str)
                          task-id assigned-resources guuid->considerable-cotask-ids constraints-list scalar-requests)))

(defn jobs->resource-maps
  "Given a collection of jobs, returns a collection
   of maps, where each map is resource-type -> amount"
  [jobs]
  (map (fn job->resource-map
         [job]
         (let [{:strs [gpus disk] :as resource-map}
               (-> job
                   tools/job-ent->resources
                   (dissoc :ports)
                   walk/stringify-keys)
               flatten-gpus
               (fn [res-map]
                 (if gpus
                   (let [env (tools/job-ent->env job)
                         gpu-model (get env "COOK_GPU_MODEL" "unspecified-gpu-model")
                         gpus-resource-key (str "gpus/" gpu-model)]
                     (-> res-map
                         (assoc gpus-resource-key gpus)
                         (dissoc "gpus")))
                   res-map))
               flatten-disk
               (fn [res-map]
                 (if disk
                   (let [{request "request", limit "limit"} disk
                         type (get disk "type" "unspecified-disk-type")]
                     (cond-> res-map
                       true (dissoc "disk")
                       (not (nil? request)) (assoc (str "disk/" type "/request") request)
                       (not (nil? limit)) (assoc (str "disk/" type "/limit") limit)))
                   res-map))]
           (-> resource-map
               flatten-gpus
               flatten-disk)))
       jobs))

(defn resource-maps->stats
  "Given a collection of maps, where each map is
  resource-type -> amount, returns a map of
  statistics with the following shape:

  {:percentiles {cpus {50 ..., 95 ..., 100 ...}
                 mem {50 ..., 95 ..., 100 ...}}
   :totals {mem ..., cpus ..., ...}}"
  [resource-maps]
  (let [resources-of-interest ["cpus" "mem"]]
    {; How does :largest-by differ from the p100 in :percentiles?
     ; :largest-by shows the full resource map for the max by mem
     ; and cpus, whereas :percentiles entries only show the number
     ; for that resource. This would tell you, for example, if the
     ; offer with the most cpus has very little mem offered.
     :largest-by (pc/map-from-keys
                   (fn percentiles
                     [resource]
                     (->> resource-maps
                          (sort-by #(get % resource))
                          last
                          util/format-map-for-structured-logging))
                   resources-of-interest)
     :percentiles (pc/map-from-keys
                    (fn percentiles
                      [resource]
                      (let [resource-values (->> resource-maps
                                                 (map #(get % resource))
                                                 (remove nil?))]
                        (-> resource-values
                            (task-stats/percentiles 50 95 100)
                            util/format-map-for-structured-logging)))
                    resources-of-interest)
     :totals (->> resource-maps
                  (reduce (partial merge-with +))
                  util/format-map-for-structured-logging)}))

(defn offers->stats
  "Given a collection of offers, returns stats about the offers"
  [offers]
  (try
    (-> offers tools/offers->resource-maps resource-maps->stats)
    (catch Exception e
      (let [message "Error collecting offer stats"]
        (log/error e message)
        message))))

(defn jobs->stats
  "Given a collection of jobs, returns stats about the jobs"
  [jobs]
  (try
    (-> jobs jobs->resource-maps resource-maps->stats)
    (catch Exception e
      (let [message "Error collecting job stats"]
        (log/error e message)
        message))))

(defn unassign-all
  "Unassigns all items in the to-unassign set with the given unassigner. Must be run with the fenzo lock held."
  [pool-name ^Action2 unassigner to-unassign]
  (doseq [{:keys [task-id hostname]} to-unassign]
    (try
      ; Fenzo tracks which tasks are on which nodes with assignment. To, e.g., make
      ; sure it can distribute tasks across hosts. This instructs fenzo that a task
      ; is no longer on a given host.
      (log-structured/debug "Unassigning task from host" {:pool pool-name :task-id task-id :node hostname})
      (.call unassigner task-id hostname)
      (catch Exception e
        (log-structured/error "Failed to unassign task from host" {:pool pool-name :task-id task-id :node hostname} e)))))

(defn match-offer-to-schedule
  "Given an offer and a schedule, computes all the tasks should be launched as a result.

   A schedule is just a sorted list of tasks, and we're going to greedily assign them to
   the offer.

   Returns {:matches (list of tasks that got matched to the offer)
            :failures (list of unmatched tasks, and why they weren't matched)}"
  [db {:keys [^TaskScheduler fenzo unassign-task-set]} considerable offers rebalancer-reservation-atom pool-name]
  (tracing/with-span [s {:name "scheduler.match-offer-to-scheduler" :tags {:pool pool-name :component tracing-component-tag}}]
    (if (and (-> considerable count zero?)
             (-> offers count pos?)
             (every? :reject-after-match-attempt offers))
      ; If there are 0 considerable jobs and all offers are
      ; destined to get rejected after the match attempt, we
      ; might as well skip this matching iteration.
      (do
        (log-structured/info "Skip matching (0 considerable jobs)" {:pool pool-name})
        {:matches [] :failures []})
      (do
        (log-structured/debug (print-str "Tasks to scheduleOnce" considerable) {:pool pool-name})
        (let [t (System/currentTimeMillis)
              leases (tracing/with-span [s {:name "scheduler.match-offer-to-scheduler.offers-to-leases"
                                            :tags {:pool pool-name :component tracing-component-tag}}]
                                        (mapv #(offer/offer->lease % t) offers))
              considerable->task-id (plumbing.core/map-from-keys (fn [_] (str (d/squuid))) considerable)
              guuid->considerable-cotask-ids (tools/make-guuid->considerable-cotask-ids considerable->task-id)
              running-cotask-cache (atom (cache/fifo-cache-factory {} :threshold (max 1 (count considerable))))
              job-uuid->reserved-host (or (:job-uuid->reserved-host @rebalancer-reservation-atom) {})
              reserved-hosts (into (hash-set) (vals job-uuid->reserved-host))
              ; Important that requests maintains the same order as considerable
              requests (tracing/with-span [s {:name "scheduler.match-offer-to-scheduler.make-task-requests"
                                              :tags {:pool pool-name :component tracing-component-tag}}]
                                          (mapv (fn [job]
                                                  (make-task-request db job pool-name
                                                                     :guuid->considerable-cotask-ids guuid->considerable-cotask-ids
                                                                     :reserved-hosts (disj reserved-hosts (job-uuid->reserved-host (:job/uuid job)))
                                                                     :running-cotask-cache running-cotask-cache
                                                                     :task-id (considerable->task-id job)))
                                                considerable))
              ;; Need to lock on fenzo when accessing scheduleOnce because scheduleOnce and
              ;; task assigner can not be called at the same time.
              ;; task assigner may be called when reconciling
              to-unassign (util/set-atom! unassign-task-set #{})
              ^Action2 unassigner (.getTaskUnAssigner fenzo)
              ^SchedulingResult result (tracing/with-span
                                         [s {:name "scheduler.match-offer-to-scheduler.fenzo-schedule-once"
                                             :tags {:pool pool-name :component tracing-component-tag}}]
                                         (locking fenzo
                                           (unassign-all pool-name unassigner to-unassign)
                                           (prom/with-duration
                                             prom/scheduler-fenzo-schedule-once-duration {:pool pool-name}
                                             (timers/time!
                                               (timers/timer (metric-title "fenzo-schedule-once-duration" pool-name))
                                               (.scheduleOnce fenzo requests leases)))))
              failure-results (-> result .getFailures .values)
              assignments (-> result .getResultMap .values)]
          (doall (map (fn [^VirtualMachineLease lease]
                        (when (-> lease :offer :reject-after-match-attempt)
                          (locking fenzo
                            (.expireLease fenzo (.getId lease)))))
                      leases))

          (log-structured/debug (print-str "Found this assignment:" result) {:pool pool-name})

          {:matches (mapv (fn [^VMAssignmentResult assignment]
                            {:leases (.getLeasesUsed assignment)
                             :tasks (.getTasksAssigned assignment)
                             :hostname (.getHostname assignment)})
                          assignments)
           :failures failure-results})))))

(meters/defmeter [cook-mesos scheduler scheduler-offer-declined])

(defn decline-offers
  "declines a collection of offer ids"
  [compute-cluster offer-ids]
  (log/debug "Declining offers:" offer-ids)
  (meters/mark! scheduler-offer-declined (count offer-ids))
  (try
    (cc/decline-offers compute-cluster offer-ids)
    (catch Throwable t
      (log/error t "Error declining offers for" compute-cluster))))

(histograms/defhistogram [cook-mesos scheduler number-tasks-matched])
(histograms/defhistogram [cook-mesos-scheduler number-offers-matched])
(meters/defmeter [cook-mesos scheduler scheduler-offer-matched])
(meters/defmeter [cook-mesos scheduler handle-resource-offer!-errors])
(def front-of-job-queue-mem-atom (atom 0))
(def front-of-job-queue-cpus-atom (atom 0))
(gauges/defgauge [cook-mesos scheduler front-of-job-queue-mem] (fn [] @front-of-job-queue-mem-atom))
(gauges/defgauge [cook-mesos scheduler front-of-job-queue-cpus] (fn [] @front-of-job-queue-cpus-atom))

(defn generate-user-usage-map
  "Returns a mapping from user to usage stats"
  [unfiltered-db pool-name]
  (tracing/with-span
    [s {:name "scheduler.generate-user-usage-map" :tags {:pool pool-name :component tracing-component-tag}}]
    (prom/with-duration
      prom/scheduler-generate-user-usage-map-duration {:pool pool-name}
      (timers/time!
        generate-user-usage-map-duration
        (->> (tools/get-running-task-ents unfiltered-db)
             (map :job/_instance)
             (remove #(not= pool-name (cached-queries/job->pool-name %)))
             (group-by :job/user)
             (pc/map-vals (fn [jobs]
                            (->> jobs
                                 (map tools/job->usage)
                                 (reduce (partial merge-with +))))))))))

(defn pending-jobs->considerable-jobs
  "Limit the pending jobs to considerable jobs based on usage and quota.
   Further limit the considerable jobs to a maximum of num-considerable jobs."
  [db pending-jobs user->quota user->usage num-considerable pool-name]
  (prom/with-duration
    prom/scheduler-pool-handler-pending-to-considerable-duration {:pool pool-name}
    (timers/time!
     (timers/timer (metric-title "pool-handler-considerable-jobs-duration" pool-name))
     (tracing/with-span [s {:name "scheduler.pending-jobs-to-considerable"
                            :tags {:pool pool-name :component tracing-component-tag}}]
       (log-structured/debug (print-str "There are pending jobs:" pending-jobs)
                             {:pool pool-name :num-pending-jobs (count pending-jobs)})
       (let [enforcing-job-launch-rate-limit? (ratelimit/enforce? quota/per-user-per-pool-launch-rate-limiter)
             user->rate-limit-count (atom {})
             user->passed-count (atom {})
             considerable-jobs
             (->> pending-jobs
                  (tools/filter-pending-jobs-for-quota pool-name user->rate-limit-count user->passed-count
                                                       user->quota user->usage
                                                       (tools/global-pool-quota pool-name))
                  (filter (fn [job] (tools/job-allowed-to-start? db job)))
                  (filter launch-plugin/filter-job-launches)
                  (take num-considerable)
               ; Force this to be taken eagerly so that the log line is accurate.
                  (doall))]
         (swap! tools/pool->user->num-rate-limited-jobs update pool-name (constantly @user->rate-limit-count))
         (log-structured/info "Job launch rate-limiting"
                              {:enforcing-job-launch-rate-limit? enforcing-job-launch-rate-limit?
                               :total-rate-limit-count (->> @user->rate-limit-count vals (reduce +))
                               :user->rate-limit-count @user->rate-limit-count
                               :total-passed-count (->> @user->passed-count vals (reduce +))
                               :user->passed-count @user->passed-count
                               :pool pool-name})
         considerable-jobs)))))

(defn matches->jobs
  "Given a collection of matches, returns the matched jobs"
  [matches]
  (->> matches
       (mapcat :tasks)
       (map #(-> ^TaskAssignmentResult % .getRequest :job))))


(defn matches->job-uuids
  "Returns the matched job uuids."
  [matches pool-name]
  (let [jobs (matches->jobs matches)
        job-uuids (set (map :job/uuid jobs))]
    (log-structured/debug "Matched jobs" {:pool pool-name :number-matched-jobs (count job-uuids)})
    (when (seq matches)
      (let [matched-normal-jobs-resource-requirements (tools/sum-resources-of-jobs jobs)]
        (meters/mark! (meters/meter (metric-title "matched-tasks-cpus" pool-name))
                      (:cpus matched-normal-jobs-resource-requirements))
        (meters/mark! (meters/meter (metric-title "matched-tasks-mem" pool-name))
                      (:mem matched-normal-jobs-resource-requirements))))
    job-uuids))

(defn remove-matched-jobs-from-pending-jobs
  "Removes matched jobs from pool->pending-jobs."
  [pool-name->pending-jobs matched-job-uuids pool-name]
  (update-in pool-name->pending-jobs [pool-name]
             (fn [jobs]
               (remove #(contains? matched-job-uuids (:job/uuid %)) jobs))))

(defn- update-match-with-task-metadata-seq
  "Updates the match with an entry for the task metadata for all tasks. A 'match' is a set of jobs that we
  will want to all run on the same host."
  [{:keys [tasks leases] :as match} db mesos-run-as-user]
  (let [offers (mapv :offer leases)
        first-offer (-> offers first)
        compute-cluster (-> first-offer :compute-cluster)]
    (->> tasks
         ;; sort-by makes task-txns created in matches->task-txns deterministic
         (sort-by (comp :job/uuid :job #(.getRequest ^TaskAssignmentResult %)))
         (map (partial task/TaskAssignmentResult->task-metadata db mesos-run-as-user compute-cluster))
         (assoc match :task-metadata-seq))))

(defn- matches->task-txns
  "Converts matches to a task transactions."
  [matches]
  (for [{:keys [leases task-metadata-seq]} matches
        :let [offers (mapv :offer leases)
              first-offer (-> offers first)
              slave-id (-> first-offer :slave-id :value)]
        {:keys [executor hostname ports-assigned task-id task-request]} task-metadata-seq
        :let [{:keys [job/last-waiting-start-time job/uuid]} (:job task-request)
              job-ref [:job/uuid uuid]
              instance-start-time (now)]]
    [[:job/allowed-to-start? job-ref]
     ;; NB we set any job with an instance in a non-terminal
     ;; state to running to prevent scheduling the same job
     ;; twice; see schema definition for state machine
     [:db/add job-ref :job/state :job.state/running]
     (cond->
       {:db/id (d/tempid :db.part/user)
        :job/_instance job-ref
        :instance/executor executor
        :instance/executor-id task-id ;; NB command executor uses the task-id as the executor-id
        :instance/hostname hostname
        :instance/ports ports-assigned
        :instance/preempted? false
        :instance/progress 0
        :instance/slave-id slave-id
        :instance/start-time instance-start-time
        :instance/status :instance.status/unknown
        :instance/task-id task-id
        :instance/compute-cluster
        (-> first-offer
            :compute-cluster
            cc/db-id)}
       last-waiting-start-time
       (assoc :instance/queue-time
              (- (.getTime instance-start-time)
                 (.getTime ^Date last-waiting-start-time))))]))

(defn- match->compute-cluster
  "Given a match object, returns the
  compute cluster the match corresponds to"
  [{:keys [leases]}]
  (let [offers (mapv :offer leases)]
    (-> offers first :compute-cluster)))

(defn launch-matches!
  "Launches tasks for the given matches in the given compute cluster"
  [compute-cluster pool-name matches ^TaskScheduler fenzo]
    (tracing/with-span [s {:name "scheduler.launch-matches"
                           :tags {:compute-cluster (cc/compute-cluster-name compute-cluster) :pool pool-name
                                  :component tracing-component-tag}}]
    (try
      (cc/launch-tasks
        compute-cluster
        pool-name
        matches
        (fn process-task-post-launch!
          [{:keys [hostname task-request]}]
          (let [user (get-in task-request [:job :job/user])
                compute-cluster-launch-rate-limiter (cc/launch-rate-limiter compute-cluster)
                token-key (quota/pool+user->token-key pool-name user)]
            (ratelimit/spend! quota/per-user-per-pool-launch-rate-limiter token-key 1)
            (ratelimit/spend! compute-cluster-launch-rate-limiter ratelimit/compute-cluster-launch-rate-limiter-key 1))
          (prom/inc prom/scheduler-jobs-launched {:pool pool-name :compute-cluster (cc/compute-cluster-name compute-cluster)})
          (locking fenzo
            (-> fenzo
                (.getTaskAssigner)
                (.call task-request hostname)))))
      (catch Throwable t
        (log-structured/error "Error launching tasks for compute cluster"
                              {:pool pool-name :compute-cluster (cc/compute-cluster-name compute-cluster)}
                              t)))))

(defn filter-matches-for-ratelimit
  "Given a set of matches, determine which compute clusters are beyond the rate limit and filter matches in those compute clusters out."
  [matches]
  (tracing/with-span [s {:name "scheduler.filter-matches-for-ratelimit" :tags {:component tracing-component-tag}}]
    (let [augmented-matches (->> matches
                                 (group-by match->compute-cluster)
                                 (map
                                   (fn [[compute-cluster matches-in-compute-cluster]]
                                     (let [compute-cluster-name (cc/compute-cluster-name compute-cluster)
                                           compute-cluster-launch-rate-limiter (cc/launch-rate-limiter compute-cluster)
                                           enforce? (ratelimit/enforce? compute-cluster-launch-rate-limiter)
                                           token-count (ratelimit/get-token-count!
                                                         compute-cluster-launch-rate-limiter
                                                         ratelimit/compute-cluster-launch-rate-limiter-key)
                                           resume-millis (ratelimit/time-until-out-of-debt-millis!
                                                           compute-cluster-launch-rate-limiter
                                                           ratelimit/compute-cluster-launch-rate-limiter-key)
                                           skipping-cycle? (and enforce? (neg? token-count))]
                                       (if skipping-cycle?
                                         {:skip-rate-limit true
                                          :why {:matches-skipped (count matches-in-compute-cluster)

                                                :compute-cluster compute-cluster-name
                                                :tokens-count token-count
                                                :resume-millis resume-millis}}
                                         {:skip-rate-limit false
                                          :matches matches-in-compute-cluster})))))
          matches-throttled (->> augmented-matches
                                 (filter :skip-rate-limit)
                                 (map :why)
                                 (reduce conj [] ))
          matches-kept (->> augmented-matches
                            (remove :skip-rate-limit)
                            (map :matches)
                            (reduce concat []))]
      (when-not (empty? matches-throttled)
        (log/warn "Skipping a subset of matches because of rate-limit:" matches-throttled))
      matches-kept)))

(defn handle-launch-task-metrics
  [matches count-txns pool-name compute-cluster]
  (let [compute-cluster-name (cc/compute-cluster-name compute-cluster)
        offers-matched (->> matches
                            (mapcat :leases)
                            (map :offer))
        num-offers-matched (->> offers-matched
                                (map (comp :value :id))
                                distinct
                                count)
        user->num-jobs (->> matches
                            (mapcat :task-metadata-seq)
                            (map (comp cached-queries/job-ent->user :job :task-request))
                            frequencies)]
    (log-structured/info "Launching matched tasks"
                         {:compute-cluster compute-cluster-name
                          :number-offers-matched num-offers-matched
                          :number-tasks count-txns
                          :number-jobs-per-user (print-str user->num-jobs) ; don't treat the map as json
                          :pool pool-name})
    (meters/mark! scheduler-offer-matched num-offers-matched)
    (histograms/update! number-offers-matched num-offers-matched)
    (meters/mark! (meters/meter (metric-title "matched-tasks" pool-name)) count-txns)
    (meters/mark! (meters/meter (metric-title "matched-tasks" pool-name compute-cluster)) count-txns)))

(def kill-lock-timer-for-launch (timers/timer ["cook-mesos" "scheduler" "kill-lock-acquire-for-launch"]))

(defn format-matches-for-structured-logging
  [matches]
  (for [{:keys [task-metadata-seq]} matches
        {:keys [task-id task-request]} task-metadata-seq]
    {:job-uuid (-> task-request (get-in [:job :job/uuid]) str)
     :task-id task-id}))

(defn launch-tasks-for-cluster
  [compute-cluster matches pool-name conn fenzo]
  (let [compute-cluster-name (cc/compute-cluster-name compute-cluster)
        task-txns (matches->task-txns matches)
        count-txns (count task-txns)
        matches-for-logging (format-matches-for-structured-logging matches)
        kill-lock-object (cc/kill-lock-object compute-cluster)]
    (tracing/with-span
      [s {:name "scheduler.launch-tasks-for-cluster"
          :tags {:pool pool-name :compute-cluster compute-cluster-name :number-tasks count-txns :component tracing-component-tag}}]
      (log-structured/info "Writing tasks"
                           ; use print-str for the first 10 tasks so that we don't treat the map as json
                           {:first-ten-tasks (print-str (take 10 matches-for-logging))
                            :compute-cluster compute-cluster-name
                            :pool pool-name
                            :number-tasks count-txns})
      (prom/with-duration
        prom/scheduler-launch-all-matched-tasks-total-duration {:pool pool-name}
        (timers/time!
          (timers/timer (metric-title "launch-matched-tasks-all-duration" pool-name))
          (try
            ; Avoids a race between launching tasks and killing tasks. See kill-lock-object docs for more info.
            (.. kill-lock-object readLock lock)
            ;; Note that this transaction can fail if a job was scheduled
            ;; during a race. If that happens, then other jobs that should
            ;; be scheduled will not be eligible for rescheduling until
            ;; the pending-jobs atom is repopulated
            (prom/with-duration
              prom/scheduler-launch-all-matched-tasks-transact-duration {:pool pool-name}
              (timers/time!
                (timers/timer (metric-title "handle-resource-offer!-transact-task-duration" pool-name))
                (datomic/transact
                  conn
                  (reduce into [] task-txns)
                  (fn [e]
                    (log-structured/warn (print-str "Transaction timed out, so these tasks might be present"
                                                    "in Datomic without actually having been launched in compute cluster"
                                                    matches-for-logging)
                                         {:compute-cluster compute-cluster-name
                                          :pool pool-name}
                                         e)
                    (throw e)))))

            (handle-launch-task-metrics matches count-txns pool-name compute-cluster)

            ;; Launching the matched tasks MUST happen after the above transaction in
            ;; order to allow a transaction failure (due to failed preconditions)
            ;; to block the launch
            (prom/with-duration
              prom/scheduler-launch-all-matched-tasks-submit-duration {:pool pool-name}
              (timers/time!
                (timers/timer (metric-title "handle-resource-offer!-mesos-submit-duration" pool-name))
                (let [_ (log-structured/info "Launching matched tasks for compute cluster"
                                             {:pool pool-name :compute-cluster compute-cluster-name})]
                  (doseq [match matches]
                    (timers/stop (-> match :leases first :offer :offer-match-timer))
                    (-> match :leases first :offer :offer-match-timer-prom-stop-fn))
                  (#(launch-matches! compute-cluster pool-name matches fenzo)))))
            (finally
              (.. kill-lock-object readLock unlock))))))))

(defn launch-matched-tasks!
  "Updates the state of matched tasks in the database and then launches them."
  [matches conn db fenzo mesos-run-as-user pool-name]
  (tracing/with-span [s {:name "scheduler.launch-matched-tasks" :tags {:pool pool-name :component tracing-component-tag}}]
    (let [matches (map #(update-match-with-task-metadata-seq % db mesos-run-as-user) matches)
          compute-cluster-to-matches-map (group-by match->compute-cluster matches)]
      (->> compute-cluster-to-matches-map
           (map
             (fn [[compute-cluster matches-in-compute-cluster]]
               ; vary behavior based on compute cluster type. Mesos clusters are single-threaded and
               ; should not be launched with futures
               (if (:mesos-config compute-cluster)
                 (launch-tasks-for-cluster compute-cluster matches-in-compute-cluster pool-name conn fenzo)
                 (future (launch-tasks-for-cluster compute-cluster matches-in-compute-cluster pool-name conn fenzo)))))
           doall
           (run! #(when (future? %) (deref %)))))))

(defn update-host-reservations!
  "Updates the rebalancer-reservation-atom with the result of the match cycle.
   - Releases reservations for jobs that were matched
   - Adds matched job uuids to the launched-job-uuids list"
  [rebalancer-reservation-atom matched-job-uuids]
  (swap! rebalancer-reservation-atom (fn [{:keys [job-uuid->reserved-host launched-job-uuids]}]
                                       {:job-uuid->reserved-host (apply dissoc job-uuid->reserved-host matched-job-uuids)
                                        :launched-job-uuids (into launched-job-uuids matched-job-uuids)})))

(defn job->acceptable-compute-clusters
  "Given a job and a collection of compute clusters, returns the
  subset of compute clusters that the job would accept running
  (and therefore, autoscaling) on. Note that this can return an
  empty collection if no compute cluster is deemed acceptable."
  [job compute-clusters]
  (if-let [previous-location (constraints/job->last-checkpoint-location job)]
    ; We assume here that the number of compute clusters is small
    ; (~10 or less); otherwise, we'd optimize this by pre-computing
    ; the map of location -> (compute clusters in that location) and
    ; passing that pre-computed map into this function
    (filter
      #(= (cc/compute-cluster->location %)
          previous-location)
      compute-clusters)
    ; If job->last-checkpoint-location returns nil, then we can
    ; consider all of the passed compute clusters to be acceptable
    compute-clusters))

(defn distribute-jobs-to-compute-clusters
  "Given a collection of pending jobs and a collection of
  compute clusters, distributes the jobs amongst the compute
  clusters, using job->acceptable-compute-clusters-fn preferences,
  along with a hash of the pending job's uuid. Returns a
  compute-cluster->jobs map. That is the API any future
  improvements need to stick to."
  [autoscalable-jobs pool-name compute-clusters job->acceptable-compute-clusters-fn]
  (tracing/with-span [s {:name "scheduler.distribute-jobs-to-compute-cluster"
                         :tags {:pool pool-name :component tracing-component-tag}}]
    (let [compute-cluster->jobs
          (group-by
            (fn choose-compute-cluster-for-autoscaling
              [{:keys [job/uuid] :as job}]
              (let [preferred-compute-clusters
                    (job->acceptable-compute-clusters-fn job compute-clusters)]
                (if (empty? preferred-compute-clusters)
                  :no-acceptable-compute-cluster
                  (nth preferred-compute-clusters
                       (-> uuid hash (mod (count preferred-compute-clusters)))))))
            autoscalable-jobs)]
      (when-let [jobs (:no-acceptable-compute-cluster compute-cluster->jobs)]
        (log-structured/info "There are jobs with no acceptable compute cluster for autoscaling"
                             {:pool pool-name
                              :first-ten-jobs (print-str (->> jobs (take 10) (map :job/uuid) (map str)))}))
      (dissoc compute-cluster->jobs :no-acceptable-compute-cluster))))

(defn distribute-and-handle-jobs
  "Distributes jobs across compute clusters and applies a given handler 
   for each distribution. In order to do the distribution, there must be
   at least one job and one cluster configured to do autoscaling."
  [jobs pool-name compute-clusters job->acceptable-compute-clusters-fn handle-jobs-for-cluster-fn]
  (try
    (let [autoscaling-compute-clusters (filter #(cc/autoscaling? % pool-name) compute-clusters)
          num-autoscaling-compute-clusters (count autoscaling-compute-clusters)]
      (when (and (pos? num-autoscaling-compute-clusters) (seq jobs))
        (log-structured/info "Preparing for job distribution" {:pool pool-name})
        (let [compute-cluster->jobs (distribute-jobs-to-compute-clusters
                                     jobs pool-name autoscaling-compute-clusters
                                     job->acceptable-compute-clusters-fn)]
          (log-structured/info "Starting job distribution" {:pool pool-name})
          (->> compute-cluster->jobs
               (map handle-jobs-for-cluster-fn)
               doall
               (run! deref)))
        (log-structured/info "Done distributing jobs" {:pool pool-name})))
    (catch Throwable e
      (log-structured/error "Encountered error while distributing jobs" {:pool pool-name} e))))

(defn trigger-autoscaling!
  "Autoscales the given pool to satisfy the given pending jobs, if:
  - There is at least one pending job
  - There is at least one compute cluster configured to do autoscaling"
  [pending-jobs-for-autoscaling pool-name compute-clusters job->acceptable-compute-clusters-fn]
  (tracing/with-span
    [s {:name "scheduler.trigger-autoscaling" :tags {:component tracing-component-tag}}]
    (prom/with-duration
      prom/scheduler-trigger-autoscaling-duration {:pool pool-name}
      (timers/time!
<<<<<<< HEAD
       (timers/timer (metric-title "trigger-autoscaling!-duration" pool-name))
       (let [handle-jobs-for-cluster-fn
             (fn [[compute-cluster jobs-for-cluster]]
               (future (cc/autoscale! compute-cluster pool-name jobs-for-cluster adjust-job-resources-for-pool-fn)))]
         (distribute-and-handle-jobs pending-jobs-for-autoscaling pool-name compute-clusters
                                                         job->acceptable-compute-clusters-fn handle-jobs-for-cluster-fn))))))
=======
        (timers/timer (metric-title "trigger-autoscaling!-duration" pool-name))
        (try
          (let [autoscaling-compute-clusters (filter #(cc/autoscaling? % pool-name) compute-clusters)
                num-autoscaling-compute-clusters (count autoscaling-compute-clusters)]
            (if (and (pos? num-autoscaling-compute-clusters) (seq pending-jobs-for-autoscaling))
              (do
                (log-structured/info "Preparing for autoscaling" {:pool pool-name})
                (let [compute-cluster->jobs (distribute-jobs-to-compute-clusters
                                              pending-jobs-for-autoscaling pool-name autoscaling-compute-clusters
                                              job->acceptable-compute-clusters-fn)]
                  (log-structured/info "Starting autoscaling" {:pool pool-name})
                  (->> compute-cluster->jobs
                       (map
                         (fn [[compute-cluster jobs-for-cluster]]
                           (future (cc/autoscale! compute-cluster pool-name jobs-for-cluster adjust-job-resources-for-pool-fn))))
                       doall
                       (run! deref)))
                (log-structured/info "Done autoscaling" {:pool pool-name}))
              ; Update the synthetic pod counters even if we're not autoscaling, so we have accurate metrics
              (doseq [compute-cluster autoscaling-compute-clusters]
                (cc/set-synthetic-pods-counters compute-cluster pool-name))))
          (catch Throwable e
            (log-structured/error "Encountered error while triggering autoscaling" {:pool pool-name} e)))))))
>>>>>>> cd11369e

(def pool-name->unmatched-job-uuid->unmatched-cycles-atom (atom {}))

(counters/defcounter [cook-scheduler match cycle-considerable])
(counters/defcounter [cook-scheduler match cycle-matched])
(counters/defcounter [cook-scheduler match cycle-unmatched])

(defn handle-match-cycle-metrics
  [match-map]
  (let [{:keys [considerable-jobs head-matched? head-resources matches max-considerable
                number-considerable-jobs number-matched-jobs number-unmatched-jobs offers offers-scheduled
                pool-name]} match-map
        user->number-matched-considerable-jobs (->> matches
                                                    matches->jobs
                                                    (map cached-queries/job-ent->user)
                                                    frequencies)
        user->number-total-considerable-jobs (->> considerable-jobs
                                                  (map cached-queries/job-ent->user)
                                                  frequencies)
        user->number-unmatched-considerable-jobs (merge-with
                                                   -
                                                   user->number-total-considerable-jobs
                                                   user->number-matched-considerable-jobs)
        match-percent (if (= number-considerable-jobs 0) 0 (/ number-matched-jobs number-considerable-jobs))
        queue-was-full? (= max-considerable number-considerable-jobs)]
    (if (= number-considerable-jobs 0)
      ; keep the log slim in the 0 considerables case
      (do (log-structured/info "total match cycle metric"
                               {:inputs {:jobs-considerable 0} :pool pool-name} nil match-cycle-logger-ns)
          ; Also reset any prometheus metrics for accuracy
          (prom/set prom/scheduler-match-cycle-jobs-count {:pool pool-name :status "matched"} 0)
          (prom/set prom/scheduler-match-cycle-jobs-count {:pool pool-name :status "considerable"} 0)
          (prom/set prom/scheduler-match-cycle-jobs-count {:pool pool-name :status "unmatched"} 0)
          (prom/set prom/scheduler-match-cycle-jobs-count {:pool pool-name :status "max-considerable"} 0)
          ; Even though we didn't match anything, set the following values to 1 to make visualizations make sense
          (prom/set prom/scheduler-match-cycle-matched-percent {:pool pool-name} 1.0)
          (prom/set prom/scheduler-match-cycle-all-matched {:pool pool-name} 1)
          (prom/set prom/scheduler-match-cycle-head-was-matched {:pool pool-name} 1)
          (prom/set prom/scheduler-match-cycle-queue-was-full {:pool pool-name} 0))
      ; nonzero considerables case
      (do
        ; compute the considerable, matched, and unmatched jobs for each user and emit individual metrics
        ; the user->number-total-considerable-jobs map contains all users considered this cycle, so we can use its keys to iterate
        (doseq [[user considerable] user->number-total-considerable-jobs]
          (log-structured/info "user match cycle metric"
                               {:user user :pool pool-name
                                :user-considerable considerable
                                :user-matched (user->number-matched-considerable-jobs user 0)
                                :user-unmatched (user->number-unmatched-considerable-jobs user 0)}
                               nil match-cycle-logger-ns))
        (log-structured/info "total match cycle metric"
                             {:inputs {:jobs-considerable number-considerable-jobs
                                       :offers (count offers)
                                       :max-considerable max-considerable
                                       :queue-was-full queue-was-full?}
                              :matched {:jobs-considerable number-matched-jobs
                                        :offers (count offers-scheduled)
                                        :match-percent match-percent
                                        :head-was-matched head-matched?}
                              :pool pool-name
                              :unmatched {:jobs-considerable number-unmatched-jobs
                                          :offers (- (count offers) (count offers-scheduled))}
                              :stats {:jobs-considerable (jobs->stats considerable-jobs)
                                      :offers (offers->stats offers)
                                      :head-resources head-resources}}
                             nil match-cycle-logger-ns)
        (prom/set prom/scheduler-match-cycle-jobs-count {:pool pool-name :status "matched"} number-matched-jobs)
        (prom/set prom/scheduler-match-cycle-jobs-count {:pool pool-name :status "considerable"} number-considerable-jobs)
        (prom/set prom/scheduler-match-cycle-jobs-count {:pool pool-name :status "unmatched"} number-unmatched-jobs)
        (prom/set prom/scheduler-match-cycle-jobs-count {:pool pool-name :status "max-considerable"} max-considerable)
        (prom/set prom/scheduler-match-cycle-matched-percent {:pool pool-name} match-percent)
        (prom/set prom/scheduler-match-cycle-all-matched {:pool pool-name} (if (= match-percent 1.0) 1 0))
        (prom/set prom/scheduler-match-cycle-head-was-matched {:pool pool-name} (if head-matched? 1 0))
        (prom/set prom/scheduler-match-cycle-queue-was-full {:pool pool-name} (if queue-was-full? 1 0))))

    (counters/inc! cycle-considerable number-considerable-jobs)
    (counters/inc! cycle-matched number-matched-jobs)
    (counters/inc! cycle-unmatched number-unmatched-jobs)))


(defn handle-resource-offers-autoscaling-helper
  "Handle autoscaling calculations and autoscaling operations."
  [pool-name->pending-jobs-atom
   user->usage user->quota pool-name compute-clusters
   job->acceptable-compute-clusters-fn number-considerable-jobs number-unmatched-jobs]
  (let [; Absolute maximum jobs we will consider autoscaling to.
        {:keys [max-jobs-for-autoscaling autoscaling-scale-factor]} (config/kubernetes)
        ; The fraction of jobs we tried to match that didn't actually get matched.
        fraction-unmatched-jobs (if (pos? number-considerable-jobs) (/ (float number-unmatched-jobs) number-considerable-jobs) 0)
        ; We want to autoscale any unmatched job
        ;     OR
        ; we want to scale our max-jobs-for-autoscaling by the fraction of the jobs we weren't able to just match.
        ; E.g. If we didn't match 20% of the queue, then we want to autoscale to 20% of max-jobs-for-autoscaling.
        ; We include a scale factor however, so that if we don't match 20% and scale factor is 2.5, we'll generate
        ; pods for 50% of max-jobs-for-autoscaling.
        ; We do this to vary our aggression for autoscaling based on how well we're matching jobs on our existing resources.
        ; If we're matching most of the jobs in the queue then we don't need to autoscale much. If we are not matching anything
        ; then we want to autoscale maximally aggressively.
        max-jobs-for-autoscaling-scaled (-> fraction-unmatched-jobs
                                            (* autoscaling-scale-factor)
                                            (min 1) ; Can't match more than 100% of max-jobs-for-autoscaling.
                                            (* max-jobs-for-autoscaling)
                                            int
                                            (max number-unmatched-jobs)) ; Autoscale at least the pods that failed to match.
        ;; We need to filter pending jobs based on quota so that we don't
        ;; trigger autoscaling beyond what users have quota to actually run
        autoscalable-jobs (tracing/with-span
                            [s {:name "scheduler.handle-resource-offers.generate-autoscalable-jobs"
                                :tags {:pool pool-name :component tracing-component-tag}}]
                            (->> pool-name
                                 ; This happens after pool-name->pending-jobs-atom has had the just launched jobs filtered off.
                                 (get @pool-name->pending-jobs-atom)
                                 (tools/filter-pending-jobs-for-quota pool-name (atom {}) (atom {})
                                                                      user->quota user->usage (tools/global-pool-quota pool-name))
                                 (take max-jobs-for-autoscaling-scaled)
                                 (doall)))
        filtered-autoscalable-jobs (remove #(.getIfPresent caches/recent-synthetic-pod-job-uuids (:job/uuid %)) autoscalable-jobs)]
    ; When we have at least a minimum number of jobs being looked at, metric which fraction have matched.
    ; This lets us measure how well we're matching on existing resources.
    ; We only measure when there's a minimum number of jobs being considered so that our measurements are less noisy.
    (when (> number-considerable-jobs (:considerable-job-threshold-to-collect-job-match-statistics (config/offer-matching)))
      (histograms/update! (histograms/histogram (metric-title "fraction-unmatched-jobs" pool-name)) fraction-unmatched-jobs))
    (when (pos? number-considerable-jobs)
      (log-structured/info "Autoscaling variables"
                           {:pool pool-name
                            :autoscalable-jobs (count autoscalable-jobs)
                            :filtered-autoscalable-jobs (count filtered-autoscalable-jobs)
                            :fraction-unmatched-jobs fraction-unmatched-jobs
                            :max-jobs-for-autoscaling-scaled max-jobs-for-autoscaling-scaled
                            :number-considerable-jobs number-considerable-jobs
                            :number-unmatched-jobs number-unmatched-jobs})
      (trigger-autoscaling! filtered-autoscalable-jobs pool-name compute-clusters job->acceptable-compute-clusters-fn))))



(defn handle-resource-offers!
  "Gets a list of offers from mesos. Decides what to do with them all--they should all
   be accepted or rejected at the end of the function.

   Returns true if we matched the head or didn't match anything (so that we will not reduce
   max-considerable next iteration)"
  [conn fenzo-state pool-name->pending-jobs-atom mesos-run-as-user
   user->usage user->quota num-considerable offers rebalancer-reservation-atom pool-name compute-clusters
   job->acceptable-compute-clusters-fn]
  (log-structured/debug "Invoked handle-resource-offers!" {:pool pool-name})
  (let [offer-stash (atom nil)] ;; This is a way to ensure we never lose offers fenzo assigned if an error occurs in the middle of processing
    ;; TODO: It is possible to have an offer expire by mesos because we recycle it a bunch of times.
    ;; TODO: If there is an exception before offers are sent to fenzo (scheduleOnce) then the offers will be lost. This is fine with offer expiration, but not great.
    (tracing/with-span
      [s {:name "scheduler.handle-resource-offers" :tags {:pool pool-name :component tracing-component-tag}}]
      (prom/with-duration
        prom/scheduler-handle-resource-offers-total-duration {:pool pool-name}
        (timers/time!
          (timers/timer (metric-title "handle-resource-offer!-duration" pool-name))
          (try
            (let [db (d/db conn)
                  pending-jobs (get @pool-name->pending-jobs-atom pool-name)
                  considerable-jobs (pending-jobs->considerable-jobs
                                     db pending-jobs user->quota user->usage num-considerable pool-name)
                  ; matches is a vector of maps of {:hostname .. :leases .. :tasks}
                  {:keys [matches failures]} (prom/with-duration
                                               prom/scheduler-handle-resource-offers-match-duration {:pool pool-name}
                                               (timers/time!
                                                 (timers/timer (metric-title "handle-resource-offer!-match-duration" pool-name))
                                                 (match-offer-to-schedule db fenzo-state considerable-jobs offers
                                                                          rebalancer-reservation-atom pool-name)))
                  matches (filter-matches-for-ratelimit matches)
                  _ (log-structured/debug (print-str "Got matches after rate limit:" matches) {:pool pool-name})
                  offers-scheduled (for [{:keys [leases]} matches
                                         lease leases]
                                     (:offer lease))
                  matched-job-uuids (prom/with-duration
                                      prom/scheduler-handle-resource-offers-matches-to-job-uuids-duration {:pool pool-name}
                                      (timers/time!
                                        (timers/timer (metric-title "handle-resource-offer!-match-job-uuids-duration" pool-name))
                                        (matches->job-uuids matches pool-name)))
                  first-considerable-job-resources (-> considerable-jobs first tools/job-ent->resources)
                  matched-considerable-jobs-head? (contains? matched-job-uuids (-> considerable-jobs first :job/uuid))

                  number-matched-jobs (count matched-job-uuids)
                  number-considerable-jobs (count considerable-jobs)
                  number-unmatched-jobs (- number-considerable-jobs number-matched-jobs)]

              (handle-match-cycle-metrics {:considerable-jobs considerable-jobs
                                           :head-matched? matched-considerable-jobs-head?
                                           :head-resources first-considerable-job-resources
                                           :matches matches
                                           :max-considerable num-considerable
                                           :number-considerable-jobs number-considerable-jobs
                                           :number-matched-jobs number-matched-jobs
                                           :number-unmatched-jobs number-unmatched-jobs
                                           :offers offers
                                           :offers-scheduled offers-scheduled
                                           :pool-name pool-name})

              ; We want to log warnings when jobs have gone unmatched for a long time.
              ; In order to do this, we keep track, per pool, of the jobs that did not
              ; get matched to an offer, along with how many matching cycles they've
              ; gone unmatched for. The amount of data we store is relatively small;
              ; it's O(# pools * # considerable jobs). If a job uuid does get matched,
              ; we stop storing it. We never store job uuids that were not considerable
              ; in the first place.
              (let [unmatched-job-uuids
                    (set/difference
                      (->> considerable-jobs (map :job/uuid) set)
                      (set matched-job-uuids))
                    ; There are two configuration knobs we can tweak:
                    ; - unmatched-cycles-warn-threshold:
                    ;   the # of consecutive unmatched matching cycles we care about
                    ; - unmatched-fraction-warn-threshold:
                    ;   the fraction of considerable jobs that have gone unmatched for
                    ;   at least unmatched-cycles-warn-threshold beyond which we will
                    ;   warn
                    {:keys [unmatched-cycles-warn-threshold
                            unmatched-fraction-warn-threshold]}
                    (config/offer-matching)]
                (swap!
                  ; This atom's value is a map of the following shape:
                  ;
                  ; {"pool-1" {job-uuid-a count-a
                  ;            job-uuid-b count-b
                  ;            ...}
                  ;  "pool-2" {job-uuid-c count-c
                  ;            job-uuid-d count-d
                  ;            ...}
                  ; ...}
                  ;
                  ; where the counts are the numbers of consecutive
                  ; matching cycles that the job has gone unmatched
                  pool-name->unmatched-job-uuid->unmatched-cycles-atom
                  (fn [m]
                    (let [; Note that this doesn't leak jobs and grow
                          ; forever. We build a new map from scratch
                          ; of size at most (count unmatched-job-uuids),
                          ; which is <= num-considerable. That new map
                          ; gets assoc'ed in, replacing the existing
                          ; job-uuid -> unmatched-cycles sub-map, which
                          ; means we won't leak historic jobs.
                          unmatched-job-uuid->unmatched-cycles
                          (pc/map-from-keys
                            (fn [job-uuid]
                              (-> m
                                (get pool-name)
                                (get job-uuid 0)
                                inc))
                            unmatched-job-uuids)
                          ; Filter the map of job-uuid -> cycle-count
                          ; down to only those entries where the # of
                          ; cycles is greater than the threshold
                          unmatched-too-long
                          (filter
                            (fn [[_ cycles]]
                              (> cycles
                                 unmatched-cycles-warn-threshold))
                            unmatched-job-uuid->unmatched-cycles)]
                      (when
                        (and
                          ; If there are no considerable jobs,
                          ; then this warning is not applicable
                          (pos? (count considerable-jobs))
                          ; We only want to warn then the fraction of
                          ; considerable jobs that are unmatched for
                          ; too long (too many consecutive cycles) is
                          ; greater than the configured threshold
                          (-> unmatched-too-long
                            count
                            (/ (count considerable-jobs))
                            (> unmatched-fraction-warn-threshold)))
                        ; Including the first 10 job uuids that have gone unmatched for too
                        ; long can help in troubleshooting the issue when this happens
                        (log-structured/warn "Jobs are unmatched for too long"
                                             {:pool pool-name
                                              :first-ten-unmatched-too-long (print-str (take 10 unmatched-too-long))
                                              :number-considerable (count considerable-jobs)
                                              :number-unmatched-too-long (count unmatched-too-long)
                                              :unmatched-cycles-warn-threshold unmatched-cycles-warn-threshold
                                              :unmatched-fraction-warn-threshold unmatched-fraction-warn-threshold}))
                      ; We need to update the overall map so that we update the
                      ; job-uuid -> cycle-count state from iteration to iteration
                      (assoc
                        m
                        pool-name
                        unmatched-job-uuid->unmatched-cycles)))))

              (fenzo/record-placement-failures! conn failures)

              (reset! offer-stash offers-scheduled)
              (reset! front-of-job-queue-mem-atom (or (:mem first-considerable-job-resources) 0))
              (reset! front-of-job-queue-cpus-atom (or (:cpus first-considerable-job-resources) 0))

              (let [no-matches? (empty? matches)
                    matched-head-or-no-matches? (or no-matches? matched-considerable-jobs-head?)
                    ;; Possible innocuous reasons for no matches: no offers, or no pending jobs.
                    ;; Even beyond that, if Fenzo fails to match ANYTHING, "penalizing" it in the form of giving
                    ;; it fewer jobs to look at is unlikely to improve the situation.
                    ;; "Penalization" should only be employed when Fenzo does successfully match,
                    ;; but the matches don't align with Cook's priorities.
                    _ (when-not no-matches?
                        ; This has to happen before we do handle-resource-offers-autoscaling-helper so that it can see
                        ; the updated
                        (log-structured/debug (print-str "Updated pool-name->pending-jobs-atom:" @pool-name->pending-jobs-atom)
                                              {:pool pool-name})
                        (swap! pool-name->pending-jobs-atom
                               remove-matched-jobs-from-pending-jobs
                               matched-job-uuids pool-name))
                    autoscale-future (future
                                       (handle-resource-offers-autoscaling-helper
                                         pool-name->pending-jobs-atom
                                         user->usage user->quota pool-name compute-clusters
                                         job->acceptable-compute-clusters-fn number-considerable-jobs number-unmatched-jobs))
                    ; This creates instances for each compute cluster and launches (parallel across compute clusters)
                    _ (when-not no-matches?
                        (launch-matched-tasks! matches conn db (:fenzo fenzo-state) mesos-run-as-user pool-name)
                        (update-host-reservations! rebalancer-reservation-atom matched-job-uuids))]
                ; Block until autoscale is done.
                @autoscale-future
                matched-head-or-no-matches?))
          (catch Throwable t
            (meters/mark! handle-resource-offer!-errors)
            (log-structured/error (print-str "Error in match:" (ex-data t)) {:pool pool-name} t)
            (when-let [offers @offer-stash]
              ; Group the set of all offers by compute cluster and route them to that compute cluster for restoring.
              (doseq [[compute-cluster offer-subset] (group-by :compute-cluster offers)]
                (try
                  (cc/restore-offers compute-cluster pool-name offer-subset)
                  (catch Throwable t
                    (log-structured/error "Error restoring offers for compute cluster"
                                          {:pool pool-name :compute-cluster compute-cluster}
                                          t)))))
            ; if an error happened, it doesn't mean we need to penalize Fenzo
            true)))))))

(defn view-incubating-offers
  [^TaskScheduler fenzo]
  (let [pending-offers (for [^VirtualMachineCurrentState state (locking fenzo (.getVmCurrentStates fenzo))
                             :let [lease (.getCurrAvailableResources state)]
                             :when lease]
                         {:hostname (.hostname lease)
                          :slave-id (.getVMID lease)
                          :resources (.getScalarValues lease)})]
    (log/debug "We have" (count pending-offers) "pending offers")
    pending-offers))

(def fenzo-num-considerable-atom (atom 0))
(gauges/defgauge [cook-mesos scheduler fenzo-num-considerable] (fn [] @fenzo-num-considerable-atom))
(counters/defcounter [cook-mesos scheduler iterations-at-fenzo-floor])
(meters/defmeter [cook-mesos scheduler fenzo-abandon-and-reset-meter])
(counters/defcounter [cook-mesos scheduler offer-chan-depth])

(defn handle-fenzo-pool
  "Handle scheduling pending jobs using the Fenzo Scheduler."
  [conn fenzo fenzo-state resources-atom pool-name->pending-jobs-atom agent-attributes-cache 
   scheduler-config rebalancer-reservation-atom mesos-run-as-user pool-name compute-clusters 
   job->acceptable-compute-clusters-fn user->quota user->usage-future]
  (log-structured/info "Creating handler for Fenzo pool" {:pool pool-name})
  (timers/time!
   (timers/timer (metric-title "match-jobs-event" pool-name))
   (tracing/with-span [s {:name "scheduler.offer-handler.match-jobs" :tags {:pool pool-name :component tracing-component-tag}}]
     (let [{max-considerable :fenzo-max-jobs-considered scaleback :fenzo-scaleback
            floor-iterations-before-warn :fenzo-floor-iterations-before-warn 
            floor-iterations-before-reset :fenzo-floor-iterations-before-reset} scheduler-config
           num-considerable @fenzo-num-considerable-atom
           next-considerable
           (try
             (let [;; Try to clear the channel
                   ;; Merge the pending offers from all compute clusters.
                   offers (tracing/with-span [s {:name "scheduler.offer-handler.generate-offers"
                                                 :tags {:pool pool-name :component tracing-component-tag}}]
                            (apply concat (map (fn [compute-cluster]
                                                 (try
                                                   (cc/pending-offers compute-cluster pool-name)
                                                   (catch Throwable t
                                                     (log-structured/error "Error getting pending offers"
                                                                           {:pool pool-name
                                                                            :compute-cluster (cc/compute-cluster-name compute-cluster)}
                                                                           t)
                                                     (list))))
                                               compute-clusters)))
                   _ (tracing/with-span [s {:name "scheduler.offer-handler.cache-offers-for-rebalancer"
                                            :tags {:pool pool-name :component tracing-component-tag}}]
                       (doseq [offer offers
                               :let [slave-id (-> offer :slave-id :value)]]
                      ; Cache offers for rebalancer so it can use job constraints when doing preemption decisions.
                      ; Computing get-offer-attr-map is pretty expensive because it includes calculating
                      ; currently running pods, so we have to union the set of pods k8s says are there and
                      ; the set of pods we're trying to put on the node. Even though it's not used by
                      ; rebalancer (and not needed). So it's OK if it's stale, so we do not need to refresh
                      ; and only store if it is a new node.
                         (when-not (ccache/get-if-present agent-attributes-cache identity slave-id)
                           (ccache/put-cache! agent-attributes-cache identity slave-id (offer/get-offer-attr-map offer)))))
                   user->usage (tracing/with-span [s {:name "scheduler.offer-handler.resolve-user-to-usage-future"
                                                      :tags {:pool pool-name :component tracing-component-tag}}]
                                 @user->usage-future)
                   matched-head? (handle-resource-offers! conn fenzo-state pool-name->pending-jobs-atom
                                                          mesos-run-as-user user->usage user->quota
                                                          num-considerable offers
                                                          rebalancer-reservation-atom pool-name compute-clusters
                                                          job->acceptable-compute-clusters-fn)]
               (when (seq offers)
                 (reset! resources-atom (view-incubating-offers fenzo)))
               ;; This check ensures that, although we value Fenzo's optimizations,
               ;; we also value Cook's sensibility of fairness when deciding which jobs
               ;; to schedule.  If Fenzo produces a set of matches that doesn't include
               ;; Cook's highest-priority job, on the next cycle, we give Fenzo it less
               ;; freedom in the form of fewer jobs to consider.
               (if matched-head?
                 max-considerable
                 (let [new-considerable (max 1 (long (* scaleback num-considerable)))] ;; With max=1000 and 1 iter/sec, this will take 88 seconds to reach 1
                   (log-structured/info "Failed to match head, reducing number of considerable jobs"
                                        {:prev-considerable num-considerable
                                         :new-considerable new-considerable
                                         :pool pool-name})
                   new-considerable)))
             (catch Exception e
               (log-structured/error "Offer handler encountered exception; continuing" {:pool pool-name} e)
               max-considerable))]

       (if (= next-considerable 1)
         (counters/inc! iterations-at-fenzo-floor)
         (counters/clear! iterations-at-fenzo-floor))

       (when (>= (counters/value iterations-at-fenzo-floor) floor-iterations-before-warn)
         (log-structured/warn (print-str "Offer handler has been showing Fenzo only 1 job for" (counters/value iterations-at-fenzo-floor) "iterations")
                              {:pool pool-name
                               :iterations-count (counters/value iterations-at-fenzo-floor)}))

       (reset! fenzo-num-considerable-atom
               (if (>= (counters/value iterations-at-fenzo-floor) floor-iterations-before-reset)
                 (do
                   (log-structured/error (print-str "FENZO CANNOT MATCH THE MOST IMPORTANT JOB."
                                                    "Fenzo has seen only 1 job for" (counters/value iterations-at-fenzo-floor)
                                                    "iterations, and still hasn't matched it.  Cook is now giving up and will "
                                                    "now give Fenzo" max-considerable "jobs to look at.")
                                         {:pool pool-name
                                          :iterations-count (counters/value iterations-at-fenzo-floor)
                                          :number-max-considerable max-considerable})
                   (meters/mark! fenzo-abandon-and-reset-meter)
                   max-considerable)
                 next-considerable))))))

(defn job->task-txn
  "Generate task transaction for a job."
  [job metadata compute-cluster]
  (let [{:keys [job/last-waiting-start-time job/uuid]} job
        {:keys [executor task-id]} metadata
        job-ref [:job/uuid uuid]
        instance-start-time (now)]
    [[:job/allowed-to-start? job-ref]
     ; The job will remain waiting until the instance is running.
     [:db/add job-ref :job/state :job.state/waiting]
     (cond->
      {:db/id (d/tempid :db.part/user)
       :job/_instance job-ref
       :instance/compute-cluster (cc/db-id compute-cluster)
       :instance/executor executor
       :instance/executor-id task-id ; NB command executor uses the task-id as the executor-id
       :instance/ports []
       :instance/preempted? false
       :instance/progress 0
       :instance/start-time instance-start-time
       :instance/status :instance.status/unknown
       :instance/task-id task-id}
       last-waiting-start-time
       (assoc :instance/queue-time
              (- (.getTime instance-start-time)
                 (.getTime ^Date last-waiting-start-time))))]))

(defn jobs->kubernetes-task-metadata
  "Generate sequence of task-metadata for jobs in a compute-cluster, suitable for Kubernetes Scheduler."
  [jobs pool-name mesos-run-as-user compute-cluster]
  (let [jobs->task-id (plumbing.core/map-from-keys (fn [_] (str (d/squuid))) jobs)]
    (for [job jobs]
      (let [pool-specific-resources
            ((adjust-job-resources-for-pool-fn pool-name) job (tools/job-ent->resources job))]
        (merge
         (task/job->task-metadata compute-cluster mesos-run-as-user
                                  job (jobs->task-id job))
         {; Job constraints need to be expressed on a real job
          ; pod so that if it triggers the cluster autoscaler,
          ; CA will spin up nodes that will end up satisfying it. 
          :pod-constraints (constraints/job->constraints job)

          ; We need to label the pods handled completely by Kubernetes
          ; so that we can treat them differently throughout the scheduler.
          :pod-labels {"twosigma.com/cook-scheduler" "kubernetes"}

          ; Cook has a "novel host constraint", which disallows a job from
          ; running on the same host twice. So, we need to avoid running a
          ; real job pod on any of the hosts that it won't be able to run on.
          :pod-hostnames-to-avoid (constraints/job->previous-hosts-to-avoid job)
          :task-request {:scalar-requests (walk/stringify-keys pool-specific-resources)
                         :job (merge job {:job/pool {:pool/name pool-name}})
                         ; Need to pass in resources to task-metadata->pod for gpu count
                         :resources pool-specific-resources}})))))

(defn distribute-jobs-to-kubernetes
  "Distributes considerable jobs across the compute clusters and launches in Kubernetes."
  [conn considerable-jobs pool-name compute-clusters mesos-run-as-user job->acceptable-compute-clusters-fn]
  (tracing/with-span
    [s {:name "scheduler.distribute-jobs-to-kubernetes" :tags {:component tracing-component-tag}}]
    (prom/with-duration
      prom/scheduler-distribute-jobs-to-kubernetes-duration {:pool pool-name}
      (timers/time!
       (timers/timer (metric-title "distribute-jobs-to-kubernetes-duration" pool-name))
       (let [handle-jobs-for-cluster-fn
             (fn [[compute-cluster jobs]]
               (let [kill-lock-object (cc/kill-lock-object compute-cluster)
                     task-metadata-seq (jobs->kubernetes-task-metadata jobs pool-name mesos-run-as-user compute-cluster)
                     task-txns (map (fn [job metadata] (job->task-txn job metadata compute-cluster)) jobs task-metadata-seq)]
                 (try
                   (log-structured/debug "Acquiring lock to commit tasks and and launch to Kubernetes."
                                         {:pool pool-name :compute-cluster compute-cluster})
                   (.. kill-lock-object readLock lock)
                   (timers/time!
                    (timers/timer (metric-title "distribute-jobs-to-kubernetes-transact-task-duration" pool-name))
                    (datomic/transact
                     conn
                     (reduce into [] task-txns)
                     (fn [e]
                       (log-structured/warn "Transaction timed out, so these tasks might be present"
                                            "in Datomic without actually having been launched in compute cluster"
                                            {:compute-cluster compute-cluster :pool pool-name} e)
                       (throw e))))
                   (timers/time!
                    (timers/timer (metric-title "distribute-jobs-to-kubernetes-launch-duration" pool-name))
                    (future (cc/launch-tasks
                             compute-cluster pool-name [{:task-metadata-seq task-metadata-seq}]
                             (fn process-task-post-launch!
                               [{:keys [_ task-request]}]
                               (let [user (get-in task-request [:job :job/user])
                                     compute-cluster-launch-rate-limiter (cc/launch-rate-limiter compute-cluster)
                                     token-key (quota/pool+user->token-key pool-name user)]
                                 (ratelimit/spend! quota/per-user-per-pool-launch-rate-limiter token-key 1)
                                 (ratelimit/spend! compute-cluster-launch-rate-limiter ratelimit/compute-cluster-launch-rate-limiter-key 1))
                               (prom/inc prom/scheduler-jobs-launched {:pool pool-name :compute-cluster (cc/compute-cluster-name compute-cluster)})))))
                   (finally
                     (.. kill-lock-object readLock unlock)))))]
         (log-structured/info "Launching jobs in Kubernetes" {:pool pool-name})
         (distribute-and-handle-jobs considerable-jobs pool-name compute-clusters
                                     job->acceptable-compute-clusters-fn handle-jobs-for-cluster-fn)
         (log-structured/info "Launched jobs in Kubernetes" {:pool pool-name :number-launched-jobs (count considerable-jobs)}))))))

(defn handle-kubernetes-scheduler-pool
  "Handle scheduling pending jobs using the Kubernetes Scheduler."
  [conn pool-name->pending-jobs-atom pool-name scheduler-config compute-clusters
   job->acceptable-compute-clusters-fn user->quota user->usage-future mesos-run-as-user]
  (log-structured/info "Running handler for Kubernetes Scheduler pool" {:pool pool-name})
  (try
    (let [user->usage (tracing/with-span [s {:name "scheduler.kubernetes-handler.resolve-user-to-usage-future"
                                             :tags {:pool pool-name :component tracing-component-tag}}]
                        @user->usage-future)
          {max-considerable :max-jobs-considered} scheduler-config
          db (db conn)
          pending-jobs (get @pool-name->pending-jobs-atom pool-name)
          considerable-jobs (pending-jobs->considerable-jobs db pending-jobs user->quota user->usage max-considerable pool-name)
          considerable-job-uuids (set (map :job/uuid considerable-jobs))]
      (log-structured/info "Considering jobs" {:pool pool-name :number-considered-jobs (count considerable-job-uuids)})
      (if (seq considerable-jobs)
        (do
          (swap! pool-name->pending-jobs-atom
                 remove-matched-jobs-from-pending-jobs
                 considerable-job-uuids pool-name)
          (log-structured/debug (print-str "Updated pool-name->pending-jobs-atom:" (get @pool-name->pending-jobs-atom pool-name))
                                {:pool pool-name})
          (distribute-jobs-to-kubernetes conn considerable-jobs pool-name compute-clusters mesos-run-as-user job->acceptable-compute-clusters-fn))
        (log-structured/info "No considerable jobs launched this cycle" {:pool pool-name})))
    (catch Exception e
      (log-structured/error "Kubernetes handler encountered exception; continuing" {:pool pool-name} e))))

(defn reconcile-jobs
  "Ensure all jobs saw their final state change"
  [conn]
  (let [jobs (map first (q '[:find ?j
                             :in $ [?status ...]
                             :where
                             [?j :job/state ?status]]
                           (db conn) [:job.state/waiting
                                      :job.state/running]))]
    (doseq [js (partition-all 25 jobs)]
      (async/<!! (datomic/transact-with-retries conn
                                                (mapv (fn [j]
                                                        [:job/update-state j])
                                                      js))))))

;; TODO test that this fenzo recovery system actually works
(defn reconcile-tasks
  "Finds all non-completed tasks, and has Mesos let us know if any have changed."
  [db compute-cluster driver pool-name->fenzo-state]
  (let [running-tasks (q '[:find ?task-id ?status ?slave-id
                           :in $ [?status ...] ?compute-cluster-id
                           :where
                           [?i :instance/status ?status]
                           [?i :instance/task-id ?task-id]
                           [?i :instance/slave-id ?slave-id]
                           [?i :instance/compute-cluster ?compute-cluster-id]]
                         db
                         [:instance.status/unknown
                          :instance.status/running]
                         (cc/db-id compute-cluster))
        sched->mesos {:instance.status/unknown :task-staging
                      :instance.status/running :task-running}]
    (when (seq running-tasks)
      (log/info "Preparing to reconcile" (count running-tasks) "tasks")
      ;; TODO: When turning on periodic reconcilation, probably want to move this to startup
      (let [processed-tasks (->> (for [task running-tasks
                                       :let [[task-id] task
                                             task-ent (d/entity db [:instance/task-id task-id])
                                             hostname (:instance/hostname task-ent)]]
                                   (when-let [job (tools/job-ent->map (:job/_instance task-ent))]
                                     (let [pool-name (cached-queries/job->pool-name job)
                                           task-request (make-task-request db job pool-name :task-id task-id)
                                           {:keys [^TaskScheduler fenzo unassign-task-set]} (pool-name->fenzo-state pool-name)
                                           to-unassign (util/set-atom! unassign-task-set #{})
                                           ^Action2 unassigner (.getTaskUnAssigner fenzo)]
                                       ;; Need to lock on fenzo when accessing taskAssigner because taskAssigner and
                                       ;; scheduleOnce can not be called at the same time.
                                       (locking fenzo
                                         (unassign-all pool-name unassigner to-unassign)
                                         (.. fenzo
                                             (getTaskAssigner)
                                             (call task-request hostname)))
                                       task)))
                                 (remove nil?))]
        (when (not= (count running-tasks) (count processed-tasks))
          (log/error "Skipping reconciling" (- (count running-tasks) (count processed-tasks)) "tasks"))
        (doseq [ts (partition-all 50 processed-tasks)]
          (log/info "Reconciling" (count ts) "tasks, including task" (first ts))
          (try
            (mesos/reconcile-tasks driver (mapv (fn [[task-id status slave-id]]
                                                  {:task-id {:value task-id}
                                                   :state (sched->mesos status)
                                                   :slave-id {:value slave-id}})
                                                ts))
            (catch Exception e
              (log/error e "Reconciliation error")))))
      (log/info "Finished reconciling all tasks"))))

;; Unfortunately, clj-time.core/millis only accepts ints, not longs.
;; The Period class has a constructor that accepts "long milliseconds",
;; but since that isn't exposed through the clj-time API, we have to call it directly.
(defn- millis->period
  "Create a time period (duration) from a number of milliseconds."
  [millis]
  (org.joda.time.Period. (long millis)))

(defn get-lingering-tasks
  "Return a list of lingering tasks.

   A lingering task is a task that runs longer than timeout-hours."
  [db now max-timeout-hours default-timeout-hours]
  (let [jobs-with-max-runtime
        (q '[:find ?i ?start-time ?max-runtime
             :in $ ?default-runtime
             :where
             [(ground [:instance.status/unknown :instance.status/running]) [?status ...]]
             [?i :instance/status ?status]
             [?i :instance/start-time ?start-time]
             [?j :job/instance ?i]
             [(get-else $ ?j :job/max-runtime ?default-runtime) ?max-runtime]]
           db (-> default-timeout-hours time/hours time/in-millis))
        max-allowed-timeout-ms (-> max-timeout-hours time/hours time/in-millis)]
    (for [[task-entity start-time max-runtime-ms] jobs-with-max-runtime
          :let [timeout-period (millis->period (min max-runtime-ms max-allowed-timeout-ms))
                timeout-boundary (time/plus (tc/from-date start-time) timeout-period)]
          :when (time/after? now timeout-boundary)]
      (d/entity db task-entity))))

(defn kill-lingering-tasks
  [now conn config]
  (let [{:keys [max-timeout-hours
                default-timeout-hours
                timeout-hours]} config
        db (d/db conn)
        ;; These defaults are for backwards compatibility
        max-timeout-hours (or max-timeout-hours timeout-hours)
        default-timeout-hours (or default-timeout-hours timeout-hours)
        lingering-tasks (get-lingering-tasks db now max-timeout-hours default-timeout-hours)]
    (when (seq lingering-tasks)
      (log/info "Starting to kill lingering jobs running more than their max-runtime."
                {:default-timeout-hours default-timeout-hours
                 :max-timeout-hours max-timeout-hours}
                "There are in total" (count lingering-tasks) "lingering tasks.")
      (doseq [task-entity lingering-tasks]
        (let [task-id (:instance/task-id task-entity)]
          (log/info "Killing lingering task" task-id)
          ;; Note that we probably should update db to mark a task failed as well.
          ;; However in the case that we fail to kill a particular task in Mesos,
          ;; we could lose the chances to kill this task again.
          (cc/kill-task-if-possible (cook.task/task-ent->ComputeCluster task-entity) task-id)
          ;; BUG - the following transaction races with the update that is triggered
          ;; when the task is actually killed and sends its exit status code.
          ;; See issue #515 on GitHub.
          @(d/transact
             conn
             [[:instance/update-state (:db/id task-entity) :instance.status/failed [:reason/name :max-runtime-exceeded]]
              [:db/add [:instance/task-id task-id] :instance/reason [:reason/name :max-runtime-exceeded]]]))))))

; Should not use driver as an argument.
(defn lingering-task-killer
  "Periodically kill lingering tasks.

   The config is a map with optional keys where
   :timout-hours specifies the timeout hours for lingering tasks"
  [conn config trigger-chan]
  (let [config (merge {:timeout-hours (* 2 24)}
                      config)]
    (tools/chime-at-ch trigger-chan
                       (fn kill-linger-task-event []
                         (kill-lingering-tasks (time/now) conn config))
                       {:error-handler (fn [e]
                                         (log/error e "Failed to reap timeout tasks!"))})))

(defn handle-stragglers
  "Searches for running jobs in groups and runs the associated straggler handler"
  [conn kill-task-fn]
  (let [running-task-ents (tools/get-running-task-ents (d/db conn))
        running-job-ents (map :job/_instance running-task-ents)
        groups (distinct (mapcat :group/_job running-job-ents))]
    (doseq [group groups]
      (log/debug "Checking group " (d/touch group) " for stragglers")

      (let [straggler-task-ents (group/find-stragglers group)]
        (log/debug "Group " group " had stragglers: " straggler-task-ents)

        (doseq [{task-ent-id :db/id :as task-ent} straggler-task-ents]
          (log/info "Killing " task-ent " of group " (:group/uuid group) " because it is a straggler")
          ;; Mark as killed first so that if we fail after this it is still marked failed
          @(d/transact
             conn
             [[:instance/update-state task-ent-id :instance.status/failed [:reason/name :straggler]]
              [:db/add task-ent-id :instance/reason [:reason/name :straggler]]])
          (kill-task-fn task-ent))))))

(defn straggler-handler
  "Periodically checks for running jobs that are in groups and runs the associated
   straggler handler."
  [conn trigger-chan]
  (tools/chime-at-ch trigger-chan
                     (fn straggler-handler-event []
                       (handle-stragglers conn (fn [task-ent]
                                                 (cc/kill-task-if-possible (cook.task/task-ent->ComputeCluster task-ent)
                                                                           (:instance/task-id task-ent)))))
                     {:error-handler (fn [e]
                                       (log/error e "Failed to handle stragglers"))}))

(defn killable-cancelled-tasks
  [db]
  (->> (q '[:find ?i
            :in $ [?status ...]
            :where
            [?i :instance/cancelled true]
            [?i :instance/status ?status]]
          db [:instance.status/running :instance.status/unknown])
       (map (fn [[x]] (d/entity db x)))))

(timers/deftimer [cook-mesos scheduler killing-cancelled-tasks-duration])

(defn cancelled-task-killer
  "Every trigger, kill tasks that have been cancelled (e.g. via the API)."
  [conn trigger-chan]
  (tools/chime-at-ch
    trigger-chan
    (fn cancelled-task-killer-event []
      (prom/with-duration
        prom/scheduler-kill-cancelled-tasks-duration {}
        (timers/time!
          killing-cancelled-tasks-duration
          (doseq [{:keys [db/id instance/task-id] :as task} (killable-cancelled-tasks (d/db conn))]
            (log/info "Killing cancelled task" task-id)
            @(d/transact conn [[:db/add id :instance/reason
                                [:reason/name :reason-killed-by-user]]])
            (cc/kill-task-if-possible (cook.task/task-ent->ComputeCluster task) task-id))))
      {:error-handler (fn [e]
                        (log/error e "Failed to kill cancelled tasks!"))})))

(defn get-user->used-resources
  "Return a map from user'name to his allocated resources, in the form of
   {:cpus cpu :mem mem}
   If a user does NOT has any running jobs, then there is NO such
   user in this map.

   (get-user-resource-allocation [db user])
   Return a map from user'name to his allocated resources, in the form of
   {:cpus cpu :mem mem}
   If a user does NOT has any running jobs, all the values in the
   resource map is 0.0"
  ([db]
   (let [user->used-resources (->> (q '[:find ?j
                                        :in $
                                        :where
                                        [?j :job/state :job.state/running]]
                                      db)
                                   (map (fn [[eid]]
                                          (d/entity db eid)))
                                   (group-by :job/user)
                                   (map (fn [[user job-ents]]
                                          [user (tools/sum-resources-of-jobs job-ents)]))
                                   (into {}))]
     user->used-resources))
  ([db user]
   (let [used-resources (->> (q '[:find ?j
                                  :in $ ?u
                                  :where
                                  [?j :job/state :job.state/running]
                                  [?j :job/user ?u]]
                                db user)
                             (map (fn [[eid]]
                                    (d/entity db eid)))
                             (tools/sum-resources-of-jobs))]
     {user (if (seq used-resources)
             used-resources
             ;; Return all 0's for a user who does NOT have any running job.
             (zipmap (queries/get-all-resource-types db) (repeat 0.0)))})))

(defn limit-over-quota-jobs
  "Filters task-ents, preserving at most (config/max-over-quota-jobs) that would exceed the user's quota"
  [task-ents quota]
  (let [over-quota-job-limit (config/max-over-quota-jobs)]
    (->> task-ents
         (map (fn [task-ent] [task-ent (tools/job->usage (:job/_instance task-ent))]))
         (reductions (fn [[prev-task total-usage over-quota-jobs] [task-ent usage]]
                       (let [total-usage' (merge-with + total-usage usage)]
                         (if (tools/below-quota? quota total-usage')
                           [task-ent total-usage' over-quota-jobs]
                           [task-ent total-usage' (inc over-quota-jobs)])))
                     [nil {} 0])
         (take-while (fn [[task-ent _ over-quota-jobs]] (<= over-quota-jobs over-quota-job-limit)))
         (map first)
         (filter (fn [task-ent] (not (nil? task-ent)))))))

(defn sort-jobs-by-dru-helper
  "Return a list of job entities ordered by the provided sort function"
  [pending-task-ents running-task-ents user->dru-divisors sort-task-scored-task-pairs sort-jobs-duration pool-name user->quota]
  (let [tasks (into (vec running-task-ents) pending-task-ents)
        task-comparator (tools/same-user-task-comparator tasks)
        pending-task-ents-set (into #{} pending-task-ents)
        jobs (prom/with-duration
               prom/scheduler-sort-jobs-hierarchy-duration {:pool pool-name}
               (timers/time!
                 sort-jobs-duration
                 (->> tasks
                      (group-by tools/task-ent->user)
                      (map (fn [[user task-ents]] (let [sorted-tasks (sort task-comparator task-ents)]
                                                    [user (limit-over-quota-jobs sorted-tasks (user->quota user))])))
                      (into (hash-map))
                      (sort-task-scored-task-pairs user->dru-divisors pool-name)
                      (filter (fn [[task _]] (contains? pending-task-ents-set task)))
                      (map (fn [[task _]] (:job/_instance task))))))]
    jobs))

(defn- sort-normal-jobs-by-dru
  "Return a list of normal job entities ordered by dru"
  [pending-task-ents running-task-ents user->dru-divisors timer pool-name user->quota]
  (sort-jobs-by-dru-helper pending-task-ents running-task-ents user->dru-divisors
                           dru/sorted-task-scored-task-pairs timer pool-name user->quota))

(defn- sort-gpu-jobs-by-dru
  "Return a list of gpu job entities ordered by dru"
  [pending-task-ents running-task-ents user->dru-divisors timer pool-name user->quota]
  (sort-jobs-by-dru-helper pending-task-ents running-task-ents user->dru-divisors
                           dru/sorted-task-cumulative-gpu-score-pairs timer pool-name user->quota))

(defn- pool-map
  "Given a collection of pools, and a function val-fn that takes a pool,
  returns a map from pool name to (val-fn pool)"
  [pools val-fn]
  (->> pools
       (pc/map-from-keys val-fn)
       (pc/map-keys :pool/name)))

(defn aggregate-job-usage
  "Given a list of resource usage dictionaries, add them together."
  [list]
  (reduce #(merge-with + %1 %2) {} list))

(defn task-ents->usage
  "Given a vector tasks ents, compute their aggregate resource usage"
  [task-ents]
  (->> task-ents
       (map (fn [task-ent] (tools/job->usage (:job/_instance task-ent))))
       aggregate-job-usage))

(defn aggregate-quota-groups
  "Given a map of quota groups and from pool-name to usage, generate aggregate usage."
  [quota-groups pool-name->usage]
  (->> pool-name->usage
       (group-by #(quota-groups (first %)))
       (filter first)
       (pc/map-vals #(map second %))
       (pc/map-vals aggregate-job-usage)))

(defn filter-based-on-quota
  "Filter a set of job entities to only those under the global pool quota (and global group quota)."
  [pool-name->usage pool-name job-ents]
  (let [quota-groups (config/quota-grouping-config)
        quota-group (quota-groups pool-name)
        agg-pool-name->usage (aggregate-quota-groups quota-groups pool-name->usage)
        quota-group-usage (when quota-group (get agg-pool-name->usage quota-group))
        quota-group-quota (when quota-group (tools/global-pool-quota quota-group))
        quota (tools/global-pool-quota pool-name)
        usage (pool-name->usage pool-name)]

    (log/debug "Doing quota filtering at rank time"
               {:pool-name pool-name
                :quota-group-usage quota-group-usage
                :quota-group-quota quota-group-quota
                :usage  usage
                :quota quota})
    ; TODO: Should make filter-based-on-pool-quota take an argument of
    ; 'available resources' then we can feed min and max and do only a single
    ; filter pass
    (cond->> job-ents
             true (tools/filter-based-on-pool-quota pool-name quota usage)
             (and quota-group-quota quota-group-usage)
             (tools/filter-based-on-pool-quota pool-name quota-group-quota quota-group-usage))))

(defn sort-jobs-by-dru-pool
  "Returns a map from job pool to a list of job entities, ordered by dru"
  [unfiltered-db]
  ;; This function does not use the filtered db when it is not necessary in order to get better performance
  ;; The filtered db is not necessary when an entity could only arrive at a given state if it was already committed
  ;; e.g. running jobs or when it is always considered committed e.g. shares
  ;; The unfiltered db can also be used on pending job entities once the filtered db is used to limit
  ;; to only those jobs that have been committed.
  (let [pool-name->pending-job-ents (group-by cached-queries/job->pool-name (queries/get-pending-job-ents unfiltered-db))
        pool-name->pending-task-ents (pc/map-vals #(map tools/create-task-ent %1) pool-name->pending-job-ents)
        pool-name->running-task-ents (group-by (comp cached-queries/job->pool-name :job/_instance)
                                               (tools/get-running-task-ents unfiltered-db))
        pools (->> unfiltered-db pool/all-pools (filter pool/schedules-jobs?))
        using-pools? (-> pools count pos?)
        pool-name->usage (pc/map-vals task-ents->usage pool-name->running-task-ents)
        pool-name->user->dru-divisors (if using-pools?
                                        (pool-map pools (fn [{:keys [pool/name]}]
                                                          (share/create-user->share-fn unfiltered-db name)))
                                        {"no-pool" (share/create-user->share-fn unfiltered-db nil)})
        pool-name->sort-jobs-by-dru-fn (if using-pools?
                                         (pool-map pools (fn [{:keys [pool/dru-mode]}]
                                                           (case dru-mode
                                                             :pool.dru-mode/default sort-normal-jobs-by-dru
                                                             :pool.dru-mode/gpu sort-gpu-jobs-by-dru)))
                                         {"no-pool" sort-normal-jobs-by-dru})]
    (letfn [(sort-jobs-by-dru-pool-helper [[pool-name sort-jobs-by-dru]]
              (let [pending-tasks (pool-name->pending-task-ents pool-name)
                    running-tasks (pool-name->running-task-ents pool-name)
                    user->dru-divisors (pool-name->user->dru-divisors pool-name)
                    user->quota (quota/create-user->quota-fn unfiltered-db
                                                             (when using-pools? pool-name))
                    timer (timers/timer (metric-title "sort-jobs-hierarchy-duration" pool-name))]
                [pool-name
                 (filter-based-on-quota pool-name->usage  pool-name
                                        (sort-jobs-by-dru pending-tasks running-tasks user->dru-divisors timer pool-name user->quota))]))]
      (into {} (map sort-jobs-by-dru-pool-helper) pool-name->sort-jobs-by-dru-fn))))

(timers/deftimer [cook-mesos scheduler filter-offensive-jobs-duration])

(defn is-offensive?
  [max-memory-mb max-cpus job]
  (let [{memory-mb :mem
         cpus :cpus} (tools/job-ent->resources job)]
    (or (> memory-mb max-memory-mb)
        (> cpus max-cpus))))

(defn filter-offensive-jobs
  "Base on the constraints on memory and cpus, given a list of job entities it
   puts the offensive jobs into offensive-job-ch asynchronically and returns
   the inoffensive jobs.

   A job is offensive if and only if its required memory or cpus exceeds the
   limits"
  ;; TODO these limits should come from the largest observed host from Fenzo
  ;; .getResourceStatus on TaskScheduler will give a map of hosts to resources; we can compute the max over those
  [{max-memory-gb :memory-gb max-cpus :cpus} offensive-jobs-ch jobs]
  (prom/with-duration
    prom/scheduler-filter-offensive-jobs-duration {}
    (timers/time!
      filter-offensive-jobs-duration
      (let [max-memory-mb (* 1024.0 max-memory-gb)
            is-offensive? (partial is-offensive? max-memory-mb max-cpus)
            inoffensive (remove is-offensive? jobs)
            offensive (filter is-offensive? jobs)]
        ;; Put offensive jobs asynchronically such that it could return the
        ;; inoffensive jobs immediately.
        (async/go
          (when (seq offensive)
            (log/info "Found" (count offensive) "offensive jobs")
            (async/>! offensive-jobs-ch offensive)))
        inoffensive))))

(defn make-offensive-job-stifler
  "It returns an async channel which will be used to receive offensive jobs expected
   to be killed / aborted.

   It asynchronically pulls offensive jobs from the channel and abort these
   offensive jobs by marking job state as completed."
  [conn]
  (let [offensive-jobs-ch (async/chan (async/sliding-buffer 256))]
    (async/thread
      (loop []
        (when-let [offensive-jobs (async/<!! offensive-jobs-ch)]
          (try
            (doseq [jobs (partition-all 32 offensive-jobs)]
              ;; Transact synchronously so that it won't accidentally put a huge
              ;; spike of load on the transactor.
              (async/<!!
                (datomic/transact-with-retries conn
                                               (mapv
                                                 (fn [job]
                                                   [:db/add [:job/uuid (:job/uuid job)]
                                                    :job/state :job.state/completed])
                                                 jobs))))
            (log/warn "Suppressed offensive" (count offensive-jobs) "jobs" (mapv :job/uuid offensive-jobs))
            (catch Exception e
              (log/error e "Failed to kill the offensive job!")))
          (recur))))
    offensive-jobs-ch))

(timers/deftimer [cook-mesos scheduler rank-jobs-duration])
(meters/defmeter [cook-mesos scheduler rank-jobs-failures])

(defn rank-jobs
  "Return a map of lists of job entities ordered by dru, keyed by pool.

   It ranks the jobs by dru first and then apply several filters if provided."
  [unfiltered-db offensive-job-filter number-to-force]
  (prom/with-duration
    prom/scheduler-rank-cycle-duration {}
    (timers/time!
      rank-jobs-duration
      (try
        (let [jobs (->> (sort-jobs-by-dru-pool unfiltered-db)
                        ;; Apply the offensive job filter first before taking.
                        (pc/map-vals offensive-job-filter)
                        (pc/map-vals #(map tools/job-ent->map %))
                        (pc/map-vals #(remove nil? %)))]
          ; Force the first N jobs.
          (doall (take number-to-force jobs))
          jobs)
        (catch Throwable t
          (log/error t "Failed to rank jobs")
          (meters/mark! rank-jobs-failures)
          {})))))

(defn- start-jobs-prioritizer!
  [conn pool-name->pending-jobs-atom task-constraints trigger-chan]
  (let [number-to-force (get-in config/config [:settings :rank :number-to-force])
        offensive-jobs-ch (make-offensive-job-stifler conn)
        offensive-job-filter (partial filter-offensive-jobs task-constraints offensive-jobs-ch)]
    (tools/chime-at-ch trigger-chan
                       (fn rank-jobs-event []
                         (log/info "Starting pending job ranking")
                         (reset! pool-name->pending-jobs-atom
                                 (rank-jobs (d/db conn) offensive-job-filter number-to-force))
                         (log/info "Done with pending job ranking")))))

(meters/defmeter [cook-mesos scheduler mesos-error])
(meters/defmeter [cook-mesos scheduler offer-chan-full-error])

(defn make-fenzo-state
  "Make a fenzo scheduler state. This consists of the fenzo scheduler itself and a set of tasks that
  should be unassigned the next iteration through."
  [offer-incubate-time-ms fitness-calculator good-enough-fitness]
  {:unassign-task-set (atom #{})
   :fenzo
   (.. (TaskScheduler$Builder.)
       (disableShortfallEvaluation) ;; We're not using the autoscaling features
       (withLeaseOfferExpirySecs (max (-> offer-incubate-time-ms time/millis time/in-seconds) 1)) ;; should be at least 1 second
       (withRejectAllExpiredOffers)
       (withFitnessCalculator (config/fitness-calculator fitness-calculator))
       (withFitnessGoodEnoughFunction (reify Func1
                                        (call [_ fitness]
                                          (> fitness good-enough-fitness))))
       (withLeaseRejectAction (reify Action1
                                (call [_ lease]
                                  (let [offer (:offer lease)
                                        id (:id offer)]
                                    (log/debug "Fenzo is declining offer" offer)
                                    (try
                                      (decline-offers (:compute-cluster offer) [id])
                                      (catch Exception e
                                        (log/error e "Unable to decline fenzos rejected offers")))))))
       (build))})

(defn persist-mea-culpa-failure-limit!
  "The Datomic transactor needs to be able to access this part of the
  configuration, so on cook startup we transact the configured value into Datomic."
  [conn limits]
  (when (map? limits)
    (let [default (:default limits)
          overrides (mapv (fn [[reason limit]] {:db/id [:reason/name reason]
                                                :reason/failure-limit limit})
                          (dissoc limits :default))]
      (when default
        @(d/transact conn [{:db/id :scheduler/config
                            :scheduler.config/mea-culpa-failure-limit default}]))
      (when (seq overrides)
        @(d/transact conn overrides))))
  (when (number? limits)
    @(d/transact conn [{:db/id :scheduler/config
                        :scheduler.config/mea-culpa-failure-limit limits}])))

(defn decline-offers-safe
  "Declines a collection of offers, catching exceptions"
  [compute-cluster offers]
  (try
    (decline-offers compute-cluster (map :id offers))
    (catch Exception e
      (log/error e "Unable to decline offers!"))))

(defn receive-offers
  [offers-chan match-trigger-chan compute-cluster pool-name offers]
  (doseq [offer offers]
    (histograms/update! (histograms/histogram (metric-title "offer-size-cpus" pool-name)) (get-in offer [:resources :cpus] 0))
    (histograms/update! (histograms/histogram (metric-title "offer-size-mem" pool-name)) (get-in offer [:resources :mem] 0)))
  (if (async/offer! offers-chan offers)
    (do
      (counters/inc! offer-chan-depth)
      (async/offer! match-trigger-chan :trigger)) ; :trigger is arbitrary, the value is ignored
    (do (log/warn "Offer chan is full. Are we not handling offers fast enough?")
        (meters/mark! offer-chan-full-error)
        (future
          (decline-offers-safe compute-cluster offers)))))

(let [in-order-queue-counter (counters/counter ["cook-mesos" "scheduler" "in-order-queue-size"])
      in-order-queue-timer (timers/timer ["cook-mesos" "scheduler" "in-order-queue-delay-duration"])
      parallelism 19 ; a prime number to potentially help make the distribution uniform
      processor-agents (->> #(agent nil)
                            (repeatedly parallelism)
                            vec)
      safe-call (fn agent-processor [_ body-fn]
                  (try
                    (body-fn)
                    (catch Exception e
                      (log/error e "Error processing mesos status/message."))))]
  (defn async-in-order-processing
    "Asynchronously processes the body-fn by queueing the task in an agent to ensure in-order processing."
    [order-id body-fn]
    (counters/inc! in-order-queue-counter)
    (let [timer-context (timers/start in-order-queue-timer)
          processor-agent (->> (mod (hash order-id) parallelism)
                               (nth processor-agents))]
      (send processor-agent safe-call
            #(do
               (timers/stop timer-context)
               (counters/dec! in-order-queue-counter)
               (body-fn))))))

(defn prepare-match-trigger-chan
  "Calculate the required interval for match-trigger-chan and start the chimes"
  [match-trigger-chan pools]
  (let [{:keys [global-min-match-interval-millis target-per-pool-match-interval-millis]} (config/offer-matching)
        match-interval-millis (-> target-per-pool-match-interval-millis
                                  (/ (count pools))
                                  int
                                  (max global-min-match-interval-millis))]
    (when (= match-interval-millis global-min-match-interval-millis)
      (log/warn "match-trigger-chan is set to the global minimum interval of " global-min-match-interval-millis " ms. "
                "This is a sign that we have more pools, " (count pools) " than we expect to have and we will "
                "schedule each pool less often than the desired setting of every " target-per-pool-match-interval-millis " ms."))
    (async/pipe (chime-ch (util/time-seq (time/now) (time/millis match-interval-millis))) match-trigger-chan)))

(defn pool-scheduler-config
  "Get the scheduler config for a pool."
  [schedulers pool-name]
  (regexp-tools/match-based-on-pool-name
   schedulers
   pool-name
   :scheduler-config))

(defn make-pool-handler
  "Make the configured handler for the pool to do scheduling."
  [conn fenzo-state pool-name->pending-jobs-atom agent-attributes-cache scheduler-config trigger-chan
   rebalancer-reservation-atom mesos-run-as-user pool-name cluster-name->compute-cluster-atom
   job->acceptable-compute-clusters-fn]
  (let [fenzo (:fenzo fenzo-state)
        resources-atom (atom (view-incubating-offers fenzo))
        using-pools? (not (nil? (config/default-pool)))
        scheduler-name (:scheduler scheduler-config)
        using-kubernetes-scheduler? (= "kubernetes" scheduler-name)]
    (when-not using-kubernetes-scheduler?
      (reset! fenzo-num-considerable-atom (:fenzo-max-jobs-considered scheduler-config)))
    (tools/chime-at-ch
     trigger-chan
     (fn pool-schedule-event []
       (log-structured/info "Starting pool handler" {:pool pool-name :scheduler-name scheduler-name})
       (prom/with-duration
         prom/scheduler-match-cycle-duration {:pool pool-name}
         (tracing/with-span [s {:name "scheduler.pool-handler" :tags {:pool pool-name :component tracing-component-tag}}]
           (try
             (let [;; There are implications to generating the user->usage here:
                   ;;  1. Currently cook has two oddities in state changes.
                   ;;  We plan to correct both of these but are important for the time being.
                   ;;    a. Cook doesn't mark as a job as running when it schedules a job.
                   ;;       While this is technically correct, it confuses some process.
                   ;;       For example, it will mean that the user->usage generated here
                   ;;       may not include jobs that have been scheduled but haven't started.
                   ;;       Since we do the filter for quota first, this is ok because those jobs
                   ;;       show up in the queue. However, it is important to know about
                   ;;    b. Cook doesn't update the job state when cook hears from mesos about the
                   ;;       state of an instance. Cook waits until it hears from datomic about the
                   ;;       instance state change to change the state of the job. This means that it
                   ;;       is possible to have large delays between when an instance changes status
                   ;;       and the job reflects that change
                   ;;  2. Once the above two items are addressed, user->usage should always correctly
                   ;;     reflect *Cook*'s understanding of the state of the world at this point.
                   ;;     When this happens, users should never exceed their quota
                   user->usage-future (future (tracing/with-span [s1 {:from s :finish? false}] ; NOTE: finish? is set to false to prevent early finishing of the span 
                                                (generate-user-usage-map (d/db conn) pool-name)))
                   compute-clusters (vals @cook.compute-cluster/cluster-name->compute-cluster-atom)
                   user->quota (quota/create-user->quota-fn (d/db conn) (if using-pools? pool-name nil))]
               (if using-kubernetes-scheduler?
                 (handle-kubernetes-scheduler-pool conn pool-name->pending-jobs-atom pool-name scheduler-config compute-clusters
                                                   job->acceptable-compute-clusters-fn user->quota user->usage-future mesos-run-as-user)
                 (handle-fenzo-pool conn fenzo fenzo-state resources-atom pool-name->pending-jobs-atom agent-attributes-cache
                                    scheduler-config rebalancer-reservation-atom mesos-run-as-user pool-name compute-clusters
                                    job->acceptable-compute-clusters-fn user->quota user->usage-future)))
             (catch Exception e
               (log-structured/error "Pool handler encountered exception; continuing" {:pool pool-name} e)))))
       (log-structured/info "Done with pool handler" {:pool pool-name}))
     {:error-handler (fn [ex] (log-structured/error "Error occurred in pool handler" {:pool pool-name} ex))})
    resources-atom))

(defn create-datomic-scheduler
  [{:keys [conn cluster-name->compute-cluster-atom mea-culpa-failure-limit
           mesos-run-as-user agent-attributes-cache offer-incubate-time-ms
           pool-name->pending-jobs-atom rebalancer-reservation-atom
           task-constraints trigger-chans]}]

  (persist-mea-culpa-failure-limit! conn mea-culpa-failure-limit)

  (let [{:keys [match-trigger-chan rank-trigger-chan]} trigger-chans
        pools (->> conn d/db pool/all-pools (filter pool/schedules-jobs?))
        pools' (if (-> pools count pos?)
                 pools
                 [{:pool/name "no-pool"}])
        pool->scheduler-config (pool-map pools' (fn [{:keys [pool/name]}]
                                                 (pool-scheduler-config (config/pool-schedulers) name)))
        pool-name->fenzo-state (pool-map pools' (fn [{:keys [pool/name]}]
                                                  (let [{:keys [fenzo-fitness-calculator good-enough-fitness]} (pool->scheduler-config name)]
                                                    (make-fenzo-state offer-incubate-time-ms fenzo-fitness-calculator good-enough-fitness))))
        pool->match-trigger-chan (pool-map pools' (fn [_] (async/chan (async/sliding-buffer 1))))
        pool-names-linked-list (LinkedList. (map :pool/name pools'))
        job->acceptable-compute-clusters-fn
        (if-let [fn-name-from-config
                 (:job->acceptable-compute-clusters-fn (config/kubernetes))]
          (util/lazy-load-var fn-name-from-config)
          job->acceptable-compute-clusters)
        pool->resources-atom (pool-map
                              pools'
                              (fn [{:keys [pool/name]}]
                                (make-pool-handler
                                 conn (get pool-name->fenzo-state name)
                                 pool-name->pending-jobs-atom agent-attributes-cache
                                 (pool->scheduler-config name) (pool->match-trigger-chan name)
                                 rebalancer-reservation-atom mesos-run-as-user name
                                 cluster-name->compute-cluster-atom job->acceptable-compute-clusters-fn)))]
    (prepare-match-trigger-chan match-trigger-chan pools')
    (async/go-loop []
      (when-let [x (async/<! match-trigger-chan)]
        (try
          (let [pool-name (.removeFirst pool-names-linked-list)]
            (.addLast pool-names-linked-list pool-name)
            (async/offer! (get pool->match-trigger-chan pool-name) x))
          (catch Exception e
            (log/error e "Exception in match-trigger-chan chime handler")
            (throw e)))
        (recur)))
    (log/info "Pool name to fenzo scheduler keys:" (keys pool-name->fenzo-state))
    (start-jobs-prioritizer! conn pool-name->pending-jobs-atom task-constraints rank-trigger-chan)
    {:pool-name->fenzo-state pool-name->fenzo-state
     :view-incubating-offers (fn get-resources-atom [p]
                               (deref (get pool->resources-atom p)))}))<|MERGE_RESOLUTION|>--- conflicted
+++ resolved
@@ -1087,24 +1087,19 @@
       (dissoc compute-cluster->jobs :no-acceptable-compute-cluster))))
 
 (defn distribute-and-handle-jobs
-  "Distributes jobs across compute clusters and applies a given handler 
-   for each distribution. In order to do the distribution, there must be
-   at least one job and one cluster configured to do autoscaling."
+  "Distributes jobs across compute clusters and applies a given handler for each distribution."
   [jobs pool-name compute-clusters job->acceptable-compute-clusters-fn handle-jobs-for-cluster-fn]
   (try
-    (let [autoscaling-compute-clusters (filter #(cc/autoscaling? % pool-name) compute-clusters)
-          num-autoscaling-compute-clusters (count autoscaling-compute-clusters)]
-      (when (and (pos? num-autoscaling-compute-clusters) (seq jobs))
-        (log-structured/info "Preparing for job distribution" {:pool pool-name})
-        (let [compute-cluster->jobs (distribute-jobs-to-compute-clusters
-                                     jobs pool-name autoscaling-compute-clusters
-                                     job->acceptable-compute-clusters-fn)]
-          (log-structured/info "Starting job distribution" {:pool pool-name})
-          (->> compute-cluster->jobs
-               (map handle-jobs-for-cluster-fn)
-               doall
-               (run! deref)))
-        (log-structured/info "Done distributing jobs" {:pool pool-name})))
+    (when (seq jobs)
+      (log-structured/info "Preparing for job distribution" {:pool pool-name})
+      (let [compute-cluster->jobs (distribute-jobs-to-compute-clusters jobs pool-name compute-clusters
+                                                                       job->acceptable-compute-clusters-fn)]
+        (log-structured/info "Starting job distribution" {:pool pool-name})
+        (->> compute-cluster->jobs
+             (map handle-jobs-for-cluster-fn)
+             doall
+             (run! deref)))
+      (log-structured/info "Done distributing jobs" {:pool pool-name}))
     (catch Throwable e
       (log-structured/error "Encountered error while distributing jobs" {:pool pool-name} e))))
 
@@ -1118,38 +1113,19 @@
     (prom/with-duration
       prom/scheduler-trigger-autoscaling-duration {:pool pool-name}
       (timers/time!
-<<<<<<< HEAD
        (timers/timer (metric-title "trigger-autoscaling!-duration" pool-name))
-       (let [handle-jobs-for-cluster-fn
+       (let [autoscaling-compute-clusters (filter #(cc/autoscaling? % pool-name) compute-clusters)
+             num-autoscaling-compute-clusters (count autoscaling-compute-clusters)
+             handle-jobs-for-cluster-fn
              (fn [[compute-cluster jobs-for-cluster]]
                (future (cc/autoscale! compute-cluster pool-name jobs-for-cluster adjust-job-resources-for-pool-fn)))]
-         (distribute-and-handle-jobs pending-jobs-for-autoscaling pool-name compute-clusters
-                                                         job->acceptable-compute-clusters-fn handle-jobs-for-cluster-fn))))))
-=======
-        (timers/timer (metric-title "trigger-autoscaling!-duration" pool-name))
-        (try
-          (let [autoscaling-compute-clusters (filter #(cc/autoscaling? % pool-name) compute-clusters)
-                num-autoscaling-compute-clusters (count autoscaling-compute-clusters)]
-            (if (and (pos? num-autoscaling-compute-clusters) (seq pending-jobs-for-autoscaling))
-              (do
-                (log-structured/info "Preparing for autoscaling" {:pool pool-name})
-                (let [compute-cluster->jobs (distribute-jobs-to-compute-clusters
-                                              pending-jobs-for-autoscaling pool-name autoscaling-compute-clusters
-                                              job->acceptable-compute-clusters-fn)]
-                  (log-structured/info "Starting autoscaling" {:pool pool-name})
-                  (->> compute-cluster->jobs
-                       (map
-                         (fn [[compute-cluster jobs-for-cluster]]
-                           (future (cc/autoscale! compute-cluster pool-name jobs-for-cluster adjust-job-resources-for-pool-fn))))
-                       doall
-                       (run! deref)))
-                (log-structured/info "Done autoscaling" {:pool pool-name}))
-              ; Update the synthetic pod counters even if we're not autoscaling, so we have accurate metrics
-              (doseq [compute-cluster autoscaling-compute-clusters]
-                (cc/set-synthetic-pods-counters compute-cluster pool-name))))
-          (catch Throwable e
-            (log-structured/error "Encountered error while triggering autoscaling" {:pool pool-name} e)))))))
->>>>>>> cd11369e
+
+         (if (and (pos? num-autoscaling-compute-clusters) (seq pending-jobs-for-autoscaling))
+           (distribute-and-handle-jobs pending-jobs-for-autoscaling pool-name autoscaling-compute-clusters
+                                       job->acceptable-compute-clusters-fn handle-jobs-for-cluster-fn)
+           ; Update the synthetic pod counters even if we're not autoscaling, so we have accurate metrics 
+           (doseq [compute-cluster autoscaling-compute-clusters]
+             (cc/set-synthetic-pods-counters compute-cluster pool-name))))))))
 
 (def pool-name->unmatched-job-uuid->unmatched-cycles-atom (atom {}))
 
