--- conflicted
+++ resolved
@@ -14,7 +14,7 @@
 ;; limitations under the License.
 ;;
 (ns cook.scheduler.scheduler
-  (:require [chime :refer [chime-ch]]
+  (:require [chime :refer [chime-at chime-ch]]
             [clj-time.coerce :as tc]
             [clj-time.core :as time]
             [clojure.core.async :as async]
@@ -24,8 +24,8 @@
             [clojure.string :as str]
             [clojure.tools.logging :as log]
             [clojure.walk :as walk]
+            [cook.cached-queries :as cached-queries]
             [cook.cache :as ccache]
-            [cook.cached-queries :as cached-queries]
             [cook.caches :as caches]
             [cook.compute-cluster :as cc]
             [cook.config :as config]
@@ -63,16 +63,10 @@
             [opentracing-clj.core :as tracing]
             [plumbing.core :as pc])
   (:import (com.netflix.fenzo
-             SchedulingResult
-             TaskAssignmentResult
-             TaskRequest
-             TaskScheduler
-             TaskScheduler$Builder
-             VMAssignmentResult
-             VirtualMachineCurrentState
-             VirtualMachineLease)
+             TaskAssignmentResult TaskRequest TaskScheduler TaskScheduler$Builder VirtualMachineCurrentState
+             VirtualMachineLease SchedulingResult VMAssignmentResult)
            (com.netflix.fenzo.functions Action1 Action2 Func1)
-           (java.util Date LinkedList)))
+           (java.util LinkedList Date)))
 
 (defn now
   ^Date []
@@ -2129,7 +2123,6 @@
                 "schedule each pool less often than the desired setting of every " target-per-pool-match-interval-millis " ms."))
     (async/pipe (chime-ch (util/time-seq (time/now) (time/millis match-interval-millis))) match-trigger-chan)))
 
-<<<<<<< HEAD
 (defn kubernetes-scheduler?
   "Return true if the scheduler is Kubernetes Scheduler."
   [scheduler-name]
@@ -2192,96 +2185,6 @@
        (log-structured/info "Done with pool handler" {:pool pool-name}))
      {:error-handler (fn [ex] (log-structured/error "Error occurred in pool handler" {:pool pool-name} ex))})
     resources-atom))
-
-(defn create-datomic-scheduler
-  [{:keys [conn cluster-name->compute-cluster-atom mea-culpa-failure-limit 
-           mesos-run-as-user agent-attributes-cache offer-incubate-time-ms
-           pool-name->pending-jobs-atom rebalancer-reservation-atom 
-           task-constraints trigger-chans]}]
-=======
-(defn handle-fenzo-pool
-  "Handle scheduling pending jobs using the Fenzo Scheduler."
-  [conn fenzo fenzo-state resources-atom pool-name->pending-jobs-atom agent-attributes-cache max-considerable
-   scaleback floor-iterations-before-warn floor-iterations-before-reset rebalancer-reservation-atom
-   mesos-run-as-user pool-name compute-clusters job->acceptable-compute-clusters-fn
-   user->quota user->usage-future]
-  (log-structured/info "Creating handler for Fenzo pool" {:pool pool-name})
-  (let [num-considerable @fenzo-num-considerable-atom
-        next-considerable
-        (try
-          (let [offers (tracing/with-span [s {:name "scheduler.offer-handler.generate-offers"
-                                              :tags {:pool pool-name :component tracing-component-tag}}]
-                         (apply concat (map (fn [compute-cluster]
-                                              (try
-                                                (cc/pending-offers compute-cluster pool-name)
-                                                (catch Throwable t
-                                                  (log-structured/error "Error getting pending offers"
-                                                                        {:pool pool-name
-                                                                         :compute-cluster (cc/compute-cluster-name compute-cluster)}
-                                                                        t)
-                                                  (list))))
-                                            compute-clusters)))
-                _ (tracing/with-span [s {:name "scheduler.offer-handler.cache-offers-for-rebalancer"
-                                         :tags {:pool pool-name :component tracing-component-tag}}]
-                    (doseq [offer offers
-                            :let [slave-id (-> offer :slave-id :value)]]
-                      ; Cache offers for rebalancer so it can use job constraints when doing preemption decisions.
-                      ; Computing get-offer-attr-map is pretty expensive because it includes calculating
-                      ; currently running pods, so we have to union the set of pods k8s says are there and
-                      ; the set of pods we're trying to put on the node. Even though it's not used by
-                      ; rebalancer (and not needed). So it's OK if it's stale, so we do not need to refresh
-                      ; and only store if it is a new node.
-                      (when-not (ccache/get-if-present agent-attributes-cache identity slave-id)
-                        (ccache/put-cache! agent-attributes-cache identity slave-id (offer/get-offer-attr-map offer)))))
-                user->usage (tracing/with-span [s {:name "scheduler.offer-handler.resolve-user-to-usage-future"
-                                                   :tags {:pool pool-name :component tracing-component-tag}}]
-                              @user->usage-future)
-                matched-head? (handle-resource-offers! conn fenzo-state pool-name->pending-jobs-atom
-                                                       mesos-run-as-user user->usage user->quota
-                                                       num-considerable offers
-                                                       rebalancer-reservation-atom pool-name compute-clusters
-                                                       job->acceptable-compute-clusters-fn)]
-            (when (seq offers)
-              (reset! resources-atom (view-incubating-offers fenzo)))
-            ;; This check ensures that, although we value Fenzo's optimizations,
-            ;; we also value Cook's sensibility of fairness when deciding which jobs
-            ;; to schedule.  If Fenzo produces a set of matches that doesn't include
-            ;; Cook's highest-priority job, on the next cycle, we give Fenzo it less
-            ;; freedom in the form of fewer jobs to consider.
-            (if matched-head?
-              max-considerable
-              (let [new-considerable (max 1 (long (* scaleback num-considerable)))] ;; With max=1000 and 1 iter/sec, this will take 88 seconds to reach 1
-                (log-structured/info "Failed to match head, reducing number of considerable jobs"
-                                     {:prev-considerable num-considerable
-                                      :new-considerable new-considerable
-                                      :pool pool-name})
-                new-considerable)))
-          (catch Exception e
-            (log-structured/error "Offer handler encountered exception; continuing" {:pool pool-name} e)
-            max-considerable))]
-
-    (if (= next-considerable 1)
-      (counters/inc! iterations-at-fenzo-floor)
-      (counters/clear! iterations-at-fenzo-floor))
-
-    (if (>= (counters/value iterations-at-fenzo-floor) floor-iterations-before-warn)
-      (log-structured/warn (print-str "Offer handler has been showing Fenzo only 1 job for" (counters/value iterations-at-fenzo-floor) "iterations")
-                           {:pool pool-name
-                            :iterations-count (counters/value iterations-at-fenzo-floor)}))
-
-    (reset! fenzo-num-considerable-atom
-            (if (>= (counters/value iterations-at-fenzo-floor) floor-iterations-before-reset)
-              (do
-                (log-structured/error (print-str "FENZO CANNOT MATCH THE MOST IMPORTANT JOB."
-                                                 "Fenzo has seen only 1 job for" (counters/value iterations-at-fenzo-floor)
-                                                 "iterations, and still hasn't matched it.  Cook is now giving up and will "
-                                                 "now give Fenzo" max-considerable "jobs to look at.")
-                                      {:pool pool-name
-                                       :iterations-count (counters/value iterations-at-fenzo-floor)
-                                       :number-max-considerable max-considerable})
-                (meters/mark! fenzo-abandon-and-reset-meter)
-                max-considerable)
-              next-considerable))))
 
 (defn job->task-txn
   "Generate task transaction for a job."
@@ -2426,50 +2329,11 @@
     (catch Exception e
       (log-structured/error "Kubernetes handler encountered exception; continuing" {:pool pool-name} e))))
 
-(defn make-pool-handler
-  "Make the configured handler for the pool to do scheduling."
-  [conn fenzo-state pool-name->pending-jobs-atom agent-attributes-cache fenzo-max-jobs-considered scaleback
-   floor-iterations-before-warn floor-iterations-before-reset trigger-chan rebalancer-reservation-atom
-   mesos-run-as-user pool-name cluster-name->compute-cluster-atom job->acceptable-compute-clusters-fn
-   kubernetes-scheduler-config]
-  (let [fenzo (:fenzo fenzo-state)
-        resources-atom (atom (view-incubating-offers fenzo))
-        using-pools? (not (nil? (config/default-pool)))
-        kubernetes-scheduler-pool? (config/is-kubernetes-scheduler-pool? kubernetes-scheduler-config pool-name)]
-    (reset! fenzo-num-considerable-atom fenzo-max-jobs-considered)
-    (tools/chime-at-ch
-     trigger-chan
-     (fn pool-schedule-event []
-       (log-structured/info "Starting pool handler" {:pool pool-name})
-       (try
-         (let [user->usage-future (future (generate-user-usage-map (d/db conn) pool-name))
-               compute-clusters (vals @cook.compute-cluster/cluster-name->compute-cluster-atom) 
-               user->quota (quota/create-user->quota-fn (d/db conn) (if using-pools? pool-name nil))]
-           (if kubernetes-scheduler-pool?
-            (handle-kubernetes-scheduler-pool conn pool-name->pending-jobs-atom
-                                              pool-name compute-clusters job->acceptable-compute-clusters-fn
-                                              user->quota user->usage-future
-                                              (kubernetes-scheduler-config :max-considerable)
-                                              mesos-run-as-user)
-             (handle-fenzo-pool conn fenzo fenzo-state resources-atom pool-name->pending-jobs-atom agent-attributes-cache fenzo-max-jobs-considered
-                                scaleback floor-iterations-before-warn floor-iterations-before-reset
-                                rebalancer-reservation-atom mesos-run-as-user pool-name compute-clusters
-                                job->acceptable-compute-clusters-fn user->quota user->usage-future)))
-         (catch Exception e
-           (log-structured/error "Pool handler encountered exception; continuing" {:pool pool-name} e))))
-     {:error-handler (fn [ex] (log-structured/error "Error occurred in pool handler" {:pool pool-name} ex))})
-    ;; TODO(alexh): fix consumers of pool->resources-atom to handle pending pods in addition to offers.
-    ;; Until then, match the `make-offer-handler` and return with Fenzo's current pending offers whether
-    ;; Fenzo or Kubernetes pool.
-    resources-atom))
-
 (defn create-datomic-scheduler
-  [{:keys [conn cluster-name->compute-cluster-atom fenzo-fitness-calculator fenzo-floor-iterations-before-reset
-           fenzo-floor-iterations-before-warn fenzo-max-jobs-considered fenzo-scaleback good-enough-fitness
-           mea-culpa-failure-limit mesos-run-as-user agent-attributes-cache offer-incubate-time-ms
-           pool-name->pending-jobs-atom rebalancer-reservation-atom task-constraints
-           trigger-chans kubernetes-scheduler-config]}]
->>>>>>> ffcc61c9
+  [{:keys [conn cluster-name->compute-cluster-atom mea-culpa-failure-limit
+           mesos-run-as-user agent-attributes-cache offer-incubate-time-ms
+           pool-name->pending-jobs-atom rebalancer-reservation-atom
+           task-constraints trigger-chans]}]
 
   (persist-mea-culpa-failure-limit! conn mea-culpa-failure-limit)
 
@@ -2494,28 +2358,11 @@
                               pools'
                               (fn [{:keys [pool/name]}]
                                 (make-pool-handler
-<<<<<<< HEAD
                                  conn (get pool-name->fenzo-state name)
                                  pool-name->pending-jobs-atom agent-attributes-cache
                                  (pool->scheduler-config name) (pool->match-trigger-chan name)
                                  rebalancer-reservation-atom mesos-run-as-user name
                                  cluster-name->compute-cluster-atom job->acceptable-compute-clusters-fn)))]
-=======
-                                 conn
-                                 (get pool-name->fenzo-state name)
-                                 pool-name->pending-jobs-atom
-                                 agent-attributes-cache
-                                 fenzo-max-jobs-considered fenzo-scaleback
-                                 fenzo-floor-iterations-before-warn
-                                 fenzo-floor-iterations-before-reset
-                                 (get pool->match-trigger-chan name)
-                                 rebalancer-reservation-atom
-                                 mesos-run-as-user
-                                 name
-                                 cluster-name->compute-cluster-atom
-                                 job->acceptable-compute-clusters-fn
-                                 kubernetes-scheduler-config)))]
->>>>>>> ffcc61c9
     (prepare-match-trigger-chan match-trigger-chan pools')
     (async/go-loop []
       (when-let [x (async/<! match-trigger-chan)]
