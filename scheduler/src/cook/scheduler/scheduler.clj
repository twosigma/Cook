--- conflicted
+++ resolved
@@ -74,10 +74,6 @@
 
 (defn offer-resource-available-types
   [offer resource-name]
-<<<<<<< HEAD
-=======
-  (log/info "*****" (offer-resource-values offer resource-name :available-types))
->>>>>>> 84ddd25d
   (merge-with + (offer-resource-values offer resource-name :available-types)))
 
 (defn offer-value-list-map
@@ -533,11 +529,7 @@
                                         type (:resource/type resource)]
                                     ; Task request shouldn't have a scalar request for GPUs because
                                     ; we are completely handling GPUs within GPU host constraint
-<<<<<<< HEAD
                                     ; and fenzo cannot handle scheduling for multiple GPU models
-=======
-                                    ; and fenzo cannot handle scheduling for GPU models
->>>>>>> 84ddd25d
                                     (if (and value (not= type :resource.type/gpus))
                                       (assoc result (name type) value)
                                       result)))
