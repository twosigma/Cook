;;
;; Copyright (c) Two Sigma Open Source, LLC
;;
;; Licensed under the Apache License, Version 2.0 (the "License");
;; you may not use this file except in compliance with the License.
;; You may obtain a copy of the License at
;;
;;  http://www.apache.org/licenses/LICENSE-2.0
;;
;; Unless required by applicable law or agreed to in writing, software
;; distributed under the License is distributed on an "AS IS" BASIS,
;; WITHOUT WARRANTIES OR CONDITIONS OF ANY KIND, either express or implied.
;; See the License for the specific language governing permissions and
;; limitations under the License.
;;
(ns cook.scheduler.share
  (:require [clojure.tools.logging :as log]
            [cook.config :as config]
            [cook.pool :as pool]
            [cook.queries :as queries]
            [datomic.api :as d]
            [metatransaction.core :refer [db]]
            [metrics.timers :as timers]
            [plumbing.core :as pc]))

(def default-user "default")

(defn- resource-type->datomic-resource-type
  "Converts the resource type to a datomic resource type keyword, e.g. :cpus to :resource.type/cpus"
  [type]
  (keyword "resource.type" (name type)))

(defn- datomic-resource-type->resource-type
  "Converts the datomic resource type to a resource type keyword, e.g. :resource.type/cpus to :cpus"
  [type]
  (keyword (name type)))

(defn- retract-share-by-type!
  [conn type user pool]
  (let [db (db conn)
        type (resource-type->datomic-resource-type type)
        resource (first (d/q '[:find [?r ...]
                               :in $ ?u ?t ?pool-name ?requesting-default-pool
                               :where
                               [?e :share/user ?u]
                               [?e :share/resource ?r]
                               [?r :resource/type ?t]
                               [?r :resource/amount ?a]
                               [(cook.pool/check-pool $ ?r :resource/pool ?pool-name
                                                            ?requesting-default-pool)]]
                             db user type (pool/pool-name-or-default pool)
                             (pool/requesting-default-pool? pool)))]
    (if resource
      @(d/transact conn
                   [[:db.fn/retractEntity resource]])
      (log/warn "Resource" type "for user" user "does not exist, could not retract"))))

(defn- filter-resource-entities
  "Takes a list of resource entities and returns a map from type to amount.
   If there are multiple resources for the same type, choose the one which exactly
   matches the default pool name."
  [resources]
  (let [default-pool (config/default-pool)
        reduce-vals (fn [resources]
                      (if (= 1 (count resources))
                        (first resources)
                        (first (filter #(= default-pool (get-in % [:resource/pool :pool/name]))
                                       resources))))]
    (->> resources
         (group-by :resource/type)
         (pc/map-vals reduce-vals)
         (pc/map-vals :resource/amount))))

(defn get-share-by-types
  "Query a user's pre-defined share by types (e.g. [:cpus, :mem, :gpus]).
   Returns a map from resource type to amount (double value).

   If a user's pre-defined share is NOT defined for a specific resource type, return either:
   1. the explicitly provided default value in type->share, or
   2. the share for the \"default\" user. If there is NO \"default\"
      value for a specific type, return Double.MAX_VALUE."
  [db user pool-name types type->share]
  (let [query '[:find [?r ...]
                :in $ ?u ?pool-name ?requesting-default-pool [?t ...]
                :where
                [?e :share/user ?u]
                [?e :share/resource ?r]
                [?r :resource/type ?t]
                [?r :resource/amount ?a]
                [(cook.pool/check-pool $ ?r :resource/pool ?pool-name
                                             ?requesting-default-pool)]]
        datomic-resource-types (map resource-type->datomic-resource-type types)
        default-type->share (pc/map-from-keys
                              (fn [type] (get type->share type Double/MAX_VALUE))
                              types)]

    (->> (d/q query db user (pool/pool-name-or-default pool-name)
              (pool/requesting-default-pool? pool-name) datomic-resource-types)
         (map (partial d/entity db))
         filter-resource-entities
         (pc/map-keys datomic-resource-type->resource-type)
         (merge default-type->share))))

(defn get-share
  "Query a user's pre-defined share.

   If a user's pre-defined share is NOT defined, return the share for the
   \"default\" user. If there is NO \"default\" value for a specific type,
   return Double.MAX_VALUE."
  ([db user]
   (get-share db user nil))
  ([db user pool]
<<<<<<< HEAD
   (get-share db user pool (util/get-quota-resource-types db)))
=======
   (get-share db user pool (queries/get-all-resource-types db)))
>>>>>>> e58d0153
  ([db user pool resource-types]
   (let [type->default (get-share-by-types db default-user pool resource-types {})]
     (get-share db user pool resource-types type->default)))
  ([db user pool resource-types type->default]
   (get-share-by-types db user pool resource-types type->default)))

(timers/deftimer [cook-mesos share get-shares-duration])

(defn get-shares
  "The result returned is equivalent to: (pc/map-from-keys #(get-share db %1) users).

   This function minimize db calls by locally caching the results for the default-user
   share and all the available resource-types."
  ([db users]
   (get-shares db users nil))
  ([db users pool-name]
   (get-shares db users pool-name (queries/get-all-resource-types db)))
  ([db users pool-name resource-types]
   (timers/time!
     get-shares-duration
     (let [type->default (get-share db default-user pool-name resource-types {})]
       (-> (fn [user] (get-share db user pool-name resource-types type->default))
           (pc/map-from-keys users))))))

(defn retract-share!
  [conn user pool reason]
  (let [db (d/db conn)]
    (->> (queries/get-all-resource-types db)
         (map (fn [type]
                [type (retract-share-by-type! conn type user pool)]))
         (into {})))
  @(d/transact conn [[:db/add [:share/user user] :share/reason reason]]))

(defn set-share!
  "Set the share for a user. Note that the type of resource must be in the
   list of (get-all-resource-types)

   Usage:
   (set-share! conn \"u1\" :cpus 20.0 :mem 10.0)
   or
   (set-share! conn \"u1\" :cpus 20.0)
   etc."
  [conn user pool-name reason & kvs]
  (loop [[type amount & kvs] kvs
         txns []]
    (if (and amount (pos? amount))
      (let [type (resource-type->datomic-resource-type type)
            resource (-> (d/q '[:find ?r
                                :in $ ?user ?type ?pool-name ?requesting-default-pool
                                :where
                                [?e :share/user ?user]
                                [?e :share/resource ?r]
                                [?r :resource/type ?type]
                                [(cook.pool/check-pool $ ?r :resource/pool ?pool-name
                                                             ?requesting-default-pool)]]
                              (d/db conn) user type (pool/pool-name-or-default pool-name)
                              (pool/requesting-default-pool? pool-name))
                         ffirst)
            txn (if resource
                  [[:db/add resource :resource/amount amount]]
                  (let [resource (cond-> {:resource/type type
                                          :resource/amount amount}
                                   pool-name (assoc :resource/pool [:pool/name pool-name]))]
                    [{:db/id (d/tempid :db.part/user)
                      :share/user user
                      :share/resource [resource]}]))]
        (recur kvs (into txn txns)))
      @(d/transact conn txns)))
  @(d/transact conn [[:db/add [:share/user user] :share/reason reason]]))

(timers/deftimer [cook-mesos share create-user->share-fn-duration])

(defn create-user->share-fn
  "Returns a function which will return the share same as `(get-share db user)`
   snapshotted to the db passed in. However, it queries for all users with share
   and returns the `default-user` value if a user is not returned.
   This is useful if the application will go over ALL users during processing"
  [db pool-name]
  (timers/time!
    create-user->share-fn-duration
    (let [all-share-users (d/q '[:find [?user ...]
                                 :where
                                 [?q :share/user ?user]]
                               db)
          default-user-share (get-share db default-user pool-name)
          user->share-cache (-> (get-shares db all-share-users pool-name)
                                ;; In case default-user doesn't have an explicit share
                                (assoc default-user default-user-share))]
      (fn user->share
        [user]
        (or (get user->share-cache user)
            default-user-share)))))<|MERGE_RESOLUTION|>--- conflicted
+++ resolved
@@ -110,11 +110,7 @@
   ([db user]
    (get-share db user nil))
   ([db user pool]
-<<<<<<< HEAD
-   (get-share db user pool (util/get-quota-resource-types db)))
-=======
    (get-share db user pool (queries/get-all-resource-types db)))
->>>>>>> e58d0153
   ([db user pool resource-types]
    (let [type->default (get-share-by-types db default-user pool resource-types {})]
      (get-share db user pool resource-types type->default)))
