;;
;; Copyright (c) Two Sigma Open Source, LLC
;;
;; Licensed under the Apache License, Version 2.0 (the "License");
;; you may not use this file except in compliance with the License.
;; You may obtain a copy of the License at
;;
;;  http://www.apache.org/licenses/LICENSE-2.0
;;
;; Unless required by applicable law or agreed to in writing, software
;; distributed under the License is distributed on an "AS IS" BASIS,
;; WITHOUT WARRANTIES OR CONDITIONS OF ANY KIND, either express or implied.
;; See the License for the specific language governing permissions and
;; limitations under the License.
;;

(ns cook.test.testutil
  (:require [clj-logging-config.log4j :as log4j-conf]
            [clj-time.core :as t]
            [clojure.core.async :as async]
            [clojure.core.cache :as cache]
            [clojure.string :as str]
            [clojure.test :refer :all]
            [clojure.tools.logging :as log]
            [cook.caches :as caches]
            [cook.compute-cluster :as cc]
            [cook.kubernetes.api :as kapi]
            [cook.kubernetes.compute-cluster :as kcc]
            [cook.mesos.mesos-compute-cluster :as mcc]
            [cook.mesos.task :as task]
            [cook.plugins.definitions :refer [JobLaunchFilter JobSubmissionValidator]]
            [cook.rate-limit :as rate-limit]
            [cook.rest.api :as api]
            [cook.rest.impersonation :refer [create-impersonation-middleware]]
            [cook.scheduler.scheduler :as sched]
            [cook.schema :as schema]
            [cook.tools :as util]
            [datomic.api :as d :refer [db q]]
            [mount.core :as mount]
            [plumbing.core :refer [mapply]]
            [qbits.jet.server :refer [run-jetty]]
            [ring.middleware.params :refer [wrap-params]])
  (:import (com.google.common.cache CacheBuilder)
           (com.netflix.fenzo SimpleAssignmentResult)
           (io.kubernetes.client.custom Quantity Quantity$Format)
           (io.kubernetes.client.openapi.models V1Container V1Node V1NodeSpec V1NodeStatus V1ObjectMeta V1Pod V1PodSpec V1ResourceRequirements V1Taint)
           (java.util.concurrent Executors TimeUnit)
           (java.util UUID)
           (org.apache.log4j ConsoleAppender Logger PatternLayout)))

(defn create-dummy-mesos-compute-cluster
  [compute-cluster-name framework-id db-id driver-atom]
  (let [sandbox-syncer-state nil
        exit-code-syncer-state nil
        mesos-heartbeat-chan nil
        progress-update-chans nil
        trigger-chans nil]
    (mcc/->MesosComputeCluster compute-cluster-name
                               framework-id
                               db-id
                               driver-atom
                               sandbox-syncer-state
                               exit-code-syncer-state
                               mesos-heartbeat-chan
                               progress-update-chans
                               trigger-chans
                               {}
                               {"no-pool" (async/chan 100)}
                               {}
                               rate-limit/AllowAllRateLimiter)))

(defn fake-test-compute-cluster-with-driver
  "Create a test compute cluster with associated driver attached to it. Returns the compute cluster."
  ([conn compute-cluster-name driver]
   (fake-test-compute-cluster-with-driver conn compute-cluster-name driver create-dummy-mesos-compute-cluster
                                          (str compute-cluster-name "-framework")))
  ([conn compute-cluster-name driver mesos-compute-cluster-factory framework-id]
   {:pre [compute-cluster-name]}
   (let [entity-id (mcc/get-or-create-cluster-entity-id conn compute-cluster-name framework-id)
         compute-cluster (mesos-compute-cluster-factory compute-cluster-name framework-id entity-id (atom driver))]
     (cc/register-compute-cluster! compute-cluster)
     compute-cluster)))

; The name of the fake compute cluster to use.
(def fake-test-compute-cluster-name "unittest-default-compute-cluster-name")

(defn setup-fake-test-compute-cluster
  "Setup and return a fake compute cluster. This one is standardized with no driver.
  Returns the compute cluster. Safe to invoke multiple times."
  [conn]
  (let [cluster-name fake-test-compute-cluster-name
        ; We want intern-ing behavior here....
        compute-cluster (get @cc/cluster-name->compute-cluster-atom cluster-name)]
    (when-not compute-cluster
      (fake-test-compute-cluster-with-driver conn cluster-name nil))
    (or compute-cluster (cc/compute-cluster-name->ComputeCluster cluster-name))))

(let [minimal-config {:authorization {:one-user ""}
                      :cache-working-set-size 1000
                      :compute-clusters [{:factory-fn cook.mesos.mesos-compute-cluster/factory-fn
                                          :config {:compute-cluster-name fake-test-compute-cluster-name}}]
                      :database {:datomic-uri ""}
                      :log (cond-> {}
                             ; Allow tests that go through the real logging
                             ; initialization code to log to the console when
                             ; requested via the property
                             (System/getProperty "cook.test.logging.console")
                             (assoc :file "/dev/stdout"))
                      :mesos {:leader-path "", :master ""}
                      :metrics {}
                      :nrepl {}
                      :port 80
                      :scheduler {}
                      :unhandled-exceptions {}
                      :zookeeper {:local? true}}]
  (defn setup
    "Given an optional config map, initializes the config state"
    [& {:keys [config], :or nil}]
    (mount/stop)
    (mount/start-with-args (merge minimal-config config)
                           #'cook.config/config
                           #'cook.plugins.adjustment/plugin
                           #'cook.plugins.file/plugin
                           #'cook.plugins.launch/job-launch-cache
                           #'cook.plugins.launch/plugin-object
                           #'cook.plugins.pool/plugin
                           #'cook.plugins.submission/plugin-object
                           #'caches/job-ent->resources-cache
                           #'caches/job-uuid->dataset-maps-cache
                           #'caches/job-ent->pool-cache
                           #'caches/task-ent->user-cache
                           #'caches/task->feature-vector-cache
                           #'caches/job-ent->user-cache
                           #'cook.quota/per-user-per-pool-launch-rate-limiter
                           #'caches/user->group-ids-cache)))

(defn run-test-server-in-thread
  "Runs a minimal cook scheduler server for testing inside a thread. Note that it is not properly kerberized."
  [conn port]
  (setup)
  (setup-fake-test-compute-cluster conn)
  (let [authorized-fn (fn [w x y z] true)
        user (System/getProperty "user.name")
        api-handler (wrap-params
                      (let [handler
                            (api/main-handler conn
                                              (fn [] [])
                                              {:is-authorized-fn authorized-fn
                                               :mesos-gpu-enabled false
                                               :task-constraints {:cpus 12 :memory-gb 100 :retry-limit 200}}
                                              (Object.)
                                              (atom true)
                                              {:progress-aggregator-chan (async/chan)})]
                        (fn [request]
                          (with-redefs [cook.config/batch-timeout-seconds-config (constantly (t/seconds 30))
                                        rate-limit/job-submission-rate-limiter rate-limit/AllowAllRateLimiter]
                            (handler request)))))
        ; Add impersonation handler (current user is authorized to impersonate)
        api-handler-impersonation ((create-impersonation-middleware #{user}) api-handler)
        ; Mock kerberization, not testing that
        api-handler-kerb (fn [req]
                           (api-handler-impersonation (assoc req :authorization/user user)))
        exit-chan (async/chan)]
    (async/thread
      (let [server (run-jetty {:port port :ring-handler api-handler-kerb :join? false})]
        (async/<!! exit-chan)
        (.stop server)))
    exit-chan))

(defmacro with-test-server [[conn port] & body]
  `(let [exit-chan# (run-test-server-in-thread ~conn ~port)]
     (try
       ~@body
       (finally
         (async/close! exit-chan#)))))

(defn new-cache []
  "Build a new cache"
  (-> (CacheBuilder/newBuilder)
      (.maximumSize 100)
      (.expireAfterAccess 2 TimeUnit/HOURS)
      (.build)))

(defn flush-caches!
  "Flush the caches. Needed in unit tests. We centralize initialization by using it to initialize the caches too."
  []
  ; If you get a "java.lang.ClassCastException: mount.core.DerefableState cannot be cast to com.google.common.cache.Cache"
  ; error here, it is because you didn't (setup) something that uses restore-fresh-database!
  (.invalidateAll caches/job-ent->resources-cache)
  (.invalidateAll caches/job-ent->pool-cache)
  (.invalidateAll caches/task-ent->user-cache)
  (.invalidateAll caches/task->feature-vector-cache)
  (.invalidateAll caches/job-ent->user-cache))

(defn restore-fresh-database!
  "Completely delete all data, start a fresh database and apply transactions if
   provided.

   Return a connection to the fresh database."
  [uri & txn]
  (flush-caches!)
  (reset! cc/cluster-name->compute-cluster-atom {})
  (d/delete-database uri)
  (d/create-database uri)
  (let [conn (d/connect uri)]
    (doseq [t schema/work-item-schema]
      @(d/transact conn t))
    (doseq [t txn]
      @(d/transact conn t))
    conn))

(defn- make-dataset-entity
  [{:keys [dataset partitions]}]
  (let [dataset-ent {:db/id (d/tempid :db.part/user)
                     :dataset/parameters (map (fn [[k v]]
                                                {:db/id (d/tempid :db.part/user)
                                                 :dataset.parameter/key k
                                                 :dataset.parameter/value v})
                                              dataset)}]
    (if (contains? dataset "partition-type")
      (let [partition-type (get dataset "partition-type")]
        (assoc dataset-ent
               :dataset/partition-type partition-type
               :dataset/partitions (map (partial api/make-partition-ent partition-type) partitions)))
      dataset-ent)))

(defn create-dummy-job
  "Return the entity id for the created dummy job."
  [conn & {:keys [command committed? container custom-executor? datasets disable-mea-culpa-retries env executor gpus disk group
                  job-state max-runtime memory name ncpus pool priority retry-count submit-time under-investigation user
                  uuid expected-runtime]
           :or {command "dummy command"
                committed? true
                disable-mea-culpa-retries false
                job-state :job.state/waiting
                max-runtime Long/MAX_VALUE
                memory 10.0
                ncpus 1.0
                name "dummy_job"
                priority 50
                retry-count 5
                submit-time (java.util.Date.)
                under-investigation false
                user (System/getProperty "user.name")
                uuid (d/squuid)}}]
  (let [id (d/tempid :db.part/user)
        commit-latch-id (d/tempid :db.part/user)
        commit-latch {:db/id commit-latch-id
                      :commit-latch/committed? committed?}
        container (when container
                    (let [container-var-id (d/tempid :db.part/user)]
                      [[:db/add id :job/container container-var-id]
                       (assoc container :db/id container-var-id)]))
        job-info (merge {:db/id id
                         :job/command command
                         :job/commit-latch commit-latch-id
                         :job/disable-mea-culpa-retries disable-mea-culpa-retries
                         :job/max-retries retry-count
                         :job/max-runtime max-runtime
                         :job/name name
                         :job/priority priority
                         :job/resource [{:resource/type :resource.type/cpus
                                         :resource/amount (double ncpus)}
                                        {:resource/type :resource.type/mem
                                         :resource/amount (double memory)}]
                         :job/state job-state
                         :job/submit-time submit-time
                         :job/under-investigation under-investigation
                         :job/user user
                         :job/uuid uuid}
                        (when (not (nil? custom-executor?)) {:job/custom-executor custom-executor?})
                        (when executor {:job/executor executor})
                        (when group {:group/_job group})
                        (when pool
                          {:job/pool (d/entid (d/db conn) [:pool/name pool])})
                        (when expected-runtime
                          {:job/expected-runtime expected-runtime})
                        (when datasets
                          {:job/datasets (map make-dataset-entity datasets)}))
        job-info (if gpus
                   (update-in job-info [:job/resource] conj {:resource/type :resource.type/gpus
                                                             :resource/amount (double gpus)})
                   job-info)
        job-info (if disk
                   (let [{:keys [request limit type]} disk
                         disk-map {:resource/type :resource.type/disk
                                   :resource.disk/request request}
                         disk-map (reduce-kv
                                    (fn [disk-map k v]
                                      (if-not (nil? v)
                                        (assoc disk-map k v)
                                        disk-map))
                                    disk-map
                                    {:resource.disk/limit limit
                                     :resource.disk/type type})]
                     (update-in job-info [:job/resource] conj disk-map))
                   job-info)
        environment (when (seq env)
                      (mapcat (fn [[k v]]
                                (let [env-var-id (d/tempid :db.part/user)]
                                  [[:db/add id :job/environment env-var-id]
                                   {:db/id env-var-id
                                    :environment/name k
                                    :environment/value v}]))
                              env))
        tx-data (cond-> [job-info commit-latch]
                        environment (into environment)
                        container (concat container))
        val @(d/transact conn tx-data)]
    (d/resolve-tempid (db conn) (:tempids val) id)))

(defn create-dummy-instance
  "Return the entity id for the created instance."
  [conn job & {:keys [cancelled end-time executor executor-id exit-code hostname instance-status job-state preempted?
                      progress progress-message reason sandbox-directory slave-id start-time task-id mesos-start-time compute-cluster]
               :or  {end-time nil
                     executor-id  (str (UUID/randomUUID))
                     hostname "localhost"
                     instance-status :instance.status/unknown
                     job-state :job.state/running
                     preempted? false
                     progress 0
                     progress-message nil
                     reason nil
                     slave-id  (str (UUID/randomUUID))
                     start-time (java.util.Date.)
                     task-id (str (str (UUID/randomUUID)))} :as cfg}]

  (let [unittest-compute-cluster (setup-fake-test-compute-cluster conn)
        id (d/tempid :db.part/user)
        val @(d/transact conn [(cond->
                                 {:db/id id
                                  :instance/executor-id executor-id
                                  :instance/hostname hostname
                                  :instance/preempted? preempted?
                                  :instance/progress progress
                                  :instance/slave-id slave-id
                                  :instance/start-time start-time
                                  :instance/status instance-status
                                  :instance/task-id task-id
                                  :job/_instance job
                                  :instance/compute-cluster
                                  (cc/db-id
                                    (or compute-cluster unittest-compute-cluster))}
                                 cancelled (assoc :instance/cancelled true)
                                 end-time (assoc :instance/end-time end-time)
                                 executor (assoc :instance/executor executor)
                                 exit-code (assoc :instance/exit-code exit-code)
                                 progress-message (assoc :instance/progress-message progress-message)
                                 reason (assoc :instance/reason [:reason/name reason])
                                 sandbox-directory (assoc :instance/sandbox-directory sandbox-directory)
                                 mesos-start-time (assoc :instance/mesos-start-time mesos-start-time))])]
    (d/resolve-tempid (db conn) (:tempids val) id)))

(defn make-task-request [job-ent]
  "Makes a dummy task request for job-ent by calling scheduler/make-task-request"
  (let [considerable->task-id (plumbing.core/map-from-keys (fn [_] (str (d/squuid)))
                                                           [job-ent])
        running-cotask-cache (atom (cache/fifo-cache-factory {} :threshold 1))]
    (sched/make-task-request db
                             job-ent
                             nil
                             :guuid->considerable-cotask-ids
                             (util/make-guuid->considerable-cotask-ids considerable->task-id)
                             :reserved-hosts []
                             :running-cotask-cache running-cotask-cache
                             :task-id (considerable->task-id job-ent))))

(defn make-task-assignment-result
  "Makes a dummy fenzo AssignmentResult for the given TaskRequest"
  [task-request]
  (SimpleAssignmentResult. [] nil task-request))

(defn make-task-metadata
  "Creates a task-metadata for the given job by calling task/TaskAssignmentResult->task-metadata"
  [job db compute-cluster]
  (let [task-request (make-task-request job)
        task-assignment-result (make-task-assignment-result task-request)]
    (task/TaskAssignmentResult->task-metadata db
                                              nil
                                              compute-cluster
                                              task-assignment-result)))

(defn create-dummy-group
  "Return the entity id for the created group"
  [conn & {:keys [group-uuid group-name host-placement straggler-handling]
           :or  {group-uuid (UUID/randomUUID)
                 group-name "my-cool-group"
                 host-placement {:host-placement/type :host-placement.type/all}
                 straggler-handling {:straggler-handling/type :straggler-handling.type/none}}}]
  (let [id (d/tempid :db.part/user)
        group-txn {:db/id id
                   :group/uuid group-uuid
                   :group/name group-name
                   :group/host-placement host-placement
                   :group/straggler-handling straggler-handling}
        val @(d/transact conn [group-txn])]
    (d/resolve-tempid (db conn) (:tempids val) id)))

(defn create-dummy-job-with-instances
  [conn & {:as kw-args}]
  "Return the entity ids for the created dummy job and instances as a pair: [job [instances ...]]"
  (let [job-args (dissoc kw-args :instances)
        job (mapply create-dummy-job conn job-args)
        instance-arg-maps (:instances kw-args)
        instances (for [arg-map instance-arg-maps]
                    (mapply create-dummy-instance conn job arg-map))]
    [job (vec instances)]))

(defn init-agent-attributes-cache
  [& init]
  (-> init
      (or {})
      (cache/fifo-cache-factory :threshold 10000)
      atom))

(defn poll-until
  "Polls `pred` every `interval-ms` and checks if it is true.
   If true, returns. Otherwise, `poll-until` will wait
   up to `max-wait-ms` at which point `poll-until` returns raises an exception
   The exception will include the output of `on-exceed-str-fn`"
  ([pred interval-ms max-wait-ms]
   (poll-until pred interval-ms max-wait-ms (fn [] "")))
  ([pred interval-ms max-wait-ms on-exceed-str-fn]
   (let [start-ms (.getTime (java.util.Date.))]
     (loop []
       (when-not (pred)
         (if (< (.getTime (java.util.Date.)) (+ start-ms max-wait-ms))
           (do (java.lang.Thread/sleep interval-ms)
               (recur))
           (throw (ex-info (str "pred not true : " (on-exceed-str-fn))
                           {:interval-ms interval-ms
                            :max-wait-ms max-wait-ms}))))))))

(defmethod report :begin-test-var
  [m]
  (when (System/getProperty "cook.test.logging.console")
    (log4j-conf/set-loggers! (Logger/getRootLogger)
                             {:level :info
                              :out (ConsoleAppender. (PatternLayout. "%d{ISO8601} %-5p %c [%t] - %m%n"))}))
  (log/info "Running" (:var m)))



(defn wait-for
  "Invoke predicate every interval (default 10) seconds until it returns true,
   or timeout (default 150) seconds have elapsed. E.g.:
       (wait-for #(< (rand) 0.2) :interval 1 :timeout 10)
   Returns nil if the timeout elapses before the predicate becomes true, otherwise
   the value of the predicate on its last evaluation."
  [predicate & {:keys [interval timeout unit-multiplier]
                :or {interval 10
                     timeout 150
                     unit-multiplier 1000}}]
  (let [end-time (+ (System/currentTimeMillis) (* timeout unit-multiplier))]
    (loop []
      (if-let [result (predicate)]
        result
        (do
          (Thread/sleep (* interval unit-multiplier))
          (if (< (System/currentTimeMillis) end-time)
            (recur)))))))

(defn create-pool
  "Creates an active pool with the given name for use in unit testing"
  [conn name & {:keys [dru-mode] :or {dru-mode :pool.dru-mode/default}}]
  @(d/transact conn [{:db/id (d/tempid :db.part/user)
                      :pool/name name
                      :pool/purpose "This is a pool for unit testing"
                      :pool/state :pool.state/active
                      :pool/dru-mode dru-mode}]))

(defn create-jobs!
  "Wrapper around create-jobs! That runs them with the ratelimiter preconfigured to use rate limiter that
  allows all requests through."
  [conn context]
  (with-redefs
    [rate-limit/job-submission-rate-limiter rate-limit/AllowAllRateLimiter]
    (api/create-jobs! conn context)))

;; Accept or reject based on the name of the job.
(def fake-submission-plugin
  (reify JobSubmissionValidator
    (check-job-submission-default [this] {:status :rejected :message "Too slow"})
    (check-job-submission [this {:keys [name] :as job-map}]
      (if (str/starts-with? name "accept")
        {:status :accepted :cache-expires-at (-> 1 t/seconds t/from-now)}
        {:status :rejected :cache-expires-at (-> 1 t/seconds t/from-now) :message "Explicitly rejected by plugin"}))))

(def reject-submission-plugin
  (reify JobSubmissionValidator
    (check-job-submission-default [this] {:status :rejected :message "Default Rejected"})
    (check-job-submission [this _]
      {:status :rejected :message "Explicit-reject by test plugin"})))

(def accept-submission-plugin
  (reify JobSubmissionValidator
    (check-job-submission-default [this] {:status :rejected :message "Default Rejected"})
    (check-job-submission [this _]
      {:status :accepted :message "Explicit-accept by test plugin"})))

(def defer-launch-plugin
  (reify JobLaunchFilter
    (check-job-launch [this _]
      {:status :deferred :message "Explicit-deferred by test plugin" :cache-expires-at (-> -1 t/seconds t/from-now)})))

(def accept-launch-plugin
  (reify JobLaunchFilter
    (check-job-launch [this _]
      {:status :accepted :message "Explicit-accept by test plugin" :cache-expires-at (-> -1 t/seconds t/from-now)})))


(defn pod-helper [pod-name node-name & requests]
  "Make a fake pod for kubernetes unit tests"
  (let [pod (V1Pod.)
        metadata (V1ObjectMeta.)
        spec (V1PodSpec.)]
    (doall (for [{:keys [mem cpus gpus gpu-model] {:keys [disk-request disk-limit disk-type] :as disk} :disk} requests]
             (let [container (V1Container.)
                   resources (V1ResourceRequirements.)]

               (when mem
                 (.putRequestsItem resources
                                   "memory"
                                   (Quantity. (BigDecimal. ^double (* kapi/memory-multiplier mem))
                                              Quantity$Format/DECIMAL_SI)))
               (when cpus
                 (.putRequestsItem resources
                                   "cpu"
                                   (Quantity. (BigDecimal. cpus)
                                              Quantity$Format/DECIMAL_SI)))
               (when (and gpus (-> gpus Integer/parseInt pos?))
                 (.putRequestsItem resources
                                   "nvidia.com/gpu"
                                   (Quantity. gpus))
                 (.putNodeSelectorItem spec
                                       "cloud.google.com/gke-accelerator"
                                       (or gpu-model "nvidia-tesla-p100")))
               (when disk (.putRequestsItem resources
                                            "ephemeral-storage"
                                            (Quantity. (BigDecimal. (or disk-request 10000))
                                                       Quantity$Format/DECIMAL_SI))
                          (when disk-limit
                            (.putLimitsItem resources
                                            "ephemeral-storage"
                                            (Quantity. (BigDecimal. disk-limit)
                                                       Quantity$Format/DECIMAL_SI)))
                          (.putNodeSelectorItem spec
                                                "cloud.google.com/gke-boot-disk"
                                                (or disk-type "standard")))
               (.setResources container resources)
               (.addContainersItem spec container))))
    (.setNodeName spec node-name)
    (.setName metadata pod-name)
    (.setNamespace metadata "cook")
    (.setMetadata pod metadata)
    (.setSpec pod spec)
    pod))

(defn synthetic-pod-helper
  "Makes a synthetic pod for unit tests"
  [job-uuid pool-name creation-timestamp]
  (let [^V1Pod outstanding-synthetic-pod (pod-helper "podA" "nodeA")
        ^V1ObjectMeta pod-metadata (.getMetadata outstanding-synthetic-pod)]
    (.setLabels pod-metadata {kapi/cook-synthetic-pod-job-uuid-label job-uuid})
    (.setCreationTimestamp pod-metadata creation-timestamp)
    (-> outstanding-synthetic-pod
        .getSpec
        (.addTolerationsItem (kapi/toleration-for-pool "cook-pool-taint-A" "prefix" pool-name)))
    outstanding-synthetic-pod))

(defn node-helper [node-name cpus mem gpus gpu-model {:keys [disk-amount disk-type] :as disk} pool]
  "Make a fake node for kubernetes unit tests"
  (let [node (V1Node.)
        status (V1NodeStatus.)
        metadata (V1ObjectMeta.)
        spec (V1NodeSpec.)]
    (when cpus
      (.putCapacityItem status "cpu" (Quantity. (BigDecimal. cpus)
                                                Quantity$Format/DECIMAL_SI))
      (.putAllocatableItem status "cpu" (Quantity. (BigDecimal. cpus)
                                                   Quantity$Format/DECIMAL_SI)))
    (when mem
      (.putCapacityItem status "memory" (Quantity. (BigDecimal. (* kapi/memory-multiplier mem))
                                                   Quantity$Format/DECIMAL_SI))
      (.putAllocatableItem status "memory" (Quantity. (BigDecimal. (* kapi/memory-multiplier mem))
                                                      Quantity$Format/DECIMAL_SI)))
    (when (and gpus (pos? gpus))
      (.putCapacityItem status "nvidia.com/gpu" (Quantity. (BigDecimal. gpus)
                                                           Quantity$Format/DECIMAL_SI))
      (.putAllocatableItem status "nvidia.com/gpu" (Quantity. (BigDecimal. gpus)
                                                              Quantity$Format/DECIMAL_SI))
      (.putLabelsItem metadata "gpu-type" (or gpu-model "nvidia-tesla-p100")))

<<<<<<< HEAD
    (when disk
      (.putCapacityItem status "ephemeral-storage" (Quantity. (BigDecimal. disk-amount)
                                                              Quantity$Format/DECIMAL_SI))
      (.putAllocatableItem status "ephemeral-storage" (Quantity. (BigDecimal. disk-amount)
                                                      Quantity$Format/DECIMAL_SI))
      (.putLabelsItem metadata "cloud.google.com/gke-boot-disk" (or disk-type "standard")))

=======
    (.setUnschedulable spec false)
>>>>>>> dd55afa7
    (when pool
      (let [^V1Taint taint (V1Taint.)]
        (.setKey taint "foo-taint-probably-broken-TODO")
        (.setValue taint pool)
        (.setEffect taint "NoSchedule")
        (-> spec (.addTaintsItem taint))))
    (.setStatus node status)
    (.setName metadata node-name)
    (.setMetadata node metadata)
    (.setSpec node spec)
    node))

(defn make-kubernetes-compute-cluster
  [namespaced-pod-name->pod pool-names node-blocklist-labels additional-synthetic-pods-config]
  (let [synthetic-pods-config (merge {:image "image"
                                      :user nil
                                      :max-pods-outstanding 4
                                      :pools pool-names} 
                                     additional-synthetic-pods-config)]
    (kcc/->KubernetesComputeCluster nil ; api-client
                                    "kubecompute" ; name
                                    nil ; entity-id
                                    nil ; exit-code-syncer-state
                                    (atom namespaced-pod-name->pod) ; all-pods-atom
                                    (atom {}) ; current-nodes-atom
                                    (atom {}) ; pool->node-name->node
                                    (atom {}) ; node-name->pod-name->pod
                                    (atom {}) ; cook-expected-state-map
                                    (atom {}) ; cook-starting-pods
                                    (atom {}) ; k8s-actual-state-map
                                    (atom nil) ; pool->fenzo-atom
                                    {:kind :per-user} ; namespace-config
                                    nil ; scan-frequency-seconds-config
                                    nil ; max-pods-per-node
                                    synthetic-pods-config ; synthetic-pods-config
                                    node-blocklist-labels ; node-blocklist-labels
                                    (Executors/newSingleThreadExecutor) ; launch-task-executor-service
                                    {} ; config that was used to create this cluster
                                    (atom :running) ; state atom
                                    (atom false) ; state-locked? atom
                                    false ; dynamic-cluster-config?
                                    rate-limit/AllowAllRateLimiter
                                    "some-random-taint-A"
                                    "taint-prefix-1"
                                    "some-random-label-A")))<|MERGE_RESOLUTION|>--- conflicted
+++ resolved
@@ -591,18 +591,13 @@
       (.putAllocatableItem status "nvidia.com/gpu" (Quantity. (BigDecimal. gpus)
                                                               Quantity$Format/DECIMAL_SI))
       (.putLabelsItem metadata "gpu-type" (or gpu-model "nvidia-tesla-p100")))
-
-<<<<<<< HEAD
     (when disk
       (.putCapacityItem status "ephemeral-storage" (Quantity. (BigDecimal. disk-amount)
                                                               Quantity$Format/DECIMAL_SI))
       (.putAllocatableItem status "ephemeral-storage" (Quantity. (BigDecimal. disk-amount)
                                                       Quantity$Format/DECIMAL_SI))
       (.putLabelsItem metadata "cloud.google.com/gke-boot-disk" (or disk-type "standard")))
-
-=======
     (.setUnschedulable spec false)
->>>>>>> dd55afa7
     (when pool
       (let [^V1Taint taint (V1Taint.)]
         (.setKey taint "foo-taint-probably-broken-TODO")
