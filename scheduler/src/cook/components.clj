;; Copyright (c) Two Sigma Open Source, LLC
;;
;; Licensed under the Apache License, Version 2.0 (the "License");
;; you may not use this file except in compliance with the License.
;; You may obtain a copy of the License at
;;
;;  http://www.apache.org/licenses/LICENSE-2.0
;;
;; Unless required by applicable law or agreed to in writing, software
;; distributed under the License is distributed on an "AS IS" BASIS,
;; WITHOUT WARRANTIES OR CONDITIONS OF ANY KIND, either express or implied.
;; See the License for the specific language governing permissions and
;; limitations under the License.
;;
(ns cook.components
  (:require [clojure.core.cache :as cache]
            [clojure.pprint :refer (pprint)]
            [clojure.tools.logging :as log]
            [compojure.core :refer (GET POST routes context)]
            [compojure.route :as route]
            [congestion.middleware :refer (wrap-rate-limit ip-rate-limit)]
            [congestion.storage :as storage]
            [cook.config :refer (config)]
            [cook.curator :as curator]
            [cook.datomic :as datomic]
            [cook.impersonation :refer (impersonation-authorized-wrapper)]
            [cook.util :as util]
            [metrics.jvm.core :as metrics-jvm]
            [metrics.ring.instrument :refer (instrument)]
            [mount.core :as mount]
            [plumbing.core :refer (fnk)]
            [plumbing.graph :as graph]
            [ring.middleware.cookies :refer (wrap-cookies)]
            [ring.middleware.params :refer (wrap-params)]
            [ring.middleware.stacktrace :refer (wrap-stacktrace)]
            [ring.util.mime-type]
            [ring.util.response :refer (response)])
  (:import java.security.Principal
           javax.security.auth.Subject
           org.apache.curator.framework.CuratorFrameworkFactory
           org.apache.curator.framework.state.ConnectionStateListener
           org.apache.curator.retry.BoundedExponentialBackoffRetry
           org.eclipse.jetty.security.DefaultUserIdentity
           org.eclipse.jetty.security.UserAuthentication
           org.eclipse.jetty.server.NCSARequestLog
           org.eclipse.jetty.server.handler.HandlerCollection
           org.eclipse.jetty.server.handler.RequestLogHandler)
  (:gen-class))

(defn wrap-no-cache
  [handler]
  (fn [req]
    (let [resp (handler req)]
      (assoc-in resp
                [:headers "Cache-control"]
                "max-age=0"))))

(def raw-scheduler-routes
  {:scheduler (fnk [mesos mesos-leadership-atom mesos-pending-jobs-atom framework-id settings]
                ((util/lazy-load-var 'cook.mesos.api/main-handler)
                  datomic/conn
                  framework-id
                  (fn [] @mesos-pending-jobs-atom)
                  settings
                  (get-in mesos [:mesos-scheduler :leader-selector])
                  mesos-leadership-atom))
   :view (fnk [scheduler]
           scheduler)})

(def full-routes
  {:raw-scheduler raw-scheduler-routes
   :view (fnk [raw-scheduler]
           (routes (:view raw-scheduler)
                   (route/not-found "<h1>Not a valid route</h1>")))})

(def mesos-scheduler
  {:mesos-scheduler (fnk [[:settings executor fenzo-fitness-calculator fenzo-floor-iterations-before-reset
                           fenzo-floor-iterations-before-warn fenzo-max-jobs-considered fenzo-scaleback
                           good-enough-fitness hostname mea-culpa-failure-limit mesos-failover-timeout mesos-framework-name
                           mesos-gpu-enabled mesos-leader-path mesos-master mesos-master-hosts mesos-principal
<<<<<<< HEAD
                           mesos-role offer-incubate-time-ms optimizer progress rebalancer server-port task-constraints]
                          curator-framework framework-id mesos-datomic-mult mesos-leadership-atom
=======
                           mesos-role mesos-run-as-user offer-incubate-time-ms optimizer progress rebalancer server-port
                           task-constraints user-metrics-interval-seconds]
                          curator-framework framework-id mesos-datomic mesos-datomic-mult mesos-leadership-atom
>>>>>>> 22f41570
                          mesos-offer-cache mesos-pending-jobs-atom sandbox-syncer-state]
                      (log/info "Initializing mesos scheduler")
                      (let [make-mesos-driver-fn (partial (util/lazy-load-var 'cook.mesos/make-mesos-driver)
                                                          {:mesos-master mesos-master
                                                           :mesos-failover-timeout mesos-failover-timeout
                                                           :mesos-principal mesos-principal
                                                           :mesos-role mesos-role
                                                           :mesos-framework-name mesos-framework-name
                                                           :gpus-enabled? mesos-gpu-enabled})
                            get-mesos-utilization-fn (partial (util/lazy-load-var 'cook.mesos/get-mesos-utilization) mesos-master-hosts)
                            trigger-chans ((util/lazy-load-var 'cook.mesos/make-trigger-chans) rebalancer progress optimizer task-constraints)]
                        (try
                          (Class/forName "org.apache.mesos.Scheduler")
                          ((util/lazy-load-var 'cook.mesos/start-mesos-scheduler)
                            {:curator-framework curator-framework
                             :executor-config executor
                             :fenzo-config {:fenzo-max-jobs-considered fenzo-max-jobs-considered
                                            :fenzo-scaleback fenzo-scaleback
                                            :fenzo-floor-iterations-before-warn fenzo-floor-iterations-before-warn
                                            :fenzo-floor-iterations-before-reset fenzo-floor-iterations-before-reset
                                            :fenzo-fitness-calculator fenzo-fitness-calculator
                                            :good-enough-fitness good-enough-fitness}
                             :framework-id framework-id
                             :get-mesos-utilization get-mesos-utilization-fn
                             :gpu-enabled? mesos-gpu-enabled
                             :make-mesos-driver-fn make-mesos-driver-fn
                             :mea-culpa-failure-limit mea-culpa-failure-limit
                             :mesos-datomic-conn datomic/conn
                             :mesos-datomic-mult mesos-datomic-mult
                             :mesos-leadership-atom mesos-leadership-atom
                             :mesos-pending-jobs-atom mesos-pending-jobs-atom
                             :mesos-run-as-user mesos-run-as-user
                             :offer-cache mesos-offer-cache
                             :offer-incubate-time-ms offer-incubate-time-ms
                             :optimizer-config optimizer
                             :progress-config progress
                             :rebalancer-config rebalancer
                             :sandbox-syncer-state sandbox-syncer-state
                             :server-config {:hostname hostname
                                             :server-port server-port}
                             :task-constraints task-constraints
                             :trigger-chans trigger-chans
                             :zk-prefix mesos-leader-path})
                          (catch ClassNotFoundException e
                            (log/warn e "Not loading mesos support...")
                            nil))))})

(defn health-check-middleware
  "This adds /debug to return 200 OK"
  [h mesos-leadership-atom leader-reports-unhealthy]
  (fn healthcheck [req]
    (if (and (= (:uri req) "/debug")
             (= (:request-method req) :get))
      {:status (if (and leader-reports-unhealthy @mesos-leadership-atom)
                 503
                 200)
       :headers {}
       :body (str "Server is running version: " @util/version " (commit " @util/commit ")")}
      (h req))))

(def curator-framework
  (fnk [[:settings zookeeper] local-zookeeper]
    (let [retry-policy (BoundedExponentialBackoffRetry. 100 120000 10)
          ;; The 180s session and 30s connection timeouts were pulled from a google group
          ;; recommendation
          curator-framework (CuratorFrameworkFactory/newClient zookeeper 180000 30000 retry-policy)
          ]
      (.. curator-framework
          getConnectionStateListenable
          (addListener (reify ConnectionStateListener
                         (stateChanged [_ _ newState]
                           (log/info "Curator state changed:"
                                     (str newState))))))
      (.start curator-framework)
      curator-framework)))

(defn tell-jetty-about-usename [h]
  "Our auth in cook.spnego doesn't hook in to Jetty - this handler
  does so to make sure it's available for Jetty to log"
  (fn [req]
    (do
      (.setAuthentication (:servlet-request req)
                          (UserAuthentication.
                            "kerberos"
                            (DefaultUserIdentity.
                              (Subject.)
                              (reify Principal ; Shim principal to pass username along
                                (equals [this another]
                                  (= this another))
                                (getName [_]
                                  (:authorization/user req))
                                (toString [_]
                                  (str "Shim principal for user: " (:authorization/user req))))
                              (into-array String []))))
      (h req))))

(defn configure-jet-logging
  "Set up access logs for Jet"
  [server]
  (doto server
    (.setHandler (doto (HandlerCollection.)
                   (.addHandler (.getHandler server))
                   (.addHandler (doto (RequestLogHandler.)
                                  (.setRequestLog (doto (NCSARequestLog.)
                                                    (.setFilename "log/access_log-yyyy_mm_dd.log")
                                                    (.setAppend true)
                                                    (.setLogLatency true)
                                                    (.setExtended true)
                                                    (.setPreferProxiedForAddress true)))
                                  (.setServer server)))))))

(defn framework-id-from-zk
  "Returns the framework id from ZooKeeper, or nil if not present"
  [curator-framework mesos-leader-path]
  (when-let [bytes (curator/get-or-nil curator-framework (str mesos-leader-path "/framework-id"))]
    (let [framework-id (String. bytes)]
      (log/info "Found framework id in zookeeper:" framework-id)
      framework-id)))

(defn conditional-auth-bypass
  "Skip authentication on some hard-coded endpoints."
  [h auth-middleware]
  (let [auth-fn (auth-middleware h)]
    (fn filtered-auth [{:keys [uri request-method] :as req}]
      (if (and (= "/info" uri) (= :get request-method))
        (h req)
        (auth-fn req)))))

(def scheduler-server
  (graph/eager-compile
    {:route full-routes
     :http-server (fnk [[:settings server-port authorization-middleware impersonation-middleware
                         leader-reports-unhealthy [:rate-limit user-limit]] [:route view] mesos-leadership-atom]
                    (log/info "Launching http server")
                    (let [rate-limit-storage (storage/local-storage)
                          jetty ((util/lazy-load-var 'qbits.jet.server/run-jetty)
                                  {:port server-port
                                   :ring-handler (routes
                                                   (route/resources "/resource")
                                                   (-> view
                                                       tell-jetty-about-usename
                                                       (wrap-rate-limit {:storage rate-limit-storage
                                                                         :limit user-limit})
                                                       impersonation-middleware
                                                       (conditional-auth-bypass authorization-middleware)
                                                       wrap-stacktrace
                                                       wrap-no-cache
                                                       wrap-cookies
                                                       wrap-params
                                                       (health-check-middleware mesos-leadership-atom leader-reports-unhealthy)
                                                       instrument))
                                   :join? false
                                   :configurator configure-jet-logging
                                   :max-threads 200
                                   :request-header-size 32768})]
                      (fn [] (.stop jetty))))
     ; If the framework id was not found in the configuration settings, we attempt reading it from
     ; ZooKeeper. The read from ZK is present for backwards compatibility (the framework id used to
     ; get written to ZK as well). Without this, Cook would connect to mesos with a different
     ; framework id and mark all jobs that were running failed because mesos wouldn't have tasks for
     ; those jobs under the new framework id.
     :framework-id (fnk [curator-framework [:settings mesos-leader-path mesos-framework-id]]
                     (let [framework-id (or mesos-framework-id
                                            (framework-id-from-zk curator-framework mesos-leader-path))]
                       (when-not framework-id
                         (throw (ex-info "Framework id not configured and not in ZooKeeper" {})))
                       (log/info "Using framework id:" framework-id)
                       framework-id))
     :mesos-datomic-mult (fnk []
                           (first ((util/lazy-load-var 'cook.datomic/create-tx-report-mult) datomic/conn)))
     :local-zookeeper (fnk [[:settings zookeeper-server]]
                        (when zookeeper-server
                          (log/info "Starting local ZK server")
                          (.start zookeeper-server)))
     :mesos mesos-scheduler
     :mesos-agent-query-cache (fnk [[:settings [:agent-query-cache max-size ttl-ms]]]
                                (-> {}
                                    (cache/lru-cache-factory :threshold max-size)
                                    (cache/ttl-cache-factory :ttl ttl-ms)
                                    atom))
     :sandbox-syncer-state (fnk [[:settings [:sandbox-syncer max-consecutive-sync-failure
                                             publish-batch-size publish-interval-ms sync-interval-ms]]
                                 framework-id mesos-agent-query-cache]
                             ((util/lazy-load-var 'cook.mesos.sandbox/prepare-sandbox-publisher)
                               framework-id datomic/conn publish-batch-size publish-interval-ms sync-interval-ms
                               max-consecutive-sync-failure mesos-agent-query-cache))
     :mesos-leadership-atom (fnk [] (atom false))
     :mesos-pending-jobs-atom (fnk [] (atom {}))
     :mesos-offer-cache (fnk [[:settings [:offer-cache max-size ttl-ms]]]
                          (-> {}
                              (cache/lru-cache-factory :threshold max-size)
                              (cache/ttl-cache-factory :ttl ttl-ms)
                              atom))
     :curator-framework curator-framework}))

(defn -main
  "Entry point for Cook. Initializes configuration settings,
  instruments the JVM, and starts up the scheduler and API."
  [config-file-path & _]
  (println "Cook" @util/version "( commit" @util/commit ")")
  (try
    (mount/start-with-args (cook.config/read-config config-file-path))
    (metrics-jvm/instrument-jvm)
    (let [server (scheduler-server config)]
      (intern 'user 'main-graph server)
      (log/info "Started Cook, stored variable in user/main-graph"))
    (catch Throwable t
      (log/error t "Failed to start Cook")
      (System/exit 1))))<|MERGE_RESOLUTION|>--- conflicted
+++ resolved
@@ -78,14 +78,9 @@
                            fenzo-floor-iterations-before-warn fenzo-max-jobs-considered fenzo-scaleback
                            good-enough-fitness hostname mea-culpa-failure-limit mesos-failover-timeout mesos-framework-name
                            mesos-gpu-enabled mesos-leader-path mesos-master mesos-master-hosts mesos-principal
-<<<<<<< HEAD
-                           mesos-role offer-incubate-time-ms optimizer progress rebalancer server-port task-constraints]
+                           mesos-role mesos-run-as-user offer-incubate-time-ms optimizer progress rebalancer server-port
+                           task-constraints]
                           curator-framework framework-id mesos-datomic-mult mesos-leadership-atom
-=======
-                           mesos-role mesos-run-as-user offer-incubate-time-ms optimizer progress rebalancer server-port
-                           task-constraints user-metrics-interval-seconds]
-                          curator-framework framework-id mesos-datomic mesos-datomic-mult mesos-leadership-atom
->>>>>>> 22f41570
                           mesos-offer-cache mesos-pending-jobs-atom sandbox-syncer-state]
                       (log/info "Initializing mesos scheduler")
                       (let [make-mesos-driver-fn (partial (util/lazy-load-var 'cook.mesos/make-mesos-driver)
