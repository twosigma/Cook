--- conflicted
+++ resolved
@@ -82,19 +82,14 @@
                    (route/not-found "<h1>Not a valid route</h1>")))})
 
 (def mesos-scheduler
-<<<<<<< HEAD
   {:mesos-scheduler (fnk [[:settings fenzo-fitness-calculator fenzo-floor-iterations-before-reset
                            fenzo-floor-iterations-before-warn fenzo-max-jobs-considered fenzo-scaleback
-                           good-enough-fitness mea-culpa-failure-limit mesos-failover-timeout  mesos-framework-name
+                           good-enough-fitness mea-culpa-failure-limit mesos-failover-timeout mesos-framework-name
                            mesos-gpu-enabled mesos-leader-path mesos-master mesos-master-hosts mesos-principal
                            mesos-role offer-incubate-time-ms rebalancer riemann task-constraints]
-                          curator-framework framework-id mesos-datomic mesos-datomic-mult mesos-offer-cache
-                          mesos-pending-jobs-atom]
+                          curator-framework framework-id mesos-datomic mesos-datomic-mult mesos-leadership-atom 
+                          mesos-offer-cache mesos-pending-jobs-atom]
                       (log/info "Initializing mesos scheduler")
-=======
-  {:mesos-scheduler (fnk [[:settings mesos-master mesos-master-hosts mesos-leader-path mesos-failover-timeout mesos-principal mesos-role mesos-framework-name offer-incubate-time-ms mea-culpa-failure-limit fenzo-max-jobs-considered fenzo-scaleback fenzo-floor-iterations-before-warn fenzo-floor-iterations-before-reset fenzo-fitness-calculator task-constraints riemann mesos-gpu-enabled rebalancer good-enough-fitness] mesos-datomic mesos-datomic-mult curator-framework mesos-pending-jobs-atom mesos-offer-cache mesos-leadership-atom]
-
->>>>>>> d2ae6e90
                       (let [make-mesos-driver-fn (partial (lazy-load-var 'cook.mesos/make-mesos-driver)
                                                           {:mesos-master mesos-master
                                                            :mesos-failover-timeout mesos-failover-timeout
@@ -122,11 +117,8 @@
                             mesos-offer-cache
                             mesos-gpu-enabled
                             rebalancer
-<<<<<<< HEAD
                             framework-id
-=======
                             mesos-leadership-atom
->>>>>>> d2ae6e90
                             {:fenzo-max-jobs-considered fenzo-max-jobs-considered
                              :fenzo-scaleback fenzo-scaleback
                              :fenzo-floor-iterations-before-warn fenzo-floor-iterations-before-warn
