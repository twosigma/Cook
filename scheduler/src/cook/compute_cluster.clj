;;
;; Copyright (c) Two Sigma Open Source, LLC
;;
;; Licensed under the Apache License, Version 2.0 (the "License");
;; you may not use this file except in compliance with the License.
;; You may obtain a copy of the License at
;;
;;  http://www.apache.org/licenses/LICENSE-2.0
;;
;; Unless required by applicable law or agreed to in writing, software
;; distributed under the License is distributed on an "AS IS" BASIS,
;; WITHOUT WARRANTIES OR CONDITIONS OF ANY KIND, either express or implied.
;; See the License for the specific language governing permissions and
;; limitations under the License.
;;
(ns cook.compute-cluster
  (:require [clojure.tools.logging :as log]
            [cook.config :as config]
            [datomic.api :as d]))

(defprotocol ComputeCluster
  ; These methods should accept bulk data and process in batches.
  ;(kill-tasks [this task]
  (launch-tasks [this offers task-metadata-seq])
  (compute-cluster-name [this])

  (db-id [this]
    "Get a database entity-id for this compute cluster (used for putting it into a task structure).")

  (initialize-cluster [this pool->fenzo running-task-ents]
    "Initializes the cluster. Returns a channel that will be delivered on when the cluster loses leadership.
     We expect Cook to give up leadership when a compute cluster loses leadership, so leadership is not expected to be regained.
     The channel result will be an exception if an error occurred, or a status message if leadership was lost normally.")

  (kill-task [this task-id]
    "Kill the task with the given task id")

  (decline-offers [this offer-ids]
    "Decline the given offer ids")

  (pending-offers [this pool-name]
    "Retrieve pending offers for the given pool")

  (restore-offers [this pool-name offers]
    "Called when offers are not processed to ensure they're still available.")

<<<<<<< HEAD
  (autoscaling? [this]
    "TODO(DPO)")

  (autoscale! [this pool-name task-requests]
    "TODO(DPO)")

  (last-autoscale-time [this]
    "TODO(DPO)"))
=======
  (use-cook-executor? [this]
    "Returns true if this compute cluster makes use of the Cook executor for running tasks")

  (container-defaults [this]
    "Default values to use for containers launched in this compute cluster"))
>>>>>>> 33605067

(defn safe-kill-task
  "A safe version of kill task that never throws. This reduces the risk that errors in one compute cluster propagate and cause problems in another compute cluster."
  [compute-cluster task-id]
  (try
    (kill-task compute-cluster task-id)
    (catch Throwable t
      (log/error t "In compute cluster" compute-cluster "error killing task" task-id))))

(defn kill-task-if-possible [compute-cluster task-id]
  "If compute cluster is nil, print a warning instead of killing the task. There are cases, in particular,
  lingering tasks, stragglers, or cancelled tasks where the task might outlive the compute cluster it was
  member of. When this occurs, the looked up compute cluster is null and trying to kill via it would cause an NPE,
  when in reality, it's relatively innocuous. So, we have this wrapper to use in those circumstances."
  (if compute-cluster
    (safe-kill-task compute-cluster task-id)
    (log/warn "Unable to kill task " task-id " because compute-cluster is nil")))

; Internal method
(defn write-compute-cluster
  "Create a missing compute-cluster for one that's not yet in the database."
  [conn compute-cluster]
  (log/info "Installing a new compute cluster in datomic for " compute-cluster)
  (let [tempid (d/tempid :db.part/user)
        result @(d/transact
                 conn
                 [(assoc compute-cluster :db/id tempid)])]
    (d/resolve-tempid (d/db conn) (:tempids result) tempid)))

; Internal variable
(def cluster-name->compute-cluster-atom (atom {}))

(defn register-compute-cluster!
  "Register a compute cluster "
  [compute-cluster]
  (let [compute-cluster-name (compute-cluster-name compute-cluster)]
    (when (contains? @cluster-name->compute-cluster-atom compute-cluster-name)
      (throw (IllegalArgumentException.
               (str "Multiple compute-clusters have the same name: " compute-cluster
                    " and " (get @cluster-name->compute-cluster-atom compute-cluster-name)
                    " with name " compute-cluster-name))))
    (log/info "Setting up compute cluster: " compute-cluster)
    (swap! cluster-name->compute-cluster-atom assoc compute-cluster-name compute-cluster)
    nil))

(defn compute-cluster-name->ComputeCluster
  "From the name of a compute cluster, return the object. Throws if not found. Does not return nil."
  [compute-cluster-name]
  (let [result (get @cluster-name->compute-cluster-atom compute-cluster-name)]
    (when-not result
      (log/error "Was asked to lookup db-id for" compute-cluster-name "and got nil"))
    result))

(defn get-default-cluster-for-legacy
  "What cluster name to put on for legacy jobs when generating their compute-cluster.
  TODO: Will want this to be configurable when we support multiple mesos clusters."
  []
  {:post [%]} ; Never returns nil.
  (let [first-cluster-name (->> config/config
                                :settings
                                :compute-clusters
                                (map (fn [{:keys [config]}] (:compute-cluster-name config)))
                                first)]
    (compute-cluster-name->ComputeCluster first-cluster-name)))
<|MERGE_RESOLUTION|>--- conflicted
+++ resolved
@@ -44,7 +44,6 @@
   (restore-offers [this pool-name offers]
     "Called when offers are not processed to ensure they're still available.")
 
-<<<<<<< HEAD
   (autoscaling? [this]
     "TODO(DPO)")
 
@@ -52,14 +51,13 @@
     "TODO(DPO)")
 
   (last-autoscale-time [this]
-    "TODO(DPO)"))
-=======
+    "TODO(DPO)")
+
   (use-cook-executor? [this]
     "Returns true if this compute cluster makes use of the Cook executor for running tasks")
 
   (container-defaults [this]
     "Default values to use for containers launched in this compute cluster"))
->>>>>>> 33605067
 
 (defn safe-kill-task
   "A safe version of kill task that never throws. This reduces the risk that errors in one compute cluster propagate and cause problems in another compute cluster."
