;;
;; Copyright (c) Two Sigma Open Source, LLC
;;
;; Licensed under the Apache License, Version 2.0 (the "License");
;; you may not use this file except in compliance with the License.
;; You may obtain a copy of the License at
;;
;;  http://www.apache.org/licenses/LICENSE-2.0
;;
;; Unless required by applicable law or agreed to in writing, software
;; distributed under the License is distributed on an "AS IS" BASIS,
;; WITHOUT WARRANTIES OR CONDITIONS OF ANY KIND, either express or implied.
;; See the License for the specific language governing permissions and
;; limitations under the License.
;;
(ns cook.config
  (:require [clj-logging-config.log4j :as log4j-conf]
            [clj-time.core :as t]
            [clojure.edn :as edn]
            [clojure.stacktrace :as stacktrace]
            [clojure.string :as str]
            [clojure.tools.logging :as log]
            [congestion.limits :refer [RateLimit]]
            [cook.rest.impersonation :refer [impersonation-authorized-wrapper]]
            [cook.util :as util]
            [mount.core :as mount]
            [plumbing.core :refer [fnk]]
            [plumbing.graph :as graph])
  (:import (com.google.common.io Files)
           (com.netflix.fenzo VMTaskFitnessCalculator)
           (java.io File)
           (java.net InetAddress)
           (java.util.concurrent.locks ReentrantLock)
           (org.apache.curator.test TestingServer)
           (org.apache.log4j DailyRollingFileAppender Logger PatternLayout)))

(defn env
  ^String
  [name]
  (System/getenv name))

(defn read-edn-config
  [config]
  (edn/read-string
    {:readers
     {'config/env #(env %)
      'config/env-int-default (fn [[variable default]]
                                (if-let [value (env variable)]
                                  (Integer/parseInt value)
                                  default))
      'config/env-int #(Integer/parseInt (env %))
      'config/env-bool #(Boolean/valueOf (env %))}}
    config))

(defn init-logger
  ([] (init-logger {:levels {"datomic.db" :warn
                             "datomic.peer" :warn
                             "datomic.kv-cluster" :warn
                             "com.netflix.fenzo.AssignableVMs" :warn
                             "com.netflix.fenzo.TaskScheduler" :warn
                             "com.netflix.fenzo.AssignableVirtualMachine" :warn}}))
  ([{:keys [file] :or {file "log/cook.log"} {:keys [default] :or {default :info} :as overrides} :levels}]
   (try
     (-> (Logger/getRootLogger) .getLoggerRepository .resetConfiguration)
     (let [overrides (->> overrides
                          (filter (comp string? key))
                          (mapcat (fn [[logger level]]
                                    [[logger] {:level level}])))]
       (apply log4j-conf/set-loggers!
              (Logger/getRootLogger)
              {:out (DailyRollingFileAppender.
                      (PatternLayout.
                        "%d{ISO8601} %-5p %c [%t] - %m%n")
                      file
                      "'.'yyyy-MM-dd")
               :level default}
              overrides))
     (catch Throwable t
       (.println System/err (str "Failed to initialize logging! Error: " (.toString t)))
       (stacktrace/print-cause-trace t)
       (throw t)))))

(def pre-configuration
  "This configures logging and exception handling, to make the configuration phase simpler to understand"
  (graph/eager-compile
    {:exception-handler (fnk [[:config [:unhandled-exceptions {log-level :error} {email nil}]]]
                          ((util/lazy-load-var 'cook.util/install-email-on-exception-handler) log-level email))
     :logging (fnk [[:config log]]
                (init-logger log))}))

(def default-authorization {:authorization-fn 'cook.rest.authorization/open-auth})
(def default-fitness-calculator "com.netflix.fenzo.plugins.BinPackingFitnessCalculators/cpuMemBinPacker")

(defrecord UserRateLimit [id quota ttl]
  RateLimit
  (get-key [self req]
    (str (.getName (type self)) id "-" (:authorization/user req)))
  (get-quota [_ _]
    quota)
  (get-ttl [_ _]
    ttl))

(defn config-string->fitness-calculator
  "Given a string specified in the configuration, attempt to resolve it
  to and return an instance of com.netflix.fenzo.VMTaskFitnessCalculator.
  The config string can either be a reference to a clojure symbol, or to a
  static member of a java class (for example, one of the fitness calculators
  that ship with Fenzo).  An exception will be thrown if a VMTaskFitnessCalculator
  can't be found using either method."
  ^VMTaskFitnessCalculator
  [config-string]
  (let [calculator
        (try
          (let [value (-> config-string symbol resolve deref)]
            (if (fn? value)
              (value)
              value))
          (catch NullPointerException e
            (log/debug "fitness-calculator" config-string
                       "couldn't be resolved to a clojure symbol."
                       "Seeing if it refers to a java static field...")
            (try
              (let [[java-class-name field-name] (str/split config-string #"/")
                    java-class (-> java-class-name symbol resolve)]
                (clojure.lang.Reflector/getStaticField java-class field-name))
              (catch Exception e
                (throw (IllegalArgumentException.
                         (str config-string " could not be resolved to a clojure symbol or to a java static field")))))))]
    (if (instance? VMTaskFitnessCalculator calculator)
      calculator
      (throw (IllegalArgumentException.
               (str config-string " is not a VMTaskFitnessCalculator"))))))

(defn guard-invalid-gpu-config
  "Throws if either of the following is true:
  - any one of the keys (pool-regex, valid-models, default-model) is not configured
  - there is no gpu-model in valid-gpu-models matching the configured default"
  [valid-gpu-models]
  (when valid-gpu-models
    (doseq [{:keys [default-model pool-regex valid-models] :as entry} valid-gpu-models]
      (when-not pool-regex
        (throw (ex-info (str "pool-regex key is missing from config") entry)))
      (when-not valid-models
        (throw (ex-info (str "Valid GPU models for pool-regex " pool-regex " is not defined") entry)))
      (when-not default-model
        (throw (ex-info (str "Default GPU model for pool-regex " pool-regex " is not defined") entry)))
      (when-not (contains? valid-models default-model)
        (throw (ex-info (str "Default GPU model for pool-regex " pool-regex " is not listed as a valid GPU model") entry))))))

(def config-settings
  "Parses the settings out of a config file"
  (graph/eager-compile
    {:agent-query-cache (fnk [[:config {agent-query-cache nil}]]
                          (merge
                            {:max-size 5000
                             :ttl-ms (* 60 1000)}
                            agent-query-cache))
<<<<<<< HEAD
     :compute-clusters (fnk [[:config {compute-clusters []}]]
                         compute-clusters)
     :compute-cluster-templates (fnk [[:config {compute-cluster-templates {}}]]
                                  compute-cluster-templates)
     :compute-cluster-update-options (fnk [[:config {compute-cluster-update-options nil}]]
                                       compute-cluster-update-options)
=======
     :compute-clusters (fnk [[:config {compute-clusters []}
                              {mesos nil}]]
                         (if (seq compute-clusters)
                           compute-clusters
                           [{:factory-fn 'cook.mesos.mesos-compute-cluster/factory-fn
                             :config {:compute-cluster-name (or (:compute-cluster-name mesos)
                                                                "default-compute-cluster-from-config-defaulting")
                                      :framework-id (:framework-id mesos)
                                      :master (:master mesos)
                                      :failover-timeout (:failover-timeout-ms mesos)
                                      :principal (:principal mesos)
                                      :role (:role mesos)
                                      :framework-name (:framework-name mesos)}}]))
     :compute-cluster-options (fnk [[:config {compute-cluster-options {}}]]
                                (merge
                                  {:load-clusters-on-startup? true
                                   :compute-cluster-templates {}}
                                  compute-cluster-options))
>>>>>>> d2f0cd03
     :cors-origins (fnk [[:config {cors-origins nil}]]
                     (map re-pattern (or cors-origins [])))
     :exit-code-syncer (fnk [[:config {exit-code-syncer nil}]]
                         (merge
                           {:publish-batch-size 100
                            :publish-interval-ms 2500}
                           exit-code-syncer))
     :sandbox-syncer (fnk [[:config {sandbox-syncer nil}]]
                       (merge
                         {:max-consecutive-sync-failure 15
                          :publish-batch-size 100
                          :publish-interval-ms 2500
                          ;; The default should ideally be lower than the agent-query-cache ttl-ms
                          :sync-interval-ms 15000}
                         sandbox-syncer))
     :server-port (fnk [[:config {port nil} {ssl nil}]]
                    (when (and (nil? port) (nil? (get ssl :port)))
                      (throw (ex-info "Must provide either port or https-port" {})))
                    port)
     :server-https-port (fnk [[:config {ssl nil}]]
                          (get ssl :port))
     :server-keystore-path (fnk [[:config {ssl nil}]]
                             (get ssl :keystore-path))
     :server-keystore-type (fnk [[:config {ssl nil}]]
                             (get ssl :keystore-type))
     :server-keystore-pass (fnk [[:config {ssl nil}]]
                             (get ssl :keystore-pass))
     :is-authorized-fn (fnk [[:config {authorization-config default-authorization}]]
                         (let [auth-fn @(util/lazy-load-var 'cook.rest.authorization/is-authorized?)]
                           ; we only wrap the authorization function if we have impersonators configured
                           (if (-> authorization-config :impersonators seq)
                             (impersonation-authorized-wrapper auth-fn authorization-config)
                             (partial auth-fn authorization-config))))
     :authorization-middleware (fnk [[:config [:authorization {one-user false} {kerberos false} {http-basic false}]]]
                                 (cond
                                   http-basic
                                   (let [validation (get http-basic :validation :none)
                                         user-password-valid?
                                         ((util/lazy-load-var 'cook.rest.basic-auth/make-user-password-valid?) validation http-basic)]
                                     (log/info "Using http basic authorization with validation" validation)
                                     (with-meta
                                       ((util/lazy-load-var 'cook.rest.basic-auth/create-http-basic-middleware) user-password-valid?)
                                       {:json-value "http-basic"}))

                                   one-user
                                   (do
                                     (log/info "Using single user authorization")
                                     (with-meta
                                       (fn one-user-middleware [h]
                                         (fn one-user-auth-wrapper [req]
                                           (h (assoc req :authorization/user one-user))))
                                       {:json-value "one-user"}))

                                   kerberos
                                   (do
                                     (log/info "Using kerberos middleware")
                                     (with-meta
                                       @(util/lazy-load-var 'cook.rest.spnego/require-gss)
                                       {:json-value "kerberos"}))
                                   :else (throw (ex-info "Missing authorization configuration" {}))))
     :impersonation-middleware (fnk [[:config {authorization-config nil}]]
                                 (let [{impersonators :impersonators} authorization-config]
                                   (with-meta
                                     ((util/lazy-load-var 'cook.rest.impersonation/create-impersonation-middleware) impersonators)
                                     {:json-value "config-impersonation"})))
     :rate-limit (fnk [[:config {rate-limit nil}]]
                   (let [{:keys [expire-minutes user-limit-per-m global-job-launch job-submission job-launch]
                          :or {expire-minutes 120
                               user-limit-per-m 600}} rate-limit]
                     {:expire-minutes expire-minutes
                      :global-job-launch global-job-launch
                      :job-submission job-submission
                      :job-launch job-launch
                      :user-limit (->UserRateLimit :user-limit user-limit-per-m (t/minutes 1))}))
     :sim-agent-path (fnk [] "/usr/bin/sim-agent")
     :executor (fnk [[:config {executor {}}]]
                 (if (str/blank? (:command executor))
                   (do
                     (log/info "Executor config is missing command, will use the command executor by default"
                               {:executor-config executor})
                     {})
                   (do
                     (when-let [environment (:environment executor)]
                       (when-not (and (map? environment)
                                      (every? string? (keys environment))
                                      (every? string? (vals environment)))
                         (throw (ex-info "Executor environment must be a map from string to string!" {:executor executor}))))
                     (when (and (:portion executor) (not (<= 0 (:portion executor) 1)))
                       (throw (ex-info "Executor portion must be in the range [0, 1]!" {:executor executor})))
                     (let [default-executor-config {:default-progress-regex-string "progress:\\s+([0-9]*\\.?[0-9]+)($|\\s+.*)"
                                                    :environment {}
                                                    :log-level "INFO"
                                                    :max-message-length 512
                                                    :portion 0.0
                                                    :progress-sample-interval-ms (* 1000 60 5)
                                                    :retry-limit 5}
                           default-uri-config {:cache true
                                               :executable true
                                               :extract false}
                           executor-uri-configured (and (:uri executor)
                                                        (-> executor (get-in [:uri :value]) str/blank? not))]
                       (when-not executor-uri-configured
                         (log/info "Executor uri value is missing, the uri config will be disabled" {:executor executor}))
                       (let [base-executor-config (merge default-executor-config executor)]
                         (if executor-uri-configured
                           (update base-executor-config :uri #(merge default-uri-config %1))
                           (dissoc base-executor-config :uri)))))))
     :mesos-datomic-uri (fnk [[:config [:database datomic-uri]]]
                          (when-not datomic-uri
                            (throw (ex-info "Must set a the :database's :datomic-uri!" {})))
                          datomic-uri)
     :hostname (fnk [[:config {hostname (.getCanonicalHostName (InetAddress/getLocalHost))}]]
                 hostname)
     :cluster-dns-name (fnk [[:config {cluster-dns-name nil}]]
                         cluster-dns-name)
     :scheduler-rest-url (fnk [cluster-dns-name hostname server-https-port server-port]
                           (let [[scheme port] (if server-https-port
                                                 ["https" server-https-port]
                                                 ["http" server-port])
                                 host (or cluster-dns-name
                                          (do (log/warn "Missing cluster-dns-name in config."
                                                        "REST callbacks will use the master's hostname.")
                                              hostname))]
                             (str scheme "://" host ":" port)))
     :leader-reports-unhealthy (fnk [[:config {mesos nil}]]
                                 (when mesos
                                   (or (:leader-reports-unhealthy mesos) false)))
     :local-zk-port (fnk [[:config {zookeeper nil}]]
                      (when zookeeper
                        (or (:local-port zookeeper) 3291)))
     :zookeeper-server (fnk [[:config {zookeeper nil}] local-zk-port]
                         (when (:local? zookeeper)
                           (log/info "Created local ZooKeeper; not yet started")
                           (TestingServer. ^Integer local-zk-port false)))
     :zookeeper (fnk [[:config {zookeeper nil}] local-zk-port]
                  (when zookeeper
                    (cond
                      (:local? zookeeper) (str "localhost:" local-zk-port)
                      (:connection zookeeper) (:connection zookeeper)
                      :else (throw (ex-info "Must specify a zookeeper connection" {})))))
     :task-constraints (fnk [[:config {scheduler nil}]]
                         ;; Trying to pick conservative defaults
                         (merge
                           {:timeout-hours 1
                            :timeout-interval-minutes 1
                            :retry-limit 20
                            :memory-gb 12
                            :cpus 4
                            :max-ports 5}
                           (:task-constraints scheduler)))
     :offer-incubate-time-ms (fnk [[:config {scheduler nil}]]
                               (when scheduler
                                 (or (:offer-incubate-ms scheduler) 15000)))
     :agent-attributes-cache (fnk [[:config {scheduler nil}]]
                               (when scheduler
                                 (merge
                                   {:max-size 2000}
                                   (:offer-cache scheduler))))
     :mea-culpa-failure-limit (fnk [[:config {scheduler nil}]]
                                (:mea-culpa-failure-limit scheduler))
     :max-over-quota-jobs (fnk [[:config {scheduler nil}]]
                            (or (when scheduler
                                  (:max-over-quota-jobs scheduler))
                                100))
     :fenzo-max-jobs-considered (fnk [[:config {scheduler nil}]]
                                  (when scheduler
                                    (or (:fenzo-max-jobs-considered scheduler) 1000)))
     :fenzo-scaleback (fnk [[:config {scheduler nil}]]
                        (when scheduler
                          (or (:fenzo-scaleback scheduler) 0.95)))
     :fenzo-floor-iterations-before-warn (fnk [[:config {scheduler nil}]]
                                           (when scheduler
                                             (or (:fenzo-floor-iterations-before-warn scheduler) 10)))
     :fenzo-floor-iterations-before-reset (fnk [[:config {scheduler nil}]]
                                            (when scheduler
                                              (or (:fenzo-floor-iterations-before-reset scheduler) 1000)))
     :fenzo-fitness-calculator (fnk [[:config {scheduler nil}]]
                                 (when scheduler
                                   (or (:fenzo-fitness-calculator scheduler) default-fitness-calculator)))
     :mesos-gpu-enabled (fnk [[:config {mesos nil}]]
                          (when mesos
                            (boolean (or (:enable-gpu-support mesos) false))))
     :good-enough-fitness (fnk [[:config {scheduler nil}]]
                            (when scheduler
                              (or (:good-enough-fitness scheduler) 0.8)))
     ; TODO(pschorf): Rename
     :mesos-leader-path (fnk [[:config {mesos nil}]]
                          (:leader-path mesos))
     ; TODO(pschorf): Rename
     :mesos-run-as-user (fnk [[:config {mesos nil}]]
                          (when (:run-as-user mesos)
                            (log/warn "Tasks launched in Mesos will ignore user specified in the job and run as" (:run-as-user mesos)))
                          (:run-as-user mesos))
     :jmx-metrics (fnk [[:config [:metrics {jmx false}]]]
                    (when jmx
                      ((util/lazy-load-var 'cook.reporter/jmx-reporter))))
     :graphite-metrics (fnk [[:config [:metrics {graphite nil}]]]
                         (when graphite
                           (when-not (:host graphite)
                             (throw (ex-info "You must specify the graphite host!" {:graphite graphite})))
                           (let [config (merge {:port 2003 :pickled? true} graphite)]
                             ((util/lazy-load-var 'cook.reporter/graphite-reporter) config))))
     :progress (fnk [[:config {progress nil}]]
                 (merge {:batch-size 100
                         :pending-threshold 4000
                         :publish-interval-ms 2500
                         :sequence-cache-threshold 1000}
                        progress))
     :riemann (fnk [[:config [:metrics {riemann nil}]]]
                riemann)
     :riemann-metrics (fnk [[:config [:metrics {riemann nil}]]]
                        (when riemann
                          (when-not (:host riemann)
                            (throw (ex-info "You must specific the :host to send the riemann metrics to!" {:riemann riemann})))
                          (when-not (every? string? (:tags riemann))
                            (throw (ex-info "Riemann tags must be a [\"list\", \"of\", \"strings\"]" riemann)))
                          (let [config (merge {:port 5555
                                               :local-host (.getHostName
                                                             (InetAddress/getLocalHost))}
                                              riemann)]
                            ((util/lazy-load-var 'cook.reporter/riemann-reporter) config))))
     :console-metrics (fnk [[:config [:metrics {console false}]]]
                        (when console
                          ((util/lazy-load-var 'cook.reporter/console-reporter))))

     :user-metrics-interval-seconds (fnk [[:config [:metrics {user-metrics-interval-seconds 20}]]]
                                      user-metrics-interval-seconds)

     :rebalancer (fnk [[:config {rebalancer nil}]]
                   (when (:min-utilization-threshold rebalancer)
                     (log/warn "The :min-utilization-threshold configuration field is no longer used"))
                   (merge {:interval-seconds 300
                           :dru-scale 1.0}
                          rebalancer))

     :optimizer (fnk [[:config {optimizer nil}]]
                  (let [optimizer-config
                        (merge {:host-feed {:create-fn 'cook.scheduler.optimizer/create-dummy-host-feed
                                            :config {}}
                                :optimizer {:create-fn 'cook.scheduler.optimizer/create-dummy-optimizer
                                            :config {}}
                                :optimizer-interval-seconds 30}
                               optimizer)]
                    optimizer-config))

     :nrepl-server (fnk [[:config [:nrepl {enabled? false} {port 0}]]]
                     (when enabled?
                       (when (zero? port)
                         (throw (ex-info "You enabled nrepl but didn't configure a port. Please configure a port in your config file." {})))
                       ((util/lazy-load-var 'clojure.tools.nrepl.server/start-server) :port port)))
     :pools (fnk [[:config {pools nil}]]
              (guard-invalid-gpu-config (:valid-gpu-models pools))
              (cond-> pools
                (:job-resource-adjustment pools)
                (update :job-resource-adjustment
                        #(-> %
                           (update :pool-regex re-pattern)))
                (not (:default-containers pools))
                (assoc :default-containers [])
                (not (:quotas pools))
                (assoc :quotas [])))
     :api-only? (fnk [[:config {api-only? false}]]
                  api-only?)
     :estimated-completion-constraint (fnk [[:config {estimated-completion-constraint nil}]]
                                        (merge {:agent-start-grace-period-mins 10}
                                               estimated-completion-constraint))
     :data-local-fitness-calculator (fnk [[:config {data-local {}}]]
                                      (let [fitness-calculator (get data-local :fitness-calculator {})]
                                        {:auth (get fitness-calculator :auth nil)
                                         :base-calculator (config-string->fitness-calculator
                                                            (get fitness-calculator :base-calculator "com.netflix.fenzo.plugins.BinPackingFitnessCalculators/cpuMemBinPacker"))
                                         :batch-size (get fitness-calculator :batch-size 500)
                                         :cache-ttl-ms (get fitness-calculator :cache-ttl-ms 300000)
                                         :cost-endpoint (get fitness-calculator :cost-endpoint nil)
                                         :data-locality-weight (get fitness-calculator :data-locality-weight 0.95)
                                         :launch-wait-seconds (get fitness-calculator :launch-wait-seconds 60)
                                         :update-interval-ms (get fitness-calculator :update-interval-ms nil)}))
     :plugins (fnk [[:config {plugins {}}]]
                (let [{:keys [job-launch-filter job-submission-validator
                              pool-selection]} plugins]
                  (merge plugins
                         {:job-launch-filter
                          (merge
                            {:age-out-last-seen-deadline-minutes 10
                             :age-out-first-seen-deadline-minutes 600
                             :age-out-seen-count 10}
                            job-launch-filter)
                          :job-submission-validator
                          (merge {:batch-timeout-seconds 40}
                                 job-submission-validator)
                          :pool-selection
                          (merge {:attribute-name "cook-pool"
                                  :default-pool "no-pool"}
                                 pool-selection)})))
     :kubernetes (fnk [[:config {kubernetes {}}]]
                   (let [{:keys [controller-lock-num-shards]
                          :or {controller-lock-num-shards 32}}
                         kubernetes
                         _
                         (when (not (< 0 controller-lock-num-shards 256))
                           (throw
                             (ex-info
                               "Please configure :controller-lock-num-shards to > 0 and < 256 in your config file."
                               kubernetes)))
                         lock-objects
                         (repeatedly
                           controller-lock-num-shards
                           #(ReentrantLock.))]
                     (merge {:controller-lock-num-shards controller-lock-num-shards
                             :controller-lock-objects (with-meta
                                                        lock-objects
                                                        {:json-value (str lock-objects)})
                             :default-workdir "/mnt/sandbox"
                             :pod-condition-containers-not-initialized-seconds 120
                             :pod-condition-unschedulable-seconds 60
                             :reconnect-delay-ms 60000
                             :set-container-cpu-limit? true}
                            kubernetes)))
     :offer-matching (fnk [[:config {offer-matching {}}]]
                       (merge {:global-min-match-interval-millis 100
                               :target-per-pool-match-interval-millis 3000}
                              offer-matching))}))

(defn read-config
  "Given a config file path, reads the config and returns the map"
  [config-file-path]
  (when-not (.exists (File. ^String config-file-path))
    (.println System/err (str "The config file doesn't appear to exist: " config-file-path)))
  (.println System/err (str "Reading config from file: " config-file-path))
  (let [config-format
        (try
          (Files/getFileExtension config-file-path)
          (catch Throwable t
            (.println System/err "Failed to get config file extension")
            (stacktrace/print-cause-trace t)
            (throw t)))]
    (try
      (case config-format
        "edn" (read-edn-config (slurp config-file-path))
        (do
          (.println System/err (str "Invalid config file format " config-format))
          (throw (ex-info "Invalid config file format" {:config-format config-format}))))
      (catch Throwable t
        (.println System/err "Failed to read edn config")
        (stacktrace/print-cause-trace t)
        (throw t)))))

(defn init-settings
  "Given a 'raw' config map, initializes and returns the settings map"
  [config-map]
  (try
    (let [literal-config {:config config-map}]
      (pre-configuration literal-config)
      (log/info "Configured logging")
      (log/info "Cook" @util/version "( commit" @util/commit ")")
      (let [settings {:settings (config-settings literal-config)}]
        (log/info "Interpreted settings:" settings)
        settings))
    (catch Throwable t
      (log/error t "Failed to initialize settings")
      (throw t))))

(mount/defstate config
                :start (init-settings (mount/args)))

(defn executor-config
  "Returns the executor config map from the config map"
  []
  (-> config :settings :executor))

(defn default-pool
  "Returns the default pool name from the config map"
  []
  (let [pool (-> config :settings :pools :default)]
    (if (str/blank? pool)
      nil
      pool)))

(defn valid-gpu-models
  "Returns valid GPU models for the pool the job is scheduled in"
   []
   (-> config :settings :pools :valid-gpu-models))

(defn job-resource-adjustments
  "Returns the specification for how to adjust resources requested by a job based on the pool it's scheduled on.
   The specification consists of an applicable pool name regex and the name of a function that adjusts resources."
  []
  (-> config :settings :pools :job-resource-adjustment))

(defn default-job-constraints
  "Returns the per-pool-regex default job constraints.
  This function returns a list with the following shape:
  [{:pool-regex ...
    :default-constraints [{:constraint/attribute ...
                           :constraint/operator ...
                           :constraint/pattern ...}
                          ...]}
   ...]"
  []
  (-> config :settings :pools :default-job-constraints))

(defn api-only-mode?
  "Returns true if api-only? mode is turned on"
  []
  (-> config :settings :api-only?))

(defn estimated-completion-config
  []
  (-> config :settings :estimated-completion-constraint))

(defn data-local-fitness-config
  []
  (-> config :settings :data-local-fitness-calculator))

(defn fitness-calculator-config
  []
  (-> config :settings :fenzo-fitness-calculator))

(defn fitness-calculator
  "Returns the fitness calculator specified by fitness-calculator, or the default if nil"
  [fitness-calculator]
  (config-string->fitness-calculator (or fitness-calculator default-fitness-calculator)))

(defn batch-timeout-seconds-config
  "Used by job submission plugin."
  []
  (-> config :settings :plugins :job-submission-validator :batch-timeout-seconds t/seconds))

(defn age-out-last-seen-deadline-minutes-config
  "Used by job launch plugin."
  []
  (-> config :settings :plugins :job-launch-filter :age-out-last-seen-deadline-minutes t/minutes))

(defn age-out-first-seen-deadline-minutes-config
  "Used by job launch plugin."
  []
  (-> config :settings :plugins :job-launch-filter :age-out-first-seen-deadline-minutes t/minutes))

(defn age-out-seen-count-config
  "Used by job launch plugin."
  []
  (-> config :settings :plugins :job-launch-filter :age-out-seen-count))

(defn max-over-quota-jobs
  []
  (get-in config [:settings :max-over-quota-jobs]))

(defn compute-clusters
  []
  (get-in config [:settings :compute-clusters]))

(defn compute-cluster-options
  []
  (get-in config [:settings :compute-cluster-options]))

(defn compute-cluster-templates
  []
  (:compute-cluster-templates (compute-cluster-options)))

(defn kubernetes
  []
  (get-in config [:settings :kubernetes]))

(defn scheduler-rest-url
  "Get the URL for REST calls back to the Cook Scheduler API.
   Used by Kubernetes pod sidecar to send messages back to Cook."
  []
  (get-in config [:settings :scheduler-rest-url]))

(defn task-constraints
  []
  (get-in config [:settings :task-constraints]))

(defn pool-quotas
  []
  (get-in config [:settings :pools :quotas]))

(defn offer-matching
  []
  (-> config :settings :offer-matching))<|MERGE_RESOLUTION|>--- conflicted
+++ resolved
@@ -155,33 +155,13 @@
                             {:max-size 5000
                              :ttl-ms (* 60 1000)}
                             agent-query-cache))
-<<<<<<< HEAD
      :compute-clusters (fnk [[:config {compute-clusters []}]]
                          compute-clusters)
-     :compute-cluster-templates (fnk [[:config {compute-cluster-templates {}}]]
-                                  compute-cluster-templates)
-     :compute-cluster-update-options (fnk [[:config {compute-cluster-update-options nil}]]
-                                       compute-cluster-update-options)
-=======
-     :compute-clusters (fnk [[:config {compute-clusters []}
-                              {mesos nil}]]
-                         (if (seq compute-clusters)
-                           compute-clusters
-                           [{:factory-fn 'cook.mesos.mesos-compute-cluster/factory-fn
-                             :config {:compute-cluster-name (or (:compute-cluster-name mesos)
-                                                                "default-compute-cluster-from-config-defaulting")
-                                      :framework-id (:framework-id mesos)
-                                      :master (:master mesos)
-                                      :failover-timeout (:failover-timeout-ms mesos)
-                                      :principal (:principal mesos)
-                                      :role (:role mesos)
-                                      :framework-name (:framework-name mesos)}}]))
      :compute-cluster-options (fnk [[:config {compute-cluster-options {}}]]
                                 (merge
                                   {:load-clusters-on-startup? true
                                    :compute-cluster-templates {}}
                                   compute-cluster-options))
->>>>>>> d2f0cd03
      :cors-origins (fnk [[:config {cors-origins nil}]]
                      (map re-pattern (or cors-origins [])))
      :exit-code-syncer (fnk [[:config {exit-code-syncer nil}]]
