--- conflicted
+++ resolved
@@ -469,7 +469,6 @@
                          (throw (ex-info "You enabled nrepl but didn't configure a port. Please configure a port in your config file." {})))
                        ((util/lazy-load-var 'clojure.tools.nrepl.server/start-server) :port port)))
      :pools (fnk [[:config {pools nil}]]
-<<<<<<< HEAD
                  (guard-invalid-gpu-config (:valid-gpu-models pools))
                  (guard-invalid-disk-config (:disk pools))
                  (guard-invalid-schedulers-config (:schedulers pools))
@@ -497,26 +496,8 @@
                                (:schedulers pools)))
                    (empty? (:schedulers pools))
                    (assoc :schedulers default-schedulers-config)))
-=======
-              (guard-invalid-gpu-config (:valid-gpu-models pools))
-              (guard-invalid-disk-config (:disk pools))
-              (cond-> pools
-                (:job-resource-adjustment pools)
-                (update :job-resource-adjustment
-                        #(-> %
-                           (update :pool-regex re-pattern)))
-                (not (:default-containers pools))
-                (assoc :default-containers [])
-                (not (:default-env pools))
-                (assoc :default-env [])
-                (not (:quotas pools))
-                (assoc :quotas [])
-                (not (:schedulers pools))
-                (assoc :schedulers [{:pool-regex ".*"
-                                     :scheduler-config default-fenzo-scheduler-config}])))
      :rank (fnk [[:config {rank {:number-to-force 1000}}]]
-             rank)
->>>>>>> cd11369e
+                rank)
      :api-only? (fnk [[:config {api-only? false}]]
                   api-only?)
      :cache-working-set-size (fnk [[:config {cache-working-set-size 1000000}]]
