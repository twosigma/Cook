--- conflicted
+++ resolved
@@ -448,7 +448,6 @@
                          (throw (ex-info "You enabled nrepl but didn't configure a port. Please configure a port in your config file." {})))
                        ((util/lazy-load-var 'clojure.tools.nrepl.server/start-server) :port port)))
      :pools (fnk [[:config {pools nil}]]
-<<<<<<< HEAD
               (guard-invalid-gpu-config (:valid-gpu-models pools))
               (guard-invalid-disk-config (:disk pools))
               (cond-> pools
@@ -465,21 +464,6 @@
                 (not (:schedulers pools))
                 (assoc :schedulers [{:pool-regex ".*"
                                      :scheduler-config default-fenzo-scheduler-config}])))
-=======
-                 (guard-invalid-gpu-config (:valid-gpu-models pools))
-                 (guard-invalid-disk-config (:disk pools))
-                 (cond-> pools
-                   (:job-resource-adjustment pools)
-                   (update :job-resource-adjustment
-                           #(-> %
-                                (update :pool-regex re-pattern)))
-                   (not (:default-containers pools))
-                   (assoc :default-containers [])
-                   (not (:default-env pools))
-                   (assoc :default-env [])
-                   (not (:quotas pools))
-                   (assoc :quotas []))) 
->>>>>>> ffcc61c9
      :api-only? (fnk [[:config {api-only? false}]]
                   api-only?)
      :cache-working-set-size (fnk [[:config {cache-working-set-size 1000000}]]
@@ -781,21 +765,6 @@
   []
   (-> config :settings :quota-grouping))
 
-<<<<<<< HEAD
 (defn pool-schedulers
   []
-  (get-in config [:settings :pools :schedulers]))
-=======
-(defn kubernetes-scheduler
-  "Returns configuration for using Kubernetes Scheduler"
-  []
-  (-> config :settings :kubernetes-scheduler))
-
-(defn is-kubernetes-scheduler-pool?
-  "Check if a given pool uses the Kubernetes Scheduler."
-  [kubernetes-scheduler-config pool-name]
-  (let [pools-pattern (-> kubernetes-scheduler-config
-                          :pool-regex
-                          re-pattern)]
-    (not (nil? (re-find pools-pattern pool-name)))))
->>>>>>> ffcc61c9
+  (get-in config [:settings :pools :schedulers]))