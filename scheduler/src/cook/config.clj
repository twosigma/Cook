;;
;; Copyright (c) Two Sigma Open Source, LLC
;;
;; Licensed under the Apache License, Version 2.0 (the "License");
;; you may not use this file except in compliance with the License.
;; You may obtain a copy of the License at
;;
;;  http://www.apache.org/licenses/LICENSE-2.0
;;
;; Unless required by applicable law or agreed to in writing, software
;; distributed under the License is distributed on an "AS IS" BASIS,
;; WITHOUT WARRANTIES OR CONDITIONS OF ANY KIND, either express or implied.
;; See the License for the specific language governing permissions and
;; limitations under the License.
;;
(ns cook.config
  (:require [clj-logging-config.log4j :as log4j-conf]
            [clj-time.core :as t]
            [clojure.edn :as edn]
            [clojure.stacktrace :as stacktrace]
            [clojure.string :as str]
            [clojure.tools.logging :as log]
            [congestion.limits :refer (RateLimit)]
            [cook.rest.impersonation :refer (impersonation-authorized-wrapper)]
            [cook.util :as util]
            [mount.core :as mount]
            [plumbing.core :refer (fnk)]
            [plumbing.graph :as graph]
            [schema.core :as s])
  (:import (com.google.common.io Files)
           (com.netflix.fenzo VMTaskFitnessCalculator)
           (java.io File)
           (java.net InetAddress)
           (org.apache.curator.test TestingServer)
           (org.apache.log4j DailyRollingFileAppender Logger PatternLayout)))

(defn env
  ^String
  [name]
  (System/getenv name))

(defn read-edn-config
  [config]
  (edn/read-string
    {:readers
     {'config/env #(env %)
      'config/env-int-default (fn [[variable default]]
                                (if-let [value (env variable)]
                                  (Integer/parseInt value)
                                  default))
      'config/env-int #(Integer/parseInt (env %))
      'config/env-bool #(Boolean/valueOf (env %))}}
    config))

(defn init-logger
  ([] (init-logger {:levels {"datomic.db" :warn
                             "datomic.peer" :warn
                             "datomic.kv-cluster" :warn
                             "com.netflix.fenzo.AssignableVMs" :warn
                             "com.netflix.fenzo.TaskScheduler" :warn
                             "com.netflix.fenzo.AssignableVirtualMachine" :warn}}))
  ([{:keys [file] :or {file "log/cook.log"} {:keys [default] :or {default :info} :as overrides} :levels}]
   (try
     (-> (Logger/getRootLogger) .getLoggerRepository .resetConfiguration)
     (let [overrides (->> overrides
                          (filter (comp string? key))
                          (mapcat (fn [[logger level]]
                                    [[logger] {:level level}])))]
       (apply log4j-conf/set-loggers!
              (Logger/getRootLogger)
              {:out (DailyRollingFileAppender.
                      (PatternLayout.
                        "%d{ISO8601} %-5p %c [%t] - %m%n")
                      file
                      "'.'yyyy-MM-dd")
               :level default}
              overrides))
     (catch Throwable t
       (.println System/err (str "Failed to initialize logging! Error: " (.toString t)))
       (stacktrace/print-cause-trace t)
       (throw t)))))

(def pre-configuration
  "This configures logging and exception handling, to make the configuration phase simpler to understand"
  (graph/eager-compile
    {:exception-handler (fnk [[:config [:unhandled-exceptions {log-level :error} {email nil}]]]
                          ((util/lazy-load-var 'cook.util/install-email-on-exception-handler) log-level email))
     :logging (fnk [[:config log]]
                (init-logger log))}))

(def default-authorization {:authorization-fn 'cook.rest.authorization/open-auth})
(def default-fitness-calculator "com.netflix.fenzo.plugins.BinPackingFitnessCalculators/cpuMemBinPacker")

(defrecord UserRateLimit [id quota ttl]
  RateLimit
  (get-key [self req]
    (str (.getName (type self)) id "-" (:authorization/user req)))
  (get-quota [_ _]
    quota)
  (get-ttl [_ _]
    ttl))

(defn config-string->fitness-calculator
  "Given a string specified in the configuration, attempt to resolve it
  to and return an instance of com.netflix.fenzo.VMTaskFitnessCalculator.
  The config string can either be a reference to a clojure symbol, or to a
  static member of a java class (for example, one of the fitness calculators
  that ship with Fenzo).  An exception will be thrown if a VMTaskFitnessCalculator
  can't be found using either method."
  ^VMTaskFitnessCalculator
  [config-string]
  (let [calculator
        (try
          (let [value (-> config-string symbol resolve deref)]
            (if (fn? value)
              (value)
              value))
          (catch NullPointerException e
            (log/debug "fitness-calculator" config-string
                       "couldn't be resolved to a clojure symbol."
                       "Seeing if it refers to a java static field...")
            (try
              (let [[java-class-name field-name] (str/split config-string #"/")
                    java-class (-> java-class-name symbol resolve)]
                (clojure.lang.Reflector/getStaticField java-class field-name))
              (catch Exception e
                (throw (IllegalArgumentException.
                         (str config-string " could not be resolved to a clojure symbol or to a java static field")))))))]
    (if (instance? VMTaskFitnessCalculator calculator)
      calculator
      (throw (IllegalArgumentException.
               (str config-string " is not a VMTaskFitnessCalculator"))))))

(def config-settings
  "Parses the settings out of a config file"
  (graph/eager-compile
    {:agent-query-cache (fnk [[:config {agent-query-cache nil}]]
                          (merge
                            {:max-size 5000
                             :ttl-ms (* 60 1000)}
                            agent-query-cache))
     :compute-clusters (fnk [[:config {compute-clusters []}
                              {mesos nil}]]
                         (if (seq compute-clusters)
                           compute-clusters
                           [{:factory-fn 'cook.mesos.mesos-compute-cluster/factory-fn
                             :config {:compute-cluster-name (or (:compute-cluster-name mesos)
                                                                "default-compute-cluster-from-config-defaulting")
                                      :framework-id (:framework-id mesos)
                                      :master (:master mesos)
                                      :failover-timeout (:failover-timeout-ms mesos)
                                      :principal (:principal mesos)
                                      :role (:role mesos)
                                      :framework-name (:framework-name mesos)}}]))
     :cors-origins (fnk [[:config {cors-origins nil}]]
                     (map re-pattern (or cors-origins [])))
     :exit-code-syncer (fnk [[:config {exit-code-syncer nil}]]
                         (merge
                           {:publish-batch-size 100
                            :publish-interval-ms 2500}
                           exit-code-syncer))
     :sandbox-syncer (fnk [[:config {sandbox-syncer nil}]]
                       (merge
                         {:max-consecutive-sync-failure 15
                          :publish-batch-size 100
                          :publish-interval-ms 2500
                          ;; The default should ideally be lower than the agent-query-cache ttl-ms
                          :sync-interval-ms 15000}
                         sandbox-syncer))
     :server-port (fnk [[:config {port nil} {ssl nil}]]
                    (when (and (nil? port) (nil? (get ssl :port)))
                      (throw (ex-info "Must provide either port or https-port" {})))
                    port)
     :server-https-port (fnk [[:config {ssl nil}]]
                          (get ssl :port))
     :server-keystore-path (fnk [[:config {ssl nil}]]
                             (get ssl :keystore-path))
     :server-keystore-type (fnk [[:config {ssl nil}]]
                             (get ssl :keystore-type))
     :server-keystore-pass (fnk [[:config {ssl nil}]]
                             (get ssl :keystore-pass))
     :is-authorized-fn (fnk [[:config {authorization-config default-authorization}]]
                         (let [auth-fn @(util/lazy-load-var 'cook.rest.authorization/is-authorized?)]
                           ; we only wrap the authorization function if we have impersonators configured
                           (if (-> authorization-config :impersonators seq)
                             (impersonation-authorized-wrapper auth-fn authorization-config)
                             (partial auth-fn authorization-config))))
     :authorization-middleware (fnk [[:config [:authorization {one-user false} {kerberos false} {http-basic false}]]]
                                 (cond
                                   http-basic
                                   (let [validation (get http-basic :validation :none)
                                         user-password-valid?
                                         ((util/lazy-load-var 'cook.rest.basic-auth/make-user-password-valid?) validation http-basic)]
                                     (log/info "Using http basic authorization with validation" validation)
                                     (with-meta
                                       ((util/lazy-load-var 'cook.rest.basic-auth/create-http-basic-middleware) user-password-valid?)
                                       {:json-value "http-basic"}))

                                   one-user
                                   (do
                                     (log/info "Using single user authorization")
                                     (with-meta
                                       (fn one-user-middleware [h]
                                         (fn one-user-auth-wrapper [req]
                                           (h (assoc req :authorization/user one-user))))
                                       {:json-value "one-user"}))

                                   kerberos
                                   (do
                                     (log/info "Using kerberos middleware")
                                     (with-meta
                                       @(util/lazy-load-var 'cook.rest.spnego/require-gss)
                                       {:json-value "kerberos"}))
                                   :else (throw (ex-info "Missing authorization configuration" {}))))
     :impersonation-middleware (fnk [[:config {authorization-config nil}]]
                                 (let [{impersonators :impersonators} authorization-config]
                                   (with-meta
                                     ((util/lazy-load-var 'cook.rest.impersonation/create-impersonation-middleware) impersonators)
                                     {:json-value "config-impersonation"})))
     :rate-limit (fnk [[:config {rate-limit nil}]]
                   (let [{:keys [expire-minutes user-limit-per-m global-job-launch job-submission job-launch]
                          :or {expire-minutes 120
                               user-limit-per-m 600}} rate-limit]
                     {:expire-minutes expire-minutes
                      :global-job-launch global-job-launch
                      :job-submission job-submission
                      :job-launch job-launch
                      :user-limit (->UserRateLimit :user-limit user-limit-per-m (t/minutes 1))}))
     :sim-agent-path (fnk [] "/usr/bin/sim-agent")
     :executor (fnk [[:config {executor {}}]]
                 (if (str/blank? (:command executor))
                   (do
                     (log/info "Executor config is missing command, will use the command executor by default"
                               {:executor-config executor})
                     {})
                   (do
                     (when-let [environment (:environment executor)]
                       (when-not (and (map? environment)
                                      (every? string? (keys environment))
                                      (every? string? (vals environment)))
                         (throw (ex-info "Executor environment must be a map from string to string!" {:executor executor}))))
                     (when (and (:portion executor) (not (<= 0 (:portion executor) 1)))
                       (throw (ex-info "Executor portion must be in the range [0, 1]!" {:executor executor})))
                     (let [default-executor-config {:default-progress-regex-string "progress:\\s+([0-9]*\\.?[0-9]+)($|\\s+.*)"
                                                    :environment {}
                                                    :log-level "INFO"
                                                    :max-message-length 512
                                                    :portion 0.0
                                                    :progress-sample-interval-ms (* 1000 60 5)
                                                    :retry-limit 5}
                           default-uri-config {:cache true
                                               :executable true
                                               :extract false}
                           executor-uri-configured (and (:uri executor)
                                                        (-> executor (get-in [:uri :value]) str/blank? not))]
                       (when-not executor-uri-configured
                         (log/info "Executor uri value is missing, the uri config will be disabled" {:executor executor}))
                       (let [base-executor-config (merge default-executor-config executor)]
                         (if executor-uri-configured
                           (update base-executor-config :uri #(merge default-uri-config %1))
                           (dissoc base-executor-config :uri)))))))
     :mesos-datomic-uri (fnk [[:config [:database datomic-uri]]]
                          (when-not datomic-uri
                            (throw (ex-info "Must set a the :database's :datomic-uri!" {})))
                          datomic-uri)
     :hostname (fnk [[:config {hostname (.getCanonicalHostName (InetAddress/getLocalHost))}]]
                 hostname)
     :leader-reports-unhealthy (fnk [[:config {mesos nil}]]
                                 (when mesos
                                   (or (:leader-reports-unhealthy mesos) false)))
     :local-zk-port (fnk [[:config {zookeeper nil}]]
                      (when zookeeper
                        (or (:local-port zookeeper) 3291)))
     :zookeeper-server (fnk [[:config {zookeeper nil}] local-zk-port]
                         (when (:local? zookeeper)
                           (log/info "Created local ZooKeeper; not yet started")
                           (TestingServer. ^Integer local-zk-port false)))
     :zookeeper (fnk [[:config {zookeeper nil}] local-zk-port]
                  (when zookeeper
                    (cond
                      (:local? zookeeper) (str "localhost:" local-zk-port)
                      (:connection zookeeper) (:connection zookeeper)
                      :else (throw (ex-info "Must specify a zookeeper connection" {})))))
     :task-constraints (fnk [[:config {scheduler nil}]]
                         ;; Trying to pick conservative defaults
                         (merge
                           {:timeout-hours 1
                            :timeout-interval-minutes 1
                            :retry-limit 20
                            :memory-gb 12
                            :cpus 4
                            :max-ports 5}
                           (:task-constraints scheduler)))
     :offer-incubate-time-ms (fnk [[:config {scheduler nil}]]
                               (when scheduler
                                 (or (:offer-incubate-ms scheduler) 15000)))
     :agent-attributes-cache (fnk [[:config {scheduler nil}]]
                               (when scheduler
                                 (merge
                                   {:max-size 2000}
                                   (:offer-cache scheduler))))
     :mea-culpa-failure-limit (fnk [[:config {scheduler nil}]]
                                (:mea-culpa-failure-limit scheduler))
     :max-over-quota-jobs (fnk [[:config {scheduler nil}]]
                            (or (when scheduler
                                  (:max-over-quota-jobs scheduler))
                                100))
     :fenzo-max-jobs-considered (fnk [[:config {scheduler nil}]]
                                  (when scheduler
                                    (or (:fenzo-max-jobs-considered scheduler) 1000)))
     :fenzo-scaleback (fnk [[:config {scheduler nil}]]
                        (when scheduler
                          (or (:fenzo-scaleback scheduler) 0.95)))
     :fenzo-floor-iterations-before-warn (fnk [[:config {scheduler nil}]]
                                           (when scheduler
                                             (or (:fenzo-floor-iterations-before-warn scheduler) 10)))
     :fenzo-floor-iterations-before-reset (fnk [[:config {scheduler nil}]]
                                            (when scheduler
                                              (or (:fenzo-floor-iterations-before-reset scheduler) 1000)))
     :fenzo-fitness-calculator (fnk [[:config {scheduler nil}]]
                                 (when scheduler
                                   (or (:fenzo-fitness-calculator scheduler) default-fitness-calculator)))
     :mesos-gpu-enabled (fnk [[:config {mesos nil}]]
                          (when mesos
                            (boolean (or (:enable-gpu-support mesos) false))))
     :good-enough-fitness (fnk [[:config {scheduler nil}]]
                            (when scheduler
                              (or (:good-enough-fitness scheduler) 0.8)))
     ; TODO(pschorf): Rename
     :mesos-leader-path (fnk [[:config {mesos nil}]]
                          (:leader-path mesos))
     ; TODO(pschorf): Rename
     :mesos-run-as-user (fnk [[:config {mesos nil}]]
                          (when (:run-as-user mesos)
                            (log/warn "Tasks launched in Mesos will ignore user specified in the job and run as" (:run-as-user mesos)))
                          (:run-as-user mesos))
     :jmx-metrics (fnk [[:config [:metrics {jmx false}]]]
                    (when jmx
                      ((util/lazy-load-var 'cook.reporter/jmx-reporter))))
     :graphite-metrics (fnk [[:config [:metrics {graphite nil}]]]
                         (when graphite
                           (when-not (:host graphite)
                             (throw (ex-info "You must specify the graphite host!" {:graphite graphite})))
                           (let [config (merge {:port 2003 :pickled? true} graphite)]
                             ((util/lazy-load-var 'cook.reporter/graphite-reporter) config))))
     :progress (fnk [[:config {progress nil}]]
                 (merge {:batch-size 100
                         :pending-threshold 4000
                         :publish-interval-ms 2500
                         :sequence-cache-threshold 1000}
                        progress))
     :riemann (fnk [[:config [:metrics {riemann nil}]]]
                riemann)
     :riemann-metrics (fnk [[:config [:metrics {riemann nil}]]]
                        (when riemann
                          (when-not (:host riemann)
                            (throw (ex-info "You must specific the :host to send the riemann metrics to!" {:riemann riemann})))
                          (when-not (every? string? (:tags riemann))
                            (throw (ex-info "Riemann tags must be a [\"list\", \"of\", \"strings\"]" riemann)))
                          (let [config (merge {:port 5555
                                               :local-host (.getHostName
                                                             (InetAddress/getLocalHost))}
                                              riemann)]
                            ((util/lazy-load-var 'cook.reporter/riemann-reporter) config))))
     :console-metrics (fnk [[:config [:metrics {console false}]]]
                        (when console
                          ((util/lazy-load-var 'cook.reporter/console-reporter))))

     :user-metrics-interval-seconds (fnk [[:config [:metrics {user-metrics-interval-seconds 20}]]]
                                      user-metrics-interval-seconds)

     :rebalancer (fnk [[:config {rebalancer nil}]]
                   (when (:min-utilization-threshold rebalancer)
                     (log/warn "The :min-utilization-threshold configuration field is no longer used"))
                   (merge {:interval-seconds 300
                           :dru-scale 1.0}
                          rebalancer))

     :optimizer (fnk [[:config {optimizer nil}]]
                  (let [optimizer-config
                        (merge {:host-feed {:create-fn 'cook.scheduler.optimizer/create-dummy-host-feed
                                            :config {}}
                                :optimizer {:create-fn 'cook.scheduler.optimizer/create-dummy-optimizer
                                            :config {}}
                                :optimizer-interval-seconds 30}
                               optimizer)]
                    optimizer-config))

     :nrepl-server (fnk [[:config [:nrepl {enabled? false} {port 0}]]]
                     (when enabled?
                       (when (zero? port)
                         (throw (ex-info "You enabled nrepl but didn't configure a port. Please configure a port in your config file." {})))
                       ((util/lazy-load-var 'clojure.tools.nrepl.server/start-server) :port port)))

     :pools (fnk [[:config {pools nil}]]
              (cond-> pools
                (:job-resource-adjustment pools)
                (update :job-resource-adjustment
                        #(-> %
                           (update :pool-regex re-pattern)))))

     :api-only? (fnk [[:config {api-only? false}]]
                  api-only?)
     :estimated-completion-constraint (fnk [[:config {estimated-completion-constraint nil}]]
                                        (merge {:agent-start-grace-period-mins 10}
                                               estimated-completion-constraint))
     :data-local-fitness-calculator (fnk [[:config {data-local {}}]]
                                      (let [fitness-calculator (get data-local :fitness-calculator {})]
                                        {:auth (get fitness-calculator :auth nil)
                                         :base-calculator (config-string->fitness-calculator
                                                            (get fitness-calculator :base-calculator "com.netflix.fenzo.plugins.BinPackingFitnessCalculators/cpuMemBinPacker"))
                                         :batch-size (get fitness-calculator :batch-size 500)
                                         :cache-ttl-ms (get fitness-calculator :cache-ttl-ms 300000)
                                         :cost-endpoint (get fitness-calculator :cost-endpoint nil)
                                         :data-locality-weight (get fitness-calculator :data-locality-weight 0.95)
                                         :launch-wait-seconds (get fitness-calculator :launch-wait-seconds 60)
                                         :update-interval-ms (get fitness-calculator :update-interval-ms nil)}))
     :plugins (fnk [[:config {plugins {}}]]
                (let [{:keys [job-launch-filter job-submission-validator
                              pool-selection]} plugins]
                  (merge plugins
                         {:job-launch-filter
                          (merge
                            {:age-out-last-seen-deadline-minutes 10
                             :age-out-first-seen-deadline-minutes 600
                             :age-out-seen-count 10}
                            job-launch-filter)
                          :job-submission-validator
                          (merge {:batch-timeout-seconds 40}
                                 job-submission-validator)
                          :pool-selection
                          (merge {:attribute-name "cook-pool"
                                  :default-pool "no-pool"}
                                 pool-selection)})))
     :kubernetes (fnk [[:config {kubernetes {}}]]
                   (merge {:default-workdir "/mnt/sandbox"
                           :reconnect-delay-ms 60000}
<<<<<<< HEAD
                          (update kubernetes :pod-ip->hostname-fn resolve-optional-function identity)))
     :autoscaler (fnk [[:config {autoscaler {}}]]
                   autoscaler)}))
=======
                          kubernetes))}))
>>>>>>> d4ceb8ae

(defn read-config
  "Given a config file path, reads the config and returns the map"
  [config-file-path]
  (when-not (.exists (File. ^String config-file-path))
    (.println System/err (str "The config file doesn't appear to exist: " config-file-path)))
  (.println System/err (str "Reading config from file: " config-file-path))
  (let [config-format
        (try
          (Files/getFileExtension config-file-path)
          (catch Throwable t
            (.println System/err "Failed to get config file extension")
            (stacktrace/print-cause-trace t)
            (throw t)))]
    (try
      (case config-format
        "edn" (read-edn-config (slurp config-file-path))
        (do
          (.println System/err (str "Invalid config file format " config-format))
          (throw (ex-info "Invalid config file format" {:config-format config-format}))))
      (catch Throwable t
        (.println System/err "Failed to read edn config")
        (stacktrace/print-cause-trace t)
        (throw t)))))

(defn init-settings
  "Given a 'raw' config map, initializes and returns the settings map"
  [config-map]
  (try
    (let [literal-config {:config config-map}]
      (pre-configuration literal-config)
      (log/info "Configured logging")
      (log/info "Cook" @util/version "( commit" @util/commit ")")
      (let [settings {:settings (config-settings literal-config)}]
        (log/info "Interpreted settings:" settings)
        settings))
    (catch Throwable t
      (log/error t "Failed to initialize settings")
      (throw t))))

(mount/defstate config
                :start (init-settings (mount/args)))

(defn executor-config
  "Returns the executor config map from the config map"
  []
  (-> config :settings :executor))

(defn default-pool
  "Returns the default pool name from the config map"
  []
  (let [pool (-> config :settings :pools :default)]
    (if (str/blank? pool)
      nil
      pool)))

(defn job-resource-adjustments
  "Returns the specification for how to adjust resources requested by a job based on the pool it's scheduled on.
   The specification consists of an applicable pool name regex and the name of a function that adjusts resources."
  []
  (-> config :settings :pools :job-resource-adjustment))

(defn api-only-mode?
  "Returns true if api-only? mode is turned on"
  []
  (-> config :settings :api-only?))

(defn estimated-completion-config
  []
  (-> config :settings :estimated-completion-constraint))

(defn data-local-fitness-config
  []
  (-> config :settings :data-local-fitness-calculator))

(defn fitness-calculator-config
  []
  (-> config :settings :fenzo-fitness-calculator))

(defn fitness-calculator
  "Returns the fitness calculator specified by fitness-calculator, or the default if nil"
  [fitness-calculator]
  (config-string->fitness-calculator (or fitness-calculator default-fitness-calculator)))

(defn batch-timeout-seconds-config
  "Used by job submission plugin."
  []
  (-> config :settings :plugins :job-submission-validator :batch-timeout-seconds t/seconds))

(defn age-out-last-seen-deadline-minutes-config
  "Used by job launch plugin."
  []
  (-> config :settings :plugins :job-launch-filter :age-out-last-seen-deadline-minutes t/minutes))

(defn age-out-first-seen-deadline-minutes-config
  "Used by job launch plugin."
  []
  (-> config :settings :plugins :job-launch-filter :age-out-first-seen-deadline-minutes t/minutes))

(defn age-out-seen-count-config
  "Used by job launch plugin."
  []
  (-> config :settings :plugins :job-launch-filter :age-out-seen-count))

(defn max-over-quota-jobs
  []
  (get-in config [:settings :max-over-quota-jobs]))

(defn compute-clusters
  []
  (get-in config [:settings :compute-clusters]))

(defn kubernetes
  []
  (get-in config [:settings :kubernetes]))

(defn task-constraints
  []
  (get-in config [:settings :task-constraints]))

(defn autoscaler
  []
  (get-in config [:settings :autoscaler]))<|MERGE_RESOLUTION|>--- conflicted
+++ resolved
@@ -435,13 +435,9 @@
      :kubernetes (fnk [[:config {kubernetes {}}]]
                    (merge {:default-workdir "/mnt/sandbox"
                            :reconnect-delay-ms 60000}
-<<<<<<< HEAD
-                          (update kubernetes :pod-ip->hostname-fn resolve-optional-function identity)))
+                          kubernetes))
      :autoscaler (fnk [[:config {autoscaler {}}]]
                    autoscaler)}))
-=======
-                          kubernetes))}))
->>>>>>> d4ceb8ae
 
 (defn read-config
   "Given a config file path, reads the config and returns the map"
