(ns cook.kubernetes.compute-cluster
  (:require [chime :refer [chime-at chime-ch]]
            [clj-time.core :as time]
            [clj-time.periodic :refer [periodic-seq]]
            [clojure.core.async :as async]
            [clojure.set :as set]
            [clojure.tools.logging :as log]
            [clojure.walk :as walk]
            [cook.compute-cluster :as cc]
            [cook.config :as config]
            [cook.kubernetes.api :as api]
            [cook.kubernetes.controller :as controller]
            [cook.pool]
            [cook.tools :as tools]
            [datomic.api :as d]
            [plumbing.core :as pc])
  (:import (com.google.auth.oauth2 GoogleCredentials)
           (io.kubernetes.client ApiClient)
           (io.kubernetes.client.models V1Node V1Pod)
           (io.kubernetes.client.util Config)
           (java.io FileInputStream File)
           (java.util UUID)
           (java.util.concurrent Executors ScheduledExecutorService TimeUnit)))

(defn schedulable-node-filter
  "Is a node schedulable?"
  [node-name->node [node-name _] {:keys [node-blocklist-labels] :as compute-cluster} pods]
  (if-let [^V1Node node (node-name->node node-name)]
    (api/node-schedulable? node (cc/max-tasks-per-host compute-cluster) pods node-blocklist-labels)
    (do
      (log/error "In" (cc/compute-cluster-name compute-cluster)
                 "compute cluster, unable to get node from node name" node-name)
      false)))

(defn num-waiting-synthetic-pods
  "Given a compute cluster and a collection of pods, returns the number of
  waiting synthetic pods in the cluster, or 0 if the cluster is not autoscaling"
  [compute-cluster pods]
  (if (cc/autoscaling? compute-cluster)
    (let [synthetic-pods (filter controller/synthetic-pod->job-uuid pods)
          waiting-synthetic-pods (filter (fn [^V1Pod pod]
                                           (or (-> pod
                                                   .getStatus
                                                   nil?)
                                               (-> pod
                                                   api/pod->synthesized-pod-state
                                                   :state
                                                   (= :pod/waiting))))
                                         synthetic-pods)]
      (count waiting-synthetic-pods))
    0))

(defn generate-offers
  "Given a compute cluster and maps with node capacity and existing pods, return a map from pool to offers."
  [compute-cluster node-name->node pods]
  (let [num-waiting-synthetic-pods (num-waiting-synthetic-pods compute-cluster pods)
        compute-cluster-name (cc/compute-cluster-name compute-cluster)]
    (if (pos? num-waiting-synthetic-pods)
      ; If there are waiting synthetic pods in the cluster, we should let them get scheduled before we
      ; generate offers. Otherwise, we will be racing against the k8s scheduler scheduling those
      ; synthetic pods, and we will often lose, resulting in Failed instances for no good reason.
      (log/info "In" compute-cluster-name "compute cluster, skipping offer generation because there are"
                num-waiting-synthetic-pods "waiting synthetic pod(s)")
      (let [node-name->capacity (api/get-capacity node-name->node)
            node-name->consumed (api/get-consumption pods)
            node-name->available (pc/map-from-keys (fn [node-name]
                                                     (merge-with -
                                                                 (node-name->capacity node-name)
                                                                 (node-name->consumed node-name)))
                                                   (keys node-name->capacity))]
        (log/info "In" compute-cluster-name "compute cluster, capacity:" node-name->capacity)
        (log/info "In" compute-cluster-name "compute cluster, consumption:" node-name->consumed)
        (log/info "In" compute-cluster-name "compute cluster, filtering out"
                  (->> node-name->available
                       (remove #(schedulable-node-filter node-name->node % compute-cluster pods))
                       count)
                  "nodes as not schedulable")
        (->> node-name->available
             (filter #(schedulable-node-filter node-name->node % compute-cluster pods))
             (map (fn [[node-name available]]
                    {:id {:value (str (UUID/randomUUID))}
                     :framework-id compute-cluster-name
                     :slave-id {:value node-name}
                     :hostname node-name
                     :resources [{:name "mem" :type :value-scalar :scalar (max 0.0 (:mem available))}
                                 {:name "cpus" :type :value-scalar :scalar (max 0.0 (:cpus available))}
                                 {:name "disk" :type :value-scalar :scalar 0.0}]
                     :attributes []
                     :executor-ids []
                     :compute-cluster compute-cluster
                     :reject-after-match-attempt true}))
             (group-by (fn [offer] (-> offer :hostname node-name->node api/get-node-pool))))))))

(defn taskids-to-scan
  "Determine all taskids to scan by unioning task id's from cook expected state and existing taskid maps. "
  [{:keys [cook-expected-state-map k8s-actual-state-map] :as kcc}]
  (->>
    (set/union (keys @cook-expected-state-map) (keys @k8s-actual-state-map))
    (into #{})))

(defn scan-tasks
  "Scan all taskids. Note: May block or be slow due to rate limits."
  [{:keys [name] :as kcc}]
  (log/info "In compute cluster" name ", starting taskid scan")
  ; TODO Add in rate limits; only visit non-running/running task so fast.
  ; TODO Add in maximum-visit frequency. Only visit a task once every XX seconds.
  (let [taskids (taskids-to-scan kcc)]
    (log/info "In compute cluster" name ", doing taskid scan. Visiting" (count taskids) "taskids")
    (doseq [^String taskid taskids]
      (log/info "In compute cluster" name ", doing scan of " taskid)
      (controller/scan-process kcc taskid))))

(defn regular-scanner
  "Trigger a channel that scans all taskids (shortly) after this function is invoked and on a regular interval."
  [kcc interval]
  (let [ch (async/chan (async/sliding-buffer 1))]
    ; We scan on startup as we load the existing taskid in, so first scan should be scheduled for a while in the future.
    (async/pipe (chime-ch (periodic-seq (-> interval time/from-now) interval)) ch)
    (tools/chime-at-ch ch
                       (fn scan-taskids-function []
                         (scan-tasks kcc))
                       {:error-handler (fn [e]
                                         (log/error e "Scan taskids failed"))})))

(defn make-cook-pod-watch-callback
  "Make a callback function that is passed to the pod-watch callback. This callback forwards changes to the cook.kubernetes.controller."
  [kcc]
  (fn pod-watch-callback
    [_ prev-pod pod]
    (try
      (if (nil? pod)
        (controller/pod-deleted kcc prev-pod)
        (controller/pod-update kcc pod))
      (catch Exception e
        (log/error e "Error processing status update")))))

(defn task-ents->map-by-task-id
  "Given seq of task entities from datomic, generate a map of task-id -> entity."
  [task-ents]
  (->> task-ents
       (map (fn [task-ent] [(str (:instance/task-id task-ent)) task-ent]))
       (into {})))

(defn task-ent->cook-expected-state
  "When we startup, we need to initialize the cook expected state from datomic. This implements a map from datomic's :instance.status/*
  to the cook expected state."
  [task-ent]
  (case (:instance/status task-ent)
    :instance.status/unknown {:cook-expected-state :cook-expected-state/starting}
    :instance.status/running {:cook-expected-state :cook-expected-state/running}
    :instance.status/failed {:cook-expected-state :cook-expected-state/completed}
    :instance.status/success {:cook-expected-state :cook-expected-state/completed}))

(defn determine-cook-expected-state-on-startup
  "We need to determine everything we should be tracking when we construct the cook expected state. We should be tracking
  all tasks that are in the running state as well as all pods in kubernetes. We're given an already existing list of
  all running tasks entities (via (->> (cook.tools/get-running-task-ents)."
  [conn api-client compute-cluster-name running-tasks-ents]
  (let [db (d/db conn)
        [_ pod-name->pod] (api/get-all-pods-in-kubernetes api-client)
        all-tasks-ids-in-pods (into #{} (keys pod-name->pod))
        _ (log/debug "All tasks in pods (for initializing cook expected state): " all-tasks-ids-in-pods)
        running-tasks-in-cc-ents (filter
                                   #(-> % cook.task/task-entity->compute-cluster-name (= compute-cluster-name))
                                   running-tasks-ents)
        running-task-id->task (task-ents->map-by-task-id running-tasks-in-cc-ents)
        cc-running-tasks-ids (->> running-task-id->task keys (into #{}))
        _ (log/debug "Running tasks in compute cluster in datomic: " cc-running-tasks-ids)
        ; We already have task entities for everything running, in datomic.
        ; Now figure out what pods kubernetes has that aren't in that set, and then load those task entities too.
        extra-tasks-id->task (->> (set/difference all-tasks-ids-in-pods cc-running-tasks-ids)
                             (map (fn [task-id] [task-id (cook.tools/retrieve-instance db task-id)]))
                                  ; TODO: this filter shouldn't be here. We should be pre-filtering pods
                                  ; to be cook pods. Then remove this filter as we should kill off anything
                                  ; unknown.
                             (filter (fn [[_ task-ent]] (some? task-ent)))
                             (into {}))
        all-task-id->task (merge extra-tasks-id->task running-task-id->task)]
    (log/info "Initialized tasks on startup: "
              (count all-tasks-ids-in-pods) " tasks in pods and "
              (count running-task-id->task) " running tasks in this compute cluster in datomic. "
              "We need to load an extra "
              (count extra-tasks-id->task) " pods that aren't running in datomic. "
              "For a total expected state size of "
              (count all-task-id->task) "tasks in cook expected state.")
    (doseq [[k v] all-task-id->task]
      (log/debug "Setting cook expected state for " k " ---> " (task-ent->cook-expected-state v)))
    (into {}
          (map (fn [[k v]] [k (task-ent->cook-expected-state v)]) all-task-id->task))))

(defn- get-namespace-from-task-metadata
  [{:keys [kind namespace]} task-metadata]
  (case kind
    :static namespace
    :per-user (-> task-metadata
                  :command
                  :user)))

(defn all-pods
  [compute-cluster pods]
  (let [starting-pods (controller/starting-namespaced-pod-name->pod compute-cluster)]
    (-> pods (merge starting-pods) vals)))

(defrecord KubernetesComputeCluster [^ApiClient api-client name entity-id match-trigger-chan exit-code-syncer-state
                                     all-pods-atom current-nodes-atom cook-expected-state-map k8s-actual-state-map
                                     pool->fenzo-atom namespace-config scan-frequency-seconds-config max-pods-per-node
<<<<<<< HEAD
                                     synthetic-pods-config]
=======
                                     node-blocklist-labels]
>>>>>>> d4ceb8ae
  cc/ComputeCluster
  (launch-tasks [this offers task-metadata-seq]
    (doseq [task-metadata task-metadata-seq]
      (let [pod-namespace (get-namespace-from-task-metadata namespace-config task-metadata)]
        (controller/update-cook-expected-state
          this
          (:task-id task-metadata)
          {:cook-expected-state :cook-expected-state/starting :launch-pod {:pod (api/task-metadata->pod pod-namespace name task-metadata)}}))))

  (kill-task [this task-id]
    (controller/update-cook-expected-state this task-id {:cook-expected-state :cook-expected-state/killed}))

  (decline-offers [this offer-ids]
    (log/debug "Rejecting offer ids" offer-ids))

  (db-id [this]
    entity-id)

  (compute-cluster-name [this]
    name)

  (initialize-cluster [this pool->fenzo running-task-ents]
    ; We may iterate forever trying to bring up kubernetes. However, our caller expects us to eventually return,
    ; so we launch within a future so that our caller can continue initializing other clusters.
    (future
      (try
        ; Initialize the pod watch path.
        (log/info "Initializing Kubernetes compute cluster" name)
        (let [conn cook.datomic/conn
              cook-pod-callback (make-cook-pod-watch-callback this)]
          ; We set cook expected state first because initialize-pod-watch sets (and invokes callbacks on and reacts to) the
          ; expected and the gradually discovered existing pods.
          (reset! cook-expected-state-map (determine-cook-expected-state-on-startup conn api-client name running-task-ents))

          (api/initialize-pod-watch api-client name all-pods-atom cook-pod-callback)
          (if scan-frequency-seconds-config
            (regular-scanner this (time/seconds scan-frequency-seconds-config))
            (log/info "State scan disabled because no interval has been set")))

        ; Initialize the node watch path.
        (api/initialize-node-watch api-client name current-nodes-atom)

        (reset! pool->fenzo-atom pool->fenzo)
        (catch Throwable e
          (log/error e "Failed to bring up compute cluster" name)
          (throw e))))

    ; We keep leadership indefinitely in kubernetes.
    (async/chan 1))

  (pending-offers [this pool-name]
    (let [nodes @current-nodes-atom
          pods (all-pods this @all-pods-atom)
          offers-all-pools (generate-offers this nodes pods)
          ; TODO: We are generating offers for every pool here, and filtering out only offers for this one pool.
          ; TODO: We should be smarter here and generate once, then reuse for each pool, instead of generating for each pool each time and only keeping one
          offers-this-pool (get offers-all-pools pool-name)]
      (log/info "Generated" (count offers-this-pool) "offers for pool" pool-name "in compute cluster" name
                     (into [] (map #(into {} (select-keys % [:hostname :resources])) offers-this-pool)))
      offers-this-pool))

  (restore-offers [this pool-name offers])

  (autoscaling? [_] synthetic-pods-config)

  (autoscale! [this pool-name task-requests]
    (try
      (assert (cc/autoscaling? this)
              (str "In " name " compute cluster, request to autoscale despite invalid / missing config"))
      (let [outstanding-synthetic-pods (->> @all-pods-atom
                                            (all-pods this)
                                            (filter controller/synthetic-pod->job-uuid))
            num-synthetic-pods (count outstanding-synthetic-pods)
            {:keys [image user command max-pods-outstanding] :or {command "exit 0"}} synthetic-pods-config]
        (log/info "In" name "compute cluster, there are" num-synthetic-pods
                  "outstanding synthetic pod(s), and a max of" max-pods-outstanding "are allowed")
        (if (>= num-synthetic-pods max-pods-outstanding)
          (log/info "In" name "compute cluster, cannot launch more synthetic pods")
          (let [using-pools? (config/default-pool)
                synthetic-task-pool-name (if using-pools? pool-name nil)
                new-task-requests (remove (fn [{{:keys [job/uuid]} :job}]
                                            (some #(= (str uuid) (controller/synthetic-pod->job-uuid %))
                                                  outstanding-synthetic-pods))
                                          task-requests)
                task-metadata-seq (->>
                                    new-task-requests
                                    (map (fn [{{:keys [job/uuid] :as job} :job}]
                                           {:task-id (str "synthetic-" pool-name "-" (d/squuid))
                                            :command {:user user :value command}
                                            :container {:docker {:image image}}
                                            :task-request {:scalar-requests (walk/stringify-keys
                                                                              (tools/job-ent->resources job))
                                                           :job {:job/pool {:pool/name synthetic-task-pool-name}}}
                                            ; We need to label the synthetic pods so that we
                                            ; can opt them out of some of the normal plumbing,
                                            ; like mapping status back to a job instance
                                            :pod-labels {controller/cook-synthetic-pod-job-uuid-label (str uuid)}}))
                                    (take (- max-pods-outstanding num-synthetic-pods)))]
            (log/info "In" name "compute cluster, launching" (count task-metadata-seq) "synthetic pod(s) for"
                      (count new-task-requests) "new un-matched task(s) in" synthetic-task-pool-name "pool"
                      "(there were" (count task-requests) "total un-matched task(s), new and old)")
            (cc/launch-tasks this
                             nil ; offers (not used by KubernetesComputeCluster)
                             task-metadata-seq))))
      (catch Throwable e
        (log/error e "In" name "compute cluster, encountered error launching synthetic pod(s) for"
                   (count task-requests) "un-matched task(s) in" pool-name "pool"))))

  (use-cook-executor? [_] false)

  (container-defaults [_]
    ; We don't currently support specifying
    ; container defaults for k8s compute clusters
    {})

  (max-tasks-per-host [_] max-pods-per-node)

  (num-tasks-on-host [this hostname]
    (->> @all-pods-atom
         (all-pods this)
         (api/num-pods-on-node hostname)))

  (retrieve-sandbox-url-path
    ;; Constructs a URL to query the sandbox directory of the task.
    ;; Users will need to add the file path & offset to their query.
    ;; Refer to the 'Using the output_url' section in docs/scheduler-rest-api.adoc for further details.
    [_ {:keys [instance/sandbox-url]}]
    sandbox-url))

(defn get-or-create-cluster-entity-id
  [conn compute-cluster-name]
  (let [query-result (d/q '[:find [?c]
                            :in $ ?cluster-name
                            :where
                            [?c :compute-cluster/type :compute-cluster.type/kubernetes]
                            [?c :compute-cluster/cluster-name ?cluster-name]]
                          (d/db conn) compute-cluster-name)]
    (if (seq query-result)
      (first query-result)
      (cc/write-compute-cluster conn {:compute-cluster/type :compute-cluster.type/kubernetes
                                      :compute-cluster/cluster-name compute-cluster-name}))))

(defn get-bearer-token
  "Takes a GoogleCredentials object and refreshes the credentials, and returns a bearer token suitable for use
   in an Authorization header."
  [scoped-credentials]
  (.refresh scoped-credentials)
  (str "Bearer " (.getTokenValue (.getAccessToken scoped-credentials))))

(def ^ScheduledExecutorService bearer-token-executor (Executors/newSingleThreadScheduledExecutor))

(defn make-bearer-token-refresh-task
  "Returns a Runnable which uses scoped-credentials to generate a bearer token and sets it on the api-client"
  [api-client scoped-credentials]
  (reify
    Runnable
    (run [_]
      (try
        (let [bearer-token (get-bearer-token scoped-credentials)]
          (.setApiKey api-client bearer-token))
        (catch Exception ex
          (log/error ex "Error refreshing bearer token"))))))

(defn make-api-client
  "Builds an ApiClient from the given configuration parameters:
    - If config-file is specified, initializes the api file from the file at config-file
    - If base-path is specified, sets the cluster base path
    - If verifying-ssl is specified, sets verifying ssl
    - If google-credentials is specified, loads the credentials from the file at google-credentials and generates
      a bearer token for authenticating with kubernetes
    - bearer-token-refresh-seconds: interval to refresh the bearer token"
  [^String config-file base-path ^String google-credentials bearer-token-refresh-seconds verifying-ssl]
  (let [api-client (if (some? config-file)
                     (Config/fromConfig config-file)
                     (ApiClient.))]
    ; Reset to a more sane timeout from the default 10 seconds.
    (some-> api-client .getHttpClient (.setReadTimeout 120 TimeUnit/SECONDS))
    (when base-path
      (.setBasePath api-client base-path))
    (when (some? verifying-ssl)
      (.setVerifyingSsl api-client verifying-ssl))
    (when google-credentials
      (with-open [file-stream (FileInputStream. (File. google-credentials))]
        (let [credentials (GoogleCredentials/fromStream file-stream)
              scoped-credentials (.createScoped credentials ["https://www.googleapis.com/auth/cloud-platform"
                                                             "https://www.googleapis.com/auth/userinfo.email"])
              bearer-token (get-bearer-token scoped-credentials)]
          (.scheduleAtFixedRate bearer-token-executor
                                (make-bearer-token-refresh-task api-client scoped-credentials)
                                bearer-token-refresh-seconds
                                bearer-token-refresh-seconds
                                TimeUnit/SECONDS)
          (.setApiKey api-client bearer-token))))

    api-client))

(defn guard-invalid-synthetic-pods-config
  "If the synthetic pods configuration section is present, validates it (throws if invalid)"
  [compute-cluster-name synthetic-pods-config]
  (when synthetic-pods-config
    (when-not (and
                (-> synthetic-pods-config :image count pos?)
                (-> synthetic-pods-config :user count pos?)
                (-> synthetic-pods-config :max-pods-outstanding pos?))
      (throw (ex-info (str "In " compute-cluster-name " compute cluster, invalid synthetic pods config")
                      synthetic-pods-config)))))

(defn factory-fn
  [{:keys [compute-cluster-name
           ^String config-file
           base-path
           google-credentials
           verifying-ssl
           bearer-token-refresh-seconds
           namespace
           scan-frequency-seconds
           max-pods-per-node
<<<<<<< HEAD
           synthetic-pods]
=======
           node-blocklist-labels]
>>>>>>> d4ceb8ae
    :or {bearer-token-refresh-seconds 300
         namespace {:kind :static
                    :namespace "cook"}
         scan-frequency-seconds 120
         max-pods-per-node 32
         node-blocklist-labels (list)}}
   {:keys [exit-code-syncer-state
           trigger-chans]}]
  (guard-invalid-synthetic-pods-config compute-cluster-name synthetic-pods)
  (let [conn cook.datomic/conn
        cluster-entity-id (get-or-create-cluster-entity-id conn compute-cluster-name)
        api-client (make-api-client config-file base-path google-credentials bearer-token-refresh-seconds verifying-ssl)
        compute-cluster (->KubernetesComputeCluster api-client compute-cluster-name cluster-entity-id
                                                    (:match-trigger-chan trigger-chans)
                                                    exit-code-syncer-state (atom {}) (atom {})
                                                    (atom {})
                                                    (atom {})
                                                    (atom nil)
                                                    namespace
                                                    scan-frequency-seconds
                                                    max-pods-per-node
<<<<<<< HEAD
                                                    synthetic-pods)]
=======
                                                    node-blocklist-labels)]
>>>>>>> d4ceb8ae
    (cc/register-compute-cluster! compute-cluster)
    compute-cluster))<|MERGE_RESOLUTION|>--- conflicted
+++ resolved
@@ -204,11 +204,7 @@
 (defrecord KubernetesComputeCluster [^ApiClient api-client name entity-id match-trigger-chan exit-code-syncer-state
                                      all-pods-atom current-nodes-atom cook-expected-state-map k8s-actual-state-map
                                      pool->fenzo-atom namespace-config scan-frequency-seconds-config max-pods-per-node
-<<<<<<< HEAD
-                                     synthetic-pods-config]
-=======
-                                     node-blocklist-labels]
->>>>>>> d4ceb8ae
+                                     synthetic-pods-config node-blocklist-labels]
   cc/ComputeCluster
   (launch-tasks [this offers task-metadata-seq]
     (doseq [task-metadata task-metadata-seq]
@@ -426,11 +422,8 @@
            namespace
            scan-frequency-seconds
            max-pods-per-node
-<<<<<<< HEAD
-           synthetic-pods]
-=======
+           synthetic-pods
            node-blocklist-labels]
->>>>>>> d4ceb8ae
     :or {bearer-token-refresh-seconds 300
          namespace {:kind :static
                     :namespace "cook"}
@@ -452,10 +445,7 @@
                                                     namespace
                                                     scan-frequency-seconds
                                                     max-pods-per-node
-<<<<<<< HEAD
-                                                    synthetic-pods)]
-=======
+                                                    synthetic-pods
                                                     node-blocklist-labels)]
->>>>>>> d4ceb8ae
     (cc/register-compute-cluster! compute-cluster)
     compute-cluster))