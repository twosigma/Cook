--- conflicted
+++ resolved
@@ -316,13 +316,8 @@
                 sidecar-resource-requirements (-> (config/kubernetes) :sidecar :resource-requirements)
                 user-from-synthetic-pods-config user
                 task-metadata-seq
-<<<<<<< HEAD
-                (->> new-task-requests
-                     (map (fn [{{:keys [job/user job/uuid] :as job} :job}]
-=======
                 (->> new-jobs
-                     (map (fn [{:keys [job/uuid] :as job}]
->>>>>>> c9610525
+                     (map (fn [{:keys [job/user job/uuid] :as job}]
                             {:task-id (str api/cook-synthetic-pod-name-prefix "-" pool-name "-" uuid)
                              :command {:user (or user-from-synthetic-pods-config user)
                                        :value command}
