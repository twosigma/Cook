--- conflicted
+++ resolved
@@ -177,12 +177,8 @@
 
 (defrecord KubernetesComputeCluster [^ApiClient api-client name entity-id match-trigger-chan exit-code-syncer-state
                                      all-pods-atom current-nodes-atom expected-state-map existing-state-map
-<<<<<<< HEAD
-                                     pool->fenzo-atom namespace-config scan-frequency-seconds-config
+                                     pool->fenzo-atom namespace-config scan-frequency-seconds-config max-pods-per-node
                                      last-autoscale-atom synthetic-tasks]
-=======
-                                     pool->fenzo-atom namespace-config scan-frequency-seconds-config max-pods-per-node]
->>>>>>> 761240f0
   cc/ComputeCluster
   (launch-tasks [this offers task-metadata-seq]
     (doseq [task-metadata task-metadata-seq]
@@ -377,11 +373,8 @@
            bearer-token-refresh-seconds
            namespace
            scan-frequency-seconds
-<<<<<<< HEAD
+           max-pods-per-node
            synthetic-tasks]
-=======
-           max-pods-per-node]
->>>>>>> 761240f0
     :or {bearer-token-refresh-seconds 300
          namespace {:kind :static
                     :namespace "cook"}
@@ -400,11 +393,8 @@
                                                     (atom nil)
                                                     namespace
                                                     scan-frequency-seconds
-<<<<<<< HEAD
+                                                    max-pods-per-node
                                                     (atom (time/epoch))
                                                     synthetic-tasks)]
-=======
-                                                    max-pods-per-node)]
->>>>>>> 761240f0
     (cc/register-compute-cluster! compute-cluster)
     compute-cluster))