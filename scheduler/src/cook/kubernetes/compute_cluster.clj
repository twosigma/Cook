(ns cook.kubernetes.compute-cluster
  (:require [chime :refer [chime-at chime-ch]]
            [clj-time.core :as time]
            [clj-time.periodic :refer [periodic-seq]]
            [clojure.core.async :as async]
            [clojure.set :as set]
            [clojure.tools.logging :as log]
            [clojure.walk :as walk]
            [cook.compute-cluster :as cc]
            [cook.config :as config]
            [cook.kubernetes.api :as api]
            [cook.kubernetes.controller :as controller]
            [cook.kubernetes.metrics :as metrics]
            [cook.monitor :as monitor]
            [cook.pool]
            [cook.scheduler.constraints :as constraints]
            [cook.tools :as tools]
            [datomic.api :as d]
            [metrics.meters :as meters]
            [metrics.timers :as timers]
            [plumbing.core :as pc])
  (:import (com.google.auth.oauth2 GoogleCredentials)
           (io.kubernetes.client ApiClient)
           (io.kubernetes.client.models V1Node V1Pod)
           (io.kubernetes.client.util Config)
           (java.io FileInputStream File)
           (java.util UUID)
           (java.util.concurrent ExecutorService Executors ScheduledExecutorService TimeUnit)))

(defn schedulable-node-filter
  "Is a node schedulable?"
  [node-name->node [node-name _] {:keys [node-blocklist-labels] :as compute-cluster} pods]
  (if-let [^V1Node node (node-name->node node-name)]
    (api/node-schedulable? node (cc/max-tasks-per-host compute-cluster) pods node-blocklist-labels)
    (do
      (log/error "In" (cc/compute-cluster-name compute-cluster)
                 "compute cluster, unable to get node from node name" node-name)
      false)))

(defn total-resource
  "Given a map from node-name->resource-keyword->amount and a resource-keyword,
  returns the total amount of that resource for all nodes."
  [node-name->resource-map resource-keyword]
  (->> node-name->resource-map vals (map resource-keyword) (reduce +)))

(defn generate-offers
  "Given a compute cluster and maps with node capacity and existing pods, return a map from pool to offers."
  [compute-cluster node-name->node pods]
  (let [compute-cluster-name (cc/compute-cluster-name compute-cluster)
        node-name->capacity (api/get-capacity node-name->node)
        node-name->consumed (api/get-consumption pods)
        node-name->available (pc/map-from-keys (fn [node-name]
                                                 (merge-with -
                                                             (node-name->capacity node-name)
                                                             (node-name->consumed node-name)))
                                               (keys node-name->capacity))]
    (monitor/set-counter! (metrics/counter "capacity-cpus" compute-cluster-name)
                          (total-resource node-name->capacity :cpus))
    (monitor/set-counter! (metrics/counter "capacity-mem" compute-cluster-name)
                          (total-resource node-name->capacity :mem))
    (monitor/set-counter! (metrics/counter "consumption-cpus" compute-cluster-name)
                          (total-resource node-name->consumed :cpus))
    (monitor/set-counter! (metrics/counter "consumption-mem" compute-cluster-name)
                          (total-resource node-name->consumed :mem))
    (log/info "In" compute-cluster-name "compute cluster, capacity:" node-name->capacity)
    (log/info "In" compute-cluster-name "compute cluster, consumption:" node-name->consumed)
    (log/info "In" compute-cluster-name "compute cluster, filtering out"
              (->> node-name->available
                   (remove #(schedulable-node-filter node-name->node % compute-cluster pods))
                   count)
              "nodes as not schedulable")
    (->> node-name->available
         (filter #(schedulable-node-filter node-name->node % compute-cluster pods))
         (map (fn [[node-name available]]
                {:id {:value (str (UUID/randomUUID))}
                 :framework-id compute-cluster-name
                 :slave-id {:value node-name}
                 :hostname node-name
                 :resources [{:name "mem" :type :value-scalar :scalar (max 0.0 (:mem available))}
                             {:name "cpus" :type :value-scalar :scalar (max 0.0 (:cpus available))}
                             {:name "disk" :type :value-scalar :scalar 0.0}]
                 :attributes []
                 :executor-ids []
                 :compute-cluster compute-cluster
                 :reject-after-match-attempt true}))
         (group-by (fn [offer] (-> offer :hostname node-name->node api/get-node-pool))))))

(defn taskids-to-scan
  "Determine all taskids to scan by unioning task id's from cook expected state and existing taskid maps. "
  [{:keys [cook-expected-state-map k8s-actual-state-map] :as kcc}]
  (->>
    (set/union (keys @cook-expected-state-map) (keys @k8s-actual-state-map))
    (into #{})))

(defn scan-tasks
  "Scan all taskids. Note: May block or be slow due to rate limits."
  [{:keys [name] :as kcc}]
  (log/info "In" name "compute cluster, starting taskid scan")
  ; TODO Add in rate limits; only visit non-running/running task so fast.
  ; TODO Add in maximum-visit frequency. Only visit a task once every XX seconds.
  (let [taskids (taskids-to-scan kcc)]
    (log/info "In" name "compute cluster, doing taskid scan. Visiting" (count taskids) "taskids")
    (doseq [^String taskid taskids]
      (try
        (log/info "In" name "compute cluster, doing scan of" taskid)
        (controller/scan-process kcc taskid)
        (catch Exception e
          (log/error e "In" name
                     "compute cluster, encountered exception scanning task"
                     taskid))))))

(defn regular-scanner
  "Trigger a channel that scans all taskids (shortly) after this function is invoked and on a regular interval."
  [kcc interval]
  (let [ch (async/chan (async/sliding-buffer 1))]
    ; We scan on startup as we load the existing taskid in, so first scan should be scheduled for a while in the future.
    (async/pipe (chime-ch (periodic-seq (-> interval time/from-now) interval)) ch)
    (tools/chime-at-ch ch
                       (fn scan-taskids-function []
                         (scan-tasks kcc))
                       {:error-handler (fn [e]
                                         (log/error e "Scan taskids failed"))})))

(defn make-cook-pod-watch-callback
  "Make a callback function that is passed to the pod-watch callback. This callback forwards changes to the cook.kubernetes.controller."
  [kcc]
  (fn pod-watch-callback
    [_ prev-pod pod]
    (try
      (if (nil? pod)
        (controller/pod-deleted kcc prev-pod)
        (controller/pod-update kcc pod))
      (catch Exception e
        (log/error e "Error processing status update")))))

(defn task-ents->map-by-task-id
  "Given seq of task entities from datomic, generate a map of task-id -> entity."
  [task-ents]
  (->> task-ents
       (map (fn [task-ent] [(str (:instance/task-id task-ent)) task-ent]))
       (into {})))

(defn task-ent->cook-expected-state
  "When we startup, we need to initialize the cook expected state from datomic. This implements a map from datomic's :instance.status/*
  to the cook expected state."
  [task-ent]
  (case (:instance/status task-ent)
    :instance.status/unknown {:cook-expected-state :cook-expected-state/starting}
    :instance.status/running {:cook-expected-state :cook-expected-state/running}
    :instance.status/failed {:cook-expected-state :cook-expected-state/completed}
    :instance.status/success {:cook-expected-state :cook-expected-state/completed}))

(defn determine-cook-expected-state-on-startup
  "We need to determine everything we should be tracking when we construct the cook expected state. We should be tracking
  all tasks that are in the running state as well as all pods in kubernetes. We're given an already existing list of
  all running tasks entities (via (->> (cook.tools/get-running-task-ents)."
  [conn api-client compute-cluster-name running-tasks-ents]
  (let [db (d/db conn)
        [_ pod-name->pod] (api/try-forever-get-all-pods-in-kubernetes api-client compute-cluster-name)
        all-tasks-ids-in-pods (into #{} (keys pod-name->pod))
        _ (log/debug "All tasks in pods (for initializing cook expected state): " all-tasks-ids-in-pods)
        running-tasks-in-cc-ents (filter
                                   #(-> % cook.task/task-entity->compute-cluster-name (= compute-cluster-name))
                                   running-tasks-ents)
        running-task-id->task (task-ents->map-by-task-id running-tasks-in-cc-ents)
        cc-running-tasks-ids (->> running-task-id->task keys (into #{}))
        _ (log/debug "Running tasks in compute cluster in datomic: " cc-running-tasks-ids)
        ; We already have task entities for everything running, in datomic.
        ; Now figure out what pods kubernetes has that aren't in that set, and then load those task entities too.
        extra-tasks-id->task (->> (set/difference all-tasks-ids-in-pods cc-running-tasks-ids)
                                  (map (fn [task-id] [task-id (cook.tools/retrieve-instance db task-id)]))
                                  ; TODO: this filter shouldn't be here. We should be pre-filtering pods
                                  ; to be cook pods. Then remove this filter as we should kill off anything
                                  ; unknown.
                                  (filter (fn [[_ task-ent]] (some? task-ent)))
                                  (into {}))
        all-task-id->task (merge extra-tasks-id->task running-task-id->task)]
    (log/info "Initialized tasks on startup:"
              (count all-tasks-ids-in-pods) "tasks in pods and"
              (count running-task-id->task) "running tasks in compute cluster" compute-cluster-name "in datomic. "
              "We need to load an extra"
              (count extra-tasks-id->task) "pods that aren't running in datomic. "
              "For a total expected state size of"
              (count all-task-id->task) "tasks in cook expected state.")
    (doseq [[k v] all-task-id->task]
      (log/debug "Setting cook expected state for " k " ---> " (task-ent->cook-expected-state v)))
    (into {}
          (map (fn [[k v]] [k (task-ent->cook-expected-state v)]) all-task-id->task))))

(defn- get-namespace-from-task-metadata
  [{:keys [kind namespace]} task-metadata]
  (case kind
    :static namespace
    :per-user (-> task-metadata
                  :command
                  :user)))

(defn add-starting-pods
  "Given a compute cluster and a map from namespaced pod name -> pod, returns a
  list of those pods with currently starting pods in the compute cluster added in"
  [compute-cluster pods]
  (let [starting-pods (controller/starting-namespaced-pod-name->pod compute-cluster)]
    (-> pods (merge starting-pods) vals)))

(defn synthetic-pod->job-uuid
  "If the given pod is a synthetic pod for autoscaling, returns the job uuid
  that the pod corresponds to (stored in a pod label). Otherwise, returns nil."
  [^V1Pod pod]
  (some-> pod .getMetadata .getLabels (.get api/cook-synthetic-pod-job-uuid-label)))

(defn- launch-task!
  "Given a compute cluster and a single task-metadata,
  launches the task by pumping it into the k8s state machine"
  [{:keys [name namespace-config] :as compute-cluster} task-metadata]
  (let [timer-context (timers/start (metrics/timer "cc-launch-tasks" name))
        pod-namespace (get-namespace-from-task-metadata namespace-config task-metadata)
        pod-name (:task-id task-metadata)
        ^V1Pod pod (api/task-metadata->pod pod-namespace name task-metadata)
        new-cook-expected-state-dict {:cook-expected-state :cook-expected-state/starting
                                      :launch-pod {:pod pod}}]
    (try
      (controller/update-cook-expected-state compute-cluster pod-name new-cook-expected-state-dict)
      (.stop timer-context)
      (catch Exception e
        (log/error e "In" name "compute cluster, encountered exception launching task"
                   {:pod-name pod-name
                    :pod-namespace pod-namespace
                    :task-metadata task-metadata})))))

(defrecord KubernetesComputeCluster [^ApiClient api-client name entity-id match-trigger-chan exit-code-syncer-state
                                     all-pods-atom current-nodes-atom cook-expected-state-map k8s-actual-state-map
                                     pool->fenzo-atom namespace-config scan-frequency-seconds-config max-pods-per-node
                                     synthetic-pods-config node-blocklist-labels
                                     ^ExecutorService launch-task-executor-service]
  cc/ComputeCluster
  (launch-tasks [this _ task-metadata-seq]
    (let [futures
          (doall
            (map (fn [task-metadata]
                   (.submit
                     launch-task-executor-service
                     ^Callable (fn []
                                 (launch-task! this task-metadata))))
                 task-metadata-seq))]
      (run! deref futures)))

  (kill-task [this task-id]
    ; Note we can't use timer/time! because it wraps the body in a Callable, which rebinds 'this' to another 'this'
    ; causing breakage.
    (let [timer-context (timers/start (metrics/timer "cc-kill-tasks" name))]
      (controller/update-cook-expected-state this task-id {:cook-expected-state :cook-expected-state/killed})
      (.stop timer-context)))

  (decline-offers [this offer-ids]
    (log/debug "Rejecting offer ids" offer-ids))

  (db-id [this]
    entity-id)

  (compute-cluster-name [this]
    name)

  (initialize-cluster [this pool->fenzo running-task-ents]
    ; We may iterate forever trying to bring up kubernetes. However, our caller expects us to eventually return,
    ; so we launch within a future so that our caller can continue initializing other clusters.
    (future
      (try
        (log/info "Initializing Kubernetes compute cluster" name)

        ; We need to reset! the pool->fenzo atom before initializing the
        ; watches, because otherwise, we will start to see and handle events
        ; for pods, but we won't be able to update the corresponding Fenzo
        ; instance (e.g. unassigning a completed task from its host)
        (reset! pool->fenzo-atom pool->fenzo)

        ; Initialize the pod watch path.
        (let [conn cook.datomic/conn
              cook-pod-callback (make-cook-pod-watch-callback this)]
          ; We set cook expected state first because initialize-pod-watch sets (and invokes callbacks on and reacts to) the
          ; expected and the gradually discovered existing pods.
          (reset! cook-expected-state-map (determine-cook-expected-state-on-startup conn api-client name running-task-ents))

          (api/initialize-pod-watch api-client name all-pods-atom cook-pod-callback)
          (if scan-frequency-seconds-config
            (regular-scanner this (time/seconds scan-frequency-seconds-config))
            (log/info "State scan disabled because no interval has been set")))

        ; Initialize the node watch path.
        (api/initialize-node-watch api-client name current-nodes-atom)
        (catch Throwable e
          (log/error e "Failed to bring up compute cluster" name)
          (throw e))))

    ; We keep leadership indefinitely in kubernetes.
    (async/chan 1))

  (pending-offers [this pool-name]
    (let [pods (add-starting-pods this @all-pods-atom)
          nodes @current-nodes-atom
          offers-all-pools (generate-offers this nodes pods)
          ; TODO: We are generating offers for every pool here, and filtering out only offers for this one pool.
          ; TODO: We should be smarter here and generate once, then reuse for each pool, instead of generating for each pool each time and only keeping one
          offers-this-pool (get offers-all-pools pool-name)
          offers-this-pool-for-logging (into []
                                             (map #(into {} (select-keys % [:hostname :resources]))
                                                  offers-this-pool))]
      (log/info "In" name "compute cluster, generated" (count offers-this-pool) "offers for pool" pool-name
                {:num-total-nodes-in-compute-cluster (count nodes)
                 :num-total-pods-in-compute-cluster (count pods)
                 :offers-this-pool offers-this-pool-for-logging})
      offers-this-pool))

  (restore-offers [this pool-name offers])

  (autoscaling? [_ pool-name]
    (-> synthetic-pods-config :pools (contains? pool-name)))

  (autoscale! [this pool-name jobs adjust-job-resources-for-pool-fn]
    (try
      (assert (cc/autoscaling? this pool-name)
              (str "In " name " compute cluster, request to autoscale despite invalid / missing config"))
      (let [timer-context-autoscale (timers/start (metrics/timer "cc-synthetic-pod-autoscale" name))
            outstanding-synthetic-pods (->> @all-pods-atom
                                            (add-starting-pods this)
                                            (filter synthetic-pod->job-uuid))
            num-synthetic-pods (count outstanding-synthetic-pods)
            {:keys [image user command max-pods-outstanding] :or {command "exit 0"}} synthetic-pods-config]
        (log/info "In" name "compute cluster, there are" num-synthetic-pods
                  "outstanding synthetic pod(s), and a max of" max-pods-outstanding "are allowed")
        (if (>= num-synthetic-pods max-pods-outstanding)
          (log/info "In" name "compute cluster, cannot launch more synthetic pods")
          (let [using-pools? (config/default-pool)
                synthetic-task-pool-name (when using-pools? pool-name)
                new-jobs (remove (fn [{:keys [job/uuid]}]
                                   (some #(= (str uuid) (synthetic-pod->job-uuid %))
                                         outstanding-synthetic-pods))
                                 jobs)
                user-from-synthetic-pods-config user
                task-metadata-seq
                (->> new-jobs
                     (map (fn [{:keys [job/user job/uuid] :as job}]
                            (let [pool-specific-resources
                                  ((adjust-job-resources-for-pool-fn pool-name) job (tools/job-ent->resources job))]
                              {:command {:user (or user-from-synthetic-pods-config user)
                                         :value command}
                               :container {:docker {:image image}}
                               ; Cook has a "novel host constraint", which disallows a job from
                               ; running on the same host twice. So, we need to avoid running a
                               ; synthetic pod on any of the hosts that the real job won't be able
                               ; to run on. Otherwise, the synthetic pod won't trigger the cluster
                               ; autoscaler.
                               :pod-hostnames-to-avoid (constraints/job->previous-hosts-to-avoid job)
                               ; We need to label the synthetic pods so that we
                               ; can opt them out of some of the normal plumbing,
                               ; like mapping status back to a job instance
                               :pod-labels {api/cook-synthetic-pod-job-uuid-label (str uuid)}
                               ; We need to give synthetic pods a lower priority than
                               ; actual job pods so that the job pods can preempt them
                               ; (https://kubernetes.io/docs/concepts/configuration/pod-priority-preemption/);
                               ; if we don't do this, we run the risk of job pods
                               ; encountering failures when they lose scheduling races
                               ; against pending synthetic pods
                               :pod-priority-class api/cook-synthetic-pod-priority-class
                               ; We don't want to add in the cook-init cruft or the cook sidecar, because we
                               ; don't need them for synthetic pods and all they will do is slow things down.
                               :pod-supports-cook-init? false
                               :pod-supports-cook-sidecar? false
                               :task-id (str api/cook-synthetic-pod-name-prefix "-" pool-name "-" uuid)
                               :task-request {:scalar-requests (walk/stringify-keys pool-specific-resources)
                                              :job {:job/pool {:pool/name synthetic-task-pool-name}}}})))
                     (take (- max-pods-outstanding num-synthetic-pods)))
                num-synthetic-pods-to-launch (count task-metadata-seq)]
            (meters/mark! (metrics/meter "cc-synthetic-pod-submit-rate" name) num-synthetic-pods-to-launch)
            (log/info "In" name "compute cluster, launching" num-synthetic-pods-to-launch
                      "synthetic pod(s) in" synthetic-task-pool-name "pool")
            (let [timer-context-launch-tasks (timers/start (metrics/timer "cc-synthetic-pod-launch-tasks" name))]
              (cc/launch-tasks this
                               nil ; offers (not used by KubernetesComputeCluster)
                               task-metadata-seq)
              (.stop timer-context-launch-tasks))))
        (.stop timer-context-autoscale))
      (catch Throwable e
        (log/error e "In" name "compute cluster, encountered error launching synthetic pod(s) in"
                   pool-name "pool"))))

  (use-cook-executor? [_] false)

  (container-defaults [_]
    ; We don't currently support specifying
    ; container defaults for k8s compute clusters
    {})

  (max-tasks-per-host [_] max-pods-per-node)

  (num-tasks-on-host [this hostname]
    (->> @all-pods-atom
         (add-starting-pods this)
         (api/num-pods-on-node hostname)))

  (retrieve-sandbox-url-path
    ;; Constructs a URL to query the sandbox directory of the task.
    ;; Users will need to add the file path & offset to their query.
    ;; Refer to the 'Using the output_url' section in docs/scheduler-rest-api.adoc for further details.
    [_ {:keys [instance/sandbox-url]}]
    sandbox-url))

(defn get-or-create-cluster-entity-id
  [conn compute-cluster-name]
  (let [query-result (d/q '[:find [?c]
                            :in $ ?cluster-name
                            :where
                            [?c :compute-cluster/type :compute-cluster.type/kubernetes]
                            [?c :compute-cluster/cluster-name ?cluster-name]]
                          (d/db conn) compute-cluster-name)]
    (if (seq query-result)
      (first query-result)
      (cc/write-compute-cluster conn {:compute-cluster/type :compute-cluster.type/kubernetes
                                      :compute-cluster/cluster-name compute-cluster-name}))))

(defn get-bearer-token
  "Takes a GoogleCredentials object and refreshes the credentials, and returns a bearer token suitable for use
   in an Authorization header."
  [scoped-credentials]
  (.refresh scoped-credentials)
  (str "Bearer " (.getTokenValue (.getAccessToken scoped-credentials))))

(def ^ScheduledExecutorService bearer-token-executor (Executors/newSingleThreadScheduledExecutor))

(defn make-bearer-token-refresh-task
  "Returns a Runnable which uses scoped-credentials to generate a bearer token and sets it on the api-client"
  [api-client scoped-credentials]
  (reify
    Runnable
    (run [_]
      (try
        (let [bearer-token (get-bearer-token scoped-credentials)]
          (.setApiKey api-client bearer-token))
        (catch Exception ex
          (log/error ex "Error refreshing bearer token"))))))

(defn- set-credentials
  "Set credentials for api client"
  [api-client credentials bearer-token-refresh-seconds]
  (let [scoped-credentials (.createScoped credentials ["https://www.googleapis.com/auth/cloud-platform"
                                                       "https://www.googleapis.com/auth/userinfo.email"])
        bearer-token (get-bearer-token scoped-credentials)]
    (.scheduleAtFixedRate bearer-token-executor
                          (make-bearer-token-refresh-task api-client scoped-credentials)
                          bearer-token-refresh-seconds
                          bearer-token-refresh-seconds
                          TimeUnit/SECONDS)
    (.setApiKey api-client bearer-token)))

(defn make-api-client
  "Builds an ApiClient from the given configuration parameters:
    - If config-file is specified, initializes the api file from the file at config-file
    - If base-path is specified, sets the cluster base path
    - If verifying-ssl is specified, sets verifying ssl
    - If use-google-service-account? is true, gets google application default credentials and generates
      a bearer token for authenticating with kubernetes
    - bearer-token-refresh-seconds: interval to refresh the bearer token"
  [^String config-file base-path ^String use-google-service-account? bearer-token-refresh-seconds verifying-ssl ^String ssl-cert-path]
  (let [api-client (if (some? config-file)
                     (Config/fromConfig config-file)
                     (ApiClient.))]
    ; Reset to a more sane timeout from the default 10 seconds.
    (some-> api-client .getHttpClient (.setReadTimeout 120 TimeUnit/SECONDS))
    (when base-path
      (.setBasePath api-client base-path))
    (when (some? verifying-ssl)
      (.setVerifyingSsl api-client verifying-ssl))
    ; Loading ssl-cert-path must be last SSL operation we do in setting up API Client. API bug.
    ; See explanation in comments in https://github.com/kubernetes-client/java/pull/200
    (when (some? ssl-cert-path)
      (.setSslCaCert api-client
                     (FileInputStream. (File. ssl-cert-path))))
    (when use-google-service-account?
      (set-credentials api-client (GoogleCredentials/getApplicationDefault) bearer-token-refresh-seconds))
    api-client))

(defn guard-invalid-synthetic-pods-config
  "If the synthetic pods configuration section is present, validates it (throws if invalid)"
  [compute-cluster-name synthetic-pods-config]
  (when synthetic-pods-config
    (when-not (and
                (-> synthetic-pods-config :image count pos?)
                (-> synthetic-pods-config :max-pods-outstanding pos?)
                (-> synthetic-pods-config :pools set?)
                (-> synthetic-pods-config :pools count pos?))
      (throw (ex-info (str "In " compute-cluster-name " compute cluster, invalid synthetic pods config")
                      synthetic-pods-config)))))

(defn factory-fn
  [{:keys [base-path
           bearer-token-refresh-seconds
           ca-cert-path
           compute-cluster-name
           ^String config-file
<<<<<<< HEAD
           google-credentials
           launch-task-num-threads
=======
>>>>>>> 8b1a6a51
           max-pods-per-node
           namespace
           node-blocklist-labels
           scan-frequency-seconds
           synthetic-pods
<<<<<<< HEAD
           verifying-ssl]
    :or {bearer-token-refresh-seconds 300
         launch-task-num-threads 8
         namespace {:kind :static
                    :namespace "cook"}
         node-blocklist-labels (list)
         max-pods-per-node 32
         scan-frequency-seconds 120}}
=======
           use-google-service-account?
           verifying-ssl]
    :or {bearer-token-refresh-seconds 300
         max-pods-per-node 32
         namespace {:kind :static
                    :namespace "cook"}
         node-blocklist-labels (list)
         scan-frequency-seconds 120
         use-google-service-account? true}}
>>>>>>> 8b1a6a51
   {:keys [exit-code-syncer-state
           trigger-chans]}]
  (guard-invalid-synthetic-pods-config compute-cluster-name synthetic-pods)
  (let [conn cook.datomic/conn
        cluster-entity-id (get-or-create-cluster-entity-id conn compute-cluster-name)
<<<<<<< HEAD
        api-client (make-api-client config-file base-path google-credentials
                                    bearer-token-refresh-seconds verifying-ssl ca-cert-path)
        launch-task-executor-service (Executors/newFixedThreadPool launch-task-num-threads)
        compute-cluster (->KubernetesComputeCluster api-client
                                                    compute-cluster-name
                                                    cluster-entity-id
=======
        api-client (make-api-client config-file base-path use-google-service-account? bearer-token-refresh-seconds verifying-ssl ca-cert-path)
        compute-cluster (->KubernetesComputeCluster api-client compute-cluster-name cluster-entity-id
>>>>>>> 8b1a6a51
                                                    (:match-trigger-chan trigger-chans)
                                                    exit-code-syncer-state
                                                    (atom {})
                                                    (atom {})
                                                    (atom {})
                                                    (atom {})
                                                    (atom nil)
                                                    namespace
                                                    scan-frequency-seconds
                                                    max-pods-per-node
                                                    synthetic-pods
                                                    node-blocklist-labels
                                                    launch-task-executor-service)]
    (cc/register-compute-cluster! compute-cluster)
    compute-cluster))<|MERGE_RESOLUTION|>--- conflicted
+++ resolved
@@ -496,52 +496,32 @@
            ca-cert-path
            compute-cluster-name
            ^String config-file
-<<<<<<< HEAD
-           google-credentials
            launch-task-num-threads
-=======
->>>>>>> 8b1a6a51
            max-pods-per-node
            namespace
            node-blocklist-labels
            scan-frequency-seconds
            synthetic-pods
-<<<<<<< HEAD
+           use-google-service-account?
            verifying-ssl]
     :or {bearer-token-refresh-seconds 300
          launch-task-num-threads 8
-         namespace {:kind :static
-                    :namespace "cook"}
-         node-blocklist-labels (list)
-         max-pods-per-node 32
-         scan-frequency-seconds 120}}
-=======
-           use-google-service-account?
-           verifying-ssl]
-    :or {bearer-token-refresh-seconds 300
          max-pods-per-node 32
          namespace {:kind :static
                     :namespace "cook"}
          node-blocklist-labels (list)
          scan-frequency-seconds 120
          use-google-service-account? true}}
->>>>>>> 8b1a6a51
    {:keys [exit-code-syncer-state
            trigger-chans]}]
   (guard-invalid-synthetic-pods-config compute-cluster-name synthetic-pods)
   (let [conn cook.datomic/conn
         cluster-entity-id (get-or-create-cluster-entity-id conn compute-cluster-name)
-<<<<<<< HEAD
-        api-client (make-api-client config-file base-path google-credentials
-                                    bearer-token-refresh-seconds verifying-ssl ca-cert-path)
+        api-client (make-api-client config-file base-path use-google-service-account? bearer-token-refresh-seconds verifying-ssl ca-cert-path)
         launch-task-executor-service (Executors/newFixedThreadPool launch-task-num-threads)
-        compute-cluster (->KubernetesComputeCluster api-client
+        compute-cluster (->KubernetesComputeCluster api-client 
                                                     compute-cluster-name
                                                     cluster-entity-id
-=======
-        api-client (make-api-client config-file base-path use-google-service-account? bearer-token-refresh-seconds verifying-ssl ca-cert-path)
-        compute-cluster (->KubernetesComputeCluster api-client compute-cluster-name cluster-entity-id
->>>>>>> 8b1a6a51
                                                     (:match-trigger-chan trigger-chans)
                                                     exit-code-syncer-state
                                                     (atom {})
