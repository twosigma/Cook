(ns cook.kubernetes.compute-cluster
  (:require [chime :refer [chime-at chime-ch]]
            [clj-time.core :as time]
            [clj-time.periodic :refer [periodic-seq]]
            [clojure.core.async :as async]
            [clojure.set :as set]
            [clojure.tools.logging :as log]
            [cook.compute-cluster :as cc]
            [cook.config :as config]
            [cook.kubernetes.api :as api]
            [cook.kubernetes.controller :as controller]
            [cook.pool]
            [cook.tools :as tools]
            [datomic.api :as d]
            [plumbing.core :as pc])
  (:import (com.google.auth.oauth2 GoogleCredentials)
           (io.kubernetes.client ApiClient)
           (io.kubernetes.client.models V1Node)
           (io.kubernetes.client.util Config)
           (java.io FileInputStream File)
           (java.util UUID)
           (java.util.concurrent Executors ScheduledExecutorService TimeUnit)))

(defn schedulable-node-filter
  "Is a node schedulable?"
  [node-name->node [node-name _] compute-cluster pods]
  (if-let [^V1Node node (node-name->node node-name)]
    (api/node-schedulable? node (cc/max-tasks-per-host compute-cluster) pods)
    (do
      (log/error "In" (cc/compute-cluster-name compute-cluster)
                 "compute cluster, unable to get node from node name" node-name)
      false)))


(defn generate-offers
  "Given a compute cluster and maps with node capacity and existing pods, return a map from pool to offers."
  [compute-cluster node-name->node pods]
  (let [node-name->capacity (api/get-capacity node-name->node)
        node-name->consumed (api/get-consumption pods)
        node-name->available (pc/map-from-keys (fn [node-name]
                                                 (merge-with -
                                                             (node-name->capacity node-name)
                                                             (node-name->consumed node-name)))
                                               (keys node-name->capacity))
        compute-cluster-name (cc/compute-cluster-name compute-cluster)]
    (log/info "In" compute-cluster-name "compute cluster, capacity:" node-name->capacity)
    (log/info "In" compute-cluster-name "compute cluster, consumption:" node-name->consumed)
    (log/info "In" compute-cluster-name "compute cluster, filtering out"
              (->> node-name->available
                   (remove #(schedulable-node-filter node-name->node % compute-cluster pods))
                   count)
              "nodes as not schedulable")
    (->> node-name->available
         (filter #(schedulable-node-filter node-name->node % compute-cluster pods))
         (map (fn [[node-name available]]
                {:id {:value (str (UUID/randomUUID))}
                 :framework-id compute-cluster-name
                 :slave-id {:value node-name}
                 :hostname node-name
                 :resources [{:name "mem" :type :value-scalar :scalar (max 0.0 (:mem available))}
                             {:name "cpus" :type :value-scalar :scalar (max 0.0 (:cpus available))}
                             {:name "disk" :type :value-scalar :scalar 0.0}]
                 :attributes []
                 :executor-ids []
                 :compute-cluster compute-cluster
                 :reject-after-match-attempt true}))
         (group-by (fn [offer] (-> offer :hostname node-name->node api/get-node-pool))))))

(defn taskids-to-scan
  "Determine all taskids to scan by unioning task id's from cook expected state and existing taskid maps. "
  [{:keys [cook-expected-state-map k8s-actual-state-map] :as kcc}]
  (->>
    (set/union (keys @cook-expected-state-map) (keys @k8s-actual-state-map))
    (into #{})))

(defn scan-tasks
  "Scan all taskids. Note: May block or be slow due to rate limits."
  [{:keys [name] :as kcc}]
  (log/info "In compute cluster" name ", starting taskid scan")
  ; TODO Add in rate limits; only visit non-running/running task so fast.
  ; TODO Add in maximum-visit frequency. Only visit a task once every XX seconds.
  (let [taskids (taskids-to-scan kcc)]
    (log/info "In compute cluster" name ", doing taskid scan. Visiting" (count taskids) "taskids")
    (doseq [^String taskid taskids]
      (log/info "In compute cluster" name ", doing scan of " taskid)
      (controller/scan-process kcc taskid))))

(defn regular-scanner
  "Trigger a channel that scans all taskids (shortly) after this function is invoked and on a regular interval."
  [kcc interval]
  (let [ch (async/chan (async/sliding-buffer 1))]
    ; We scan on startup as we load the existing taskid in, so first scan should be scheduled for a while in the future.
    (async/pipe (chime-ch (periodic-seq (-> interval time/from-now) interval)) ch)
    (tools/chime-at-ch ch
                       (fn scan-taskids-function []
                         (scan-tasks kcc))
                       {:error-handler (fn [e]
                                         (log/error e "Scan taskids failed"))})))

(defn make-cook-pod-watch-callback
  "Make a callback function that is passed to the pod-watch callback. This callback forwards changes to the cook.kubernetes.controller."
  [kcc]
  (fn pod-watch-callback
    [_ prev-pod pod]
    (try
      (if (nil? pod)
        (controller/pod-deleted kcc prev-pod)
        (controller/pod-update kcc pod))
      (catch Exception e
        (log/error e "Error processing status update")))))

(defn task-ents->map-by-task-id
  "Given seq of task entities from datomic, generate a map of task-id -> entity."
  [task-ents]
  (->> task-ents
       (map (fn [task-ent] [(str (:instance/task-id task-ent)) task-ent]))
       (into {})))

(defn task-ent->cook-expected-state
  "When we startup, we need to initialize the cook expected state from datomic. This implements a map from datomic's :instance.status/*
  to the cook expected state."
  [task-ent]
  (case (:instance/status task-ent)
    :instance.status/unknown {:cook-expected-state :cook-expected-state/starting}
    :instance.status/running {:cook-expected-state :cook-expected-state/running}
    :instance.status/failed {:cook-expected-state :cook-expected-state/completed}
    :instance.status/success {:cook-expected-state :cook-expected-state/completed}))

(defn determine-cook-expected-state-on-startup
  "We need to determine everything we should be tracking when we construct the cook expected state. We should be tracking
  all tasks that are in the running state as well as all pods in kubernetes. We're given an already existing list of
  all running tasks entities (via (->> (cook.tools/get-running-task-ents)."
  [conn api-client compute-cluster-name running-tasks-ents]
  (let [db (d/db conn)
        [_ pod-name->pod] (api/get-all-pods-in-kubernetes api-client)
        all-tasks-ids-in-pods (into #{} (keys pod-name->pod))
        _ (log/debug "All tasks in pods (for initializing cook expected state): " all-tasks-ids-in-pods)
        running-tasks-in-cc-ents (filter
                                   #(-> % cook.task/task-entity->compute-cluster-name (= compute-cluster-name))
                                   running-tasks-ents)
        running-task-id->task (task-ents->map-by-task-id running-tasks-in-cc-ents)
        cc-running-tasks-ids (->> running-task-id->task keys (into #{}))
        _ (log/debug "Running tasks in compute cluster in datomic: " cc-running-tasks-ids)
        ; We already have task entities for everything running, in datomic.
        ; Now figure out what pods kubernetes has that aren't in that set, and then load those task entities too.
        extra-tasks-id->task (->> (set/difference all-tasks-ids-in-pods cc-running-tasks-ids)
                             (map (fn [task-id] [task-id (cook.tools/retrieve-instance db task-id)]))
                                  ; TODO: this filter shouldn't be here. We should be pre-filtering pods
                                  ; to be cook pods. Then remove this filter as we should kill off anything
                                  ; unknown.
                             (filter (fn [[_ task-ent]] (some? task-ent)))
                             (into {}))
        all-task-id->task (merge extra-tasks-id->task running-task-id->task)]
    (log/info "Initialized tasks on startup: "
              (count all-tasks-ids-in-pods) " tasks in pods and "
              (count running-task-id->task) " running tasks in this compute cluster in datomic. "
              "We need to load an extra "
              (count extra-tasks-id->task) " pods that aren't running in datomic. "
              "For a total expected state size of "
              (count all-task-id->task) "tasks in cook expected state.")
    (doseq [[k v] all-task-id->task]
      (log/debug "Setting cook expected state for " k " ---> " (task-ent->cook-expected-state v)))
    (into {}
          (map (fn [[k v]] [k (task-ent->cook-expected-state v)]) all-task-id->task))))

(defn- get-namespace-from-task-metadata
  [{:keys [kind namespace]} task-metadata]
  (case kind
    :static namespace
    :per-user (-> task-metadata
                  :command
                  :user)))

(defn all-pods
  [compute-cluster pods]
  (let [starting-pods (controller/starting-namespaced-pod-name->pod compute-cluster)]
    (-> pods (merge starting-pods) vals)))

(defrecord KubernetesComputeCluster [^ApiClient api-client name entity-id match-trigger-chan exit-code-syncer-state
<<<<<<< HEAD
                                     all-pods-atom current-nodes-atom expected-state-map existing-state-map
                                     pool->fenzo-atom namespace-config scan-frequency-seconds-config max-pods-per-node
                                     last-autoscale-atom synthetic-tasks]
=======
                                     all-pods-atom current-nodes-atom cook-expected-state-map k8s-actual-state-map
                                     pool->fenzo-atom namespace-config scan-frequency-seconds-config max-pods-per-node]
>>>>>>> ea640199
  cc/ComputeCluster
  (launch-tasks [this offers task-metadata-seq]
    (doseq [task-metadata task-metadata-seq]
      (let [pod-namespace (get-namespace-from-task-metadata namespace-config task-metadata)]
        (controller/update-cook-expected-state
          this
          (:task-id task-metadata)
          {:cook-expected-state :cook-expected-state/starting :launch-pod {:pod (api/task-metadata->pod pod-namespace name task-metadata)}}))))

  (kill-task [this task-id]
    (controller/update-cook-expected-state this task-id {:cook-expected-state :cook-expected-state/killed}))

  (decline-offers [this offer-ids]
    (log/debug "Rejecting offer ids" offer-ids))

  (db-id [this]
    entity-id)

  (compute-cluster-name [this]
    name)

  (initialize-cluster [this pool->fenzo running-task-ents]
    ; Initialize the pod watch path.
    (log/info "Initializing Kubernetes compute cluster" name)
    (let [conn cook.datomic/conn
          cook-pod-callback (make-cook-pod-watch-callback this)]
      ; We set cook expected state first because initialize-pod-watch sets (and invokes callbacks on and reacts to) the
      ; expected and the gradually discovered existing pods.
      (reset! cook-expected-state-map (determine-cook-expected-state-on-startup conn api-client name running-task-ents))

      (api/initialize-pod-watch api-client name all-pods-atom cook-pod-callback)
      (if scan-frequency-seconds-config
        (regular-scanner this (time/seconds scan-frequency-seconds-config))
        (log/info "State scan disabled because no interval has been set")))

    ; Initialize the node watch path.
    (api/initialize-node-watch api-client current-nodes-atom)

    (reset! pool->fenzo-atom pool->fenzo)

    ; We keep leadership indefinitely in kubernetes.
    (async/chan 1))

  (pending-offers [this pool-name]
    (let [nodes @current-nodes-atom
          pods (all-pods this @all-pods-atom)
          offers-all-pools (generate-offers this nodes pods)
          ; TODO: We are generating offers for every pool here, and filtering out only offers for this one pool.
          ; TODO: We should be smarter here and generate once, then reuse for each pool, instead of generating for each pool each time and only keeping one
          offers-this-pool (get offers-all-pools pool-name)]
      (log/info "Generated" (count offers-this-pool) "offers for pool" pool-name "in compute cluster" name
                     (into [] (map #(into {} (select-keys % [:hostname :resources])) offers-this-pool)))
      offers-this-pool))

  (restore-offers [this pool-name offers])

  (autoscaling? [_]
    (and
      (some-> synthetic-tasks :image count pos?)
      (some-> synthetic-tasks :user count pos?)
      (some-> synthetic-tasks :max-tasks pos?)))

  (autoscale! [this pool-name task-requests]
    (try
      (assert (cc/autoscaling? this)
              (str "Request to autoscale despite invalid / missing config"))
      (let [using-pools? (config/default-pool)
            synthetic-task-pool-name (if using-pools? pool-name nil)
            {:keys [image user command max-tasks] :or {command "exit 0"}} synthetic-tasks
            task-metadata-seq (->>
                                task-requests
                                (map (fn [{:keys [job]}]
                                       {:task-id (str (UUID/randomUUID))
                                        :command {:user user :value command}
                                        :container {:docker {:image image}}
                                        :task-request {:resources (tools/job-ent->resources job)
                                                       :job {:job/pool {:pool/name synthetic-task-pool-name}}}
                                        ; We need to label the synthetic tasks so that we
                                        ; can opt them out of some of the normal plumbing,
                                        ; like mapping status back to a job instance
                                        :labels {controller/cook-synthetic-task-label "true"}}))
                                (take max-tasks))]
        (log/info "In" name "compute cluster, launching" (count task-metadata-seq) "synthetic task(s) for"
                  (count task-requests) "un-matched task(s) in" synthetic-task-pool-name "pool")
        (reset! last-autoscale-atom (time/now))
        (cc/launch-tasks this
                         nil ; offers (not used by KubernetesComputeCluster)
                         task-metadata-seq))
      (catch Throwable e
        (log/error e "In" name "compute cluster, encountered error launching synthetic tasks for"
                   (count task-requests) "un-matched task(s) in" pool-name "pool"))))

  (last-autoscale-time [_]
    @last-autoscale-atom)

  (use-cook-executor? [_] false)

  (container-defaults [_]
    ; We don't currently support specifying
    ; container defaults for k8s compute clusters
    {})

  (max-tasks-per-host [_] max-pods-per-node)

  (num-tasks-on-host [this hostname]
    (->> @all-pods-atom
         (all-pods this)
         (api/num-pods-on-node hostname)))

  (retrieve-sandbox-url-path
    ;; Constructs a URL to query the sandbox directory of the task.
    ;; Users will need to add the file path & offset to their query.
    ;; Refer to the 'Using the output_url' section in docs/scheduler-rest-api.adoc for further details.
    [_ {:keys [instance/sandbox-url]}]
    sandbox-url))

(defn get-or-create-cluster-entity-id
  [conn compute-cluster-name]
  (let [query-result (d/q '[:find [?c]
                            :in $ ?cluster-name
                            :where
                            [?c :compute-cluster/type :compute-cluster.type/kubernetes]
                            [?c :compute-cluster/cluster-name ?cluster-name]]
                          (d/db conn) compute-cluster-name)]
    (if (seq query-result)
      (first query-result)
      (cc/write-compute-cluster conn {:compute-cluster/type :compute-cluster.type/kubernetes
                                      :compute-cluster/cluster-name compute-cluster-name}))))

(defn get-bearer-token
  "Takes a GoogleCredentials object and refreshes the credentials, and returns a bearer token suitable for use
   in an Authorization header."
  [scoped-credentials]
  (.refresh scoped-credentials)
  (str "Bearer " (.getTokenValue (.getAccessToken scoped-credentials))))

(def ^ScheduledExecutorService bearer-token-executor (Executors/newSingleThreadScheduledExecutor))

(defn make-bearer-token-refresh-task
  "Returns a Runnable which uses scoped-credentials to generate a bearer token and sets it on the api-client"
  [api-client scoped-credentials]
  (reify
    Runnable
    (run [_]
      (try
        (let [bearer-token (get-bearer-token scoped-credentials)]
          (.setApiKey api-client bearer-token))
        (catch Exception ex
          (log/error ex "Error refreshing bearer token"))))))

(defn make-api-client
  "Builds an ApiClient from the given configuration parameters:
    - If config-file is specified, initializes the api file from the file at config-file
    - If base-path is specified, sets the cluster base path
    - If verifying-ssl is specified, sets verifying ssl
    - If google-credentials is specified, loads the credentials from the file at google-credentials and generates
      a bearer token for authenticating with kubernetes
    - bearer-token-refresh-seconds: interval to refresh the bearer token"
  [^String config-file base-path ^String google-credentials bearer-token-refresh-seconds verifying-ssl]
  (let [api-client (if (some? config-file)
                     (Config/fromConfig config-file)
                     (ApiClient.))]
    ; Reset to a more sane timeout from the default 10 seconds.
    (some-> api-client .getHttpClient (.setReadTimeout 120 TimeUnit/SECONDS))
    (when base-path
      (.setBasePath api-client base-path))
    (when (some? verifying-ssl)
      (.setVerifyingSsl api-client verifying-ssl))
    (when google-credentials
      (with-open [file-stream (FileInputStream. (File. google-credentials))]
        (let [credentials (GoogleCredentials/fromStream file-stream)
              scoped-credentials (.createScoped credentials ["https://www.googleapis.com/auth/cloud-platform"
                                                             "https://www.googleapis.com/auth/userinfo.email"])
              bearer-token (get-bearer-token scoped-credentials)]
          (.scheduleAtFixedRate bearer-token-executor
                                (make-bearer-token-refresh-task api-client scoped-credentials)
                                bearer-token-refresh-seconds
                                bearer-token-refresh-seconds
                                TimeUnit/SECONDS)
          (.setApiKey api-client bearer-token))))

    api-client))

(defn factory-fn
  [{:keys [compute-cluster-name
           ^String config-file
           base-path
           google-credentials
           verifying-ssl
           bearer-token-refresh-seconds
           namespace
           scan-frequency-seconds
           max-pods-per-node
           synthetic-tasks]
    :or {bearer-token-refresh-seconds 300
         namespace {:kind :static
                    :namespace "cook"}
         scan-frequency-seconds 120
         max-pods-per-node 32}}
   {:keys [exit-code-syncer-state
           trigger-chans]}]
  (let [conn cook.datomic/conn
        cluster-entity-id (get-or-create-cluster-entity-id conn compute-cluster-name)
        api-client (make-api-client config-file base-path google-credentials bearer-token-refresh-seconds verifying-ssl)
        compute-cluster (->KubernetesComputeCluster api-client compute-cluster-name cluster-entity-id
                                                    (:match-trigger-chan trigger-chans)
                                                    exit-code-syncer-state (atom {}) (atom {})
                                                    (atom {})
                                                    (atom {})
                                                    (atom nil)
                                                    namespace
                                                    scan-frequency-seconds
                                                    max-pods-per-node
                                                    (atom (time/epoch))
                                                    synthetic-tasks)]
    (cc/register-compute-cluster! compute-cluster)
    compute-cluster))<|MERGE_RESOLUTION|>--- conflicted
+++ resolved
@@ -177,14 +177,9 @@
     (-> pods (merge starting-pods) vals)))
 
 (defrecord KubernetesComputeCluster [^ApiClient api-client name entity-id match-trigger-chan exit-code-syncer-state
-<<<<<<< HEAD
-                                     all-pods-atom current-nodes-atom expected-state-map existing-state-map
+                                     all-pods-atom current-nodes-atom cook-expected-state-map k8s-actual-state-map
                                      pool->fenzo-atom namespace-config scan-frequency-seconds-config max-pods-per-node
                                      last-autoscale-atom synthetic-tasks]
-=======
-                                     all-pods-atom current-nodes-atom cook-expected-state-map k8s-actual-state-map
-                                     pool->fenzo-atom namespace-config scan-frequency-seconds-config max-pods-per-node]
->>>>>>> ea640199
   cc/ComputeCluster
   (launch-tasks [this offers task-metadata-seq]
     (doseq [task-metadata task-metadata-seq]
