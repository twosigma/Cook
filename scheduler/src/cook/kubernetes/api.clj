--- conflicted
+++ resolved
@@ -443,19 +443,11 @@
                                                            containers)
                                    {:keys [gpus] :as resource-map} (apply merge-with + container-requests)
                                    gpu-model (-> pod .getSpec .getNodeSelector (get "cloud.google.com/gke-accelerator"))]
-<<<<<<< HEAD
                                ; GKE nodes cannot currently support multiple GPU models the implementation of
                                ; get-consumption assumes
                                (if (and gpu-model (pos? gpus))
                                  (assoc resource-map :gpus {gpu-model gpus})
                                  (assoc resource-map :gpus {})))))
-=======
-                               (if (and gpu-model (pos? gpus))
-                                 (assoc resource-map :gpus {gpu-model gpus})
-                                 (assoc resource-map :gpus {})))))
-                       ;; sum-resources will need to handle the unlikely case where
-                       ;; two pods on the same node asked for different models
->>>>>>> 84ddd25d
                       (apply merge-resource-map-collection +)))
                node-name->pods))
 ; see pod->synthesized-pod-state comment for container naming conventions
