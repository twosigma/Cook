(ns cook.kubernetes.api
  (:require [clj-time.core :as t]
            [clojure.set :as set]
            [clojure.string :as str]
            [clojure.tools.logging :as log]
            [cook.kubernetes.metrics :as metrics]
            [datomic.api :as d]
            [cook.config :as config]
            [cook.task :as task]
            [cook.tools :as util]
            [metrics.meters :as meters]
            [metrics.timers :as timers]
            [plumbing.core :as pc])
  (:import
    (com.google.gson JsonSyntaxException)
    (com.twosigma.cook.kubernetes WatchHelper)
    (io.kubernetes.client ApiClient ApiException JSON)
    (io.kubernetes.client.apis CoreV1Api)
    (io.kubernetes.client.custom Quantity Quantity$Format IntOrString)
    (io.kubernetes.client.models V1Affinity V1Container V1ContainerPort V1ContainerState V1DeleteOptions
                                 V1DeleteOptionsBuilder V1EmptyDirVolumeSource V1EnvVar V1EnvVarBuilder
                                 V1HostPathVolumeSource V1HTTPGetAction V1Node V1NodeAffinity V1NodeSelector
                                 V1NodeSelectorRequirement V1NodeSelectorTerm V1ObjectMeta V1Pod V1PodCondition
                                 V1PodSecurityContext V1PodSpec V1PodStatus V1Probe V1ResourceRequirements
                                 V1Toleration V1VolumeBuilder V1Volume V1VolumeMount)
    (io.kubernetes.client.util Watch)
    (java.util.concurrent Executors ExecutorService)))


(def cook-pod-label "twosigma.com/cook-scheduler-job")
(def cook-synthetic-pod-job-uuid-label "twosigma.com/cook-scheduler-synthetic-pod-job-uuid")
(def cook-pool-label "cook-pool")
(def cook-sandbox-volume-name "cook-sandbox-volume")
(def cook-job-pod-priority-class "cook-workload")
(def cook-synthetic-pod-priority-class "synthetic-pod")
(def cook-synthetic-pod-name-prefix "synthetic")
(def k8s-hostname-label "kubernetes.io/hostname")

(def default-shell
  "Default shell command used by our k8s scheduler to wrap and launch a job command
   when no custom shell is provided in the kubernetes compute cluster config."
  ["/bin/sh" "-c"
   (str "exec 1>$COOK_SANDBOX/stdout; "
        "exec 2>$COOK_SANDBOX/stderr; "
        "exec /bin/sh -c \"$1\"")
   "--"])

; DeletionCandidateTaint is a soft taint that k8s uses to mark unneeded
; nodes as preferably unschedulable. This taint is added as soon as the
; autoscaler detects that nodes are under-utilized and all pods could be
; scheduled even with fewer nodes in the node pool. This taint is
; subsequently "cleaned" if the node stops being unneeded. We need to
; tolerate this taint so that we can use nodes even if the autoscaler
; finds them to be temporarily unneeded. Note that there is a "harder"
; taint, ToBeDeletedByClusterAutoscaler, which is added right before a
; node is deleted, which we don't tolerate.
(def k8s-deletion-candidate-taint "DeletionCandidateOfClusterAutoscaler")

(def ^ExecutorService kubernetes-executor (Executors/newCachedThreadPool))

; Cook, Fenzo, and Mesos use MB for memory. Convert bytes from k8s to MB when passing to fenzo, and MB back to bytes
; when submitting to k8s.
(def memory-multiplier (* 1000 1000))

(defn is-cook-scheduler-pod
  "Is this a cook pod? Uses some-> so is null-safe."
  [^V1Pod pod compute-cluster-name]
  (= compute-cluster-name (some-> pod .getMetadata .getLabels (.get cook-pod-label))))

(defn make-atom-updater
  "Given a state atom, returns a callback that updates that state-atom when called with a key, prev item, and item."
  [state-atom]
  (fn
    [key prev-item item]
    (cond
      (and (nil? prev-item) (not (nil? item))) (swap! state-atom (fn [m] (assoc m key item)))
      (and (not (nil? prev-item)) (not (nil? item))) (swap! state-atom (fn [m] (assoc m key item)))
      (and (not (nil? prev-item)) (nil? item)) (swap! state-atom (fn [m] (dissoc m key))))))

(defn cook-pod-callback-wrap
  "A special wrapping function that, given a callback, key, prev-item, and item, will invoke the callback only
  if the item is a pod that is a cook scheduler pod. (THe idea is that (partial cook-pod-callback-wrap othercallback)
  returns a new callback that only invokes othercallback on cook pods."
  [callback compute-cluster-name key prev-item item]
  (when (or (is-cook-scheduler-pod prev-item compute-cluster-name) (is-cook-scheduler-pod item compute-cluster-name))
    (callback key prev-item item)))

(defn handle-watch-updates
  "When a watch update occurs (for pods or nodes) update both the state atom as well as
  invoke the callbacks on the previous and new values for the key."
  [state-atom ^Watch watch key-fn callbacks]
  (while (.hasNext watch)
    (let [watch-response (.next watch)
          item (.-object watch-response) ;is always non-nil, even for deleted items.
          key (key-fn item)
          prev-item (get @state-atom key)
          ; Now we want to re-bind prev-item and item to the real previous and current,
          ; embedding ADDED/MODIFIED/DELETED based on the location of nils.
          [prev-item item]
          (case (.-type watch-response)
            "ADDED" [nil item]
            "MODIFIED" [prev-item item]
            "DELETED" [prev-item nil])]

      (doseq [callback callbacks]
        (try
          (callback key prev-item item)
          (catch Exception e
            (log/error e "Error while processing callback")))))))

(defn get-pod-namespaced-key
  [^V1Pod pod]
  {:namespace (-> pod
                  .getMetadata
                  .getNamespace)
   :name (-> pod
             .getMetadata
             .getName)})

(defn get-all-pods-in-kubernetes
  "Get all pods in kubernetes."
  [api-client compute-cluster-name]
  (timers/time! (metrics/timer "get-all-pods" compute-cluster-name)
    (let [api (CoreV1Api. api-client)
          current-pods (.listPodForAllNamespaces api
                                                 nil ; continue
                                                 nil ; fieldSelector
                                                 nil ; includeUninitialized
                                                 nil ; labelSelector
                                                 nil ; limit
                                                 nil ; pretty
                                                 nil ; resourceVersion
                                                 nil ; timeoutSeconds
                                                 nil ; watch
                                                 )
          namespaced-pod-name->pod (pc/map-from-vals get-pod-namespaced-key
                                                     (.getItems current-pods))]
      [current-pods namespaced-pod-name->pod])))

(defn try-forever-get-all-pods-in-kubernetes
  "Try forever to get all pods in kubernetes. Used when starting a cluster up."
  [api-client compute-cluster-name]
  (loop []
    (let [{:keys [reconnect-delay-ms]} (config/kubernetes)
          out (try
                (get-all-pods-in-kubernetes api-client compute-cluster-name)
                (catch Throwable e
                  (log/error e "Error during cluster startup getting all pods for" compute-cluster-name
                             "and sleeping" reconnect-delay-ms "milliseconds before reconnect")
                  (Thread/sleep reconnect-delay-ms)
                  nil))]
      (if out
        out
        (recur)))))

(defn create-pod-watch
  "Wrapper for WatchHelper/createPodWatch"
  [^ApiClient api-client resource-version]
  (WatchHelper/createPodWatch api-client resource-version))

(declare initialize-pod-watch)
(defn ^Callable initialize-pod-watch-helper
  "Help creating pod watch. Returns a new watch Callable"
  [^ApiClient api-client compute-cluster-name all-pods-atom cook-pod-callback]
  (let [[current-pods namespaced-pod-name->pod] (get-all-pods-in-kubernetes api-client compute-cluster-name)
        ; 2 callbacks;
        callbacks
        [(make-atom-updater all-pods-atom) ; Update the set of all pods.
         (partial cook-pod-callback-wrap cook-pod-callback compute-cluster-name)] ; Invoke the cook-pod-callback if its a cook pod.
        old-all-pods @all-pods-atom]
    (log/info "In" compute-cluster-name "compute cluster, pod watch processing pods:" (keys namespaced-pod-name->pod))
    ; We want to process all changes through the callback process.
    ; So compute the delta between the old and new and process those via the callbacks.
    ; Note as a side effect, the callbacks mutate all-pods-atom
    (doseq [task (set/union (set (keys namespaced-pod-name->pod)) (set (keys old-all-pods)))]
      (log/info "In" compute-cluster-name "compute cluster, pod watch doing (startup) callback for" task)
      (doseq [callback callbacks]
        (try
          (callback task (get old-all-pods task) (get namespaced-pod-name->pod task))
          (catch Exception e
            (log/error e "In" compute-cluster-name
                       "compute cluster, pod watch error while processing callback for" task)))))

    (let [watch (create-pod-watch api-client (-> current-pods
                                                 .getMetadata
                                                 .getResourceVersion))]
      (fn []
        (try
          (log/info "In" compute-cluster-name "compute cluster, handling pod watch updates")
          (handle-watch-updates all-pods-atom watch get-pod-namespaced-key
                                callbacks)
          (catch Exception e
            (let [cause (.getCause e)]
              (if (and cause (instance? java.net.SocketTimeoutException cause))
                (log/info e "In" compute-cluster-name "compute cluster, pod watch timed out")
                (log/error e "In" compute-cluster-name "compute cluster, error during pod watch"))))
          (finally
            (.close watch)
            (initialize-pod-watch api-client compute-cluster-name all-pods-atom cook-pod-callback)))))))

(defn initialize-pod-watch
  "Initialize the pod watch. This fills all-pods-atom with data and invokes the callback on pod changes."
  [^ApiClient api-client compute-cluster-name all-pods-atom cook-pod-callback]
  (log/info "In" compute-cluster-name "compute cluster, initializing pod watch")
  ; We'll iterate trying to connect to k8s until the initialize-pod-watch-helper returns a watch function.
  (let [{:keys [reconnect-delay-ms]} (config/kubernetes)
        tmpfn (fn []
                (try
                  (log/info "In" compute-cluster-name "compute cluster, initializing pod watch helper")
                  (initialize-pod-watch-helper api-client compute-cluster-name all-pods-atom cook-pod-callback)
                  (catch Exception e
                    (log/error e "Error during pod watch initial setup of looking at pods for" compute-cluster-name
                               "and sleeping" reconnect-delay-ms "milliseconds before reconnect")
                    (Thread/sleep reconnect-delay-ms)
                    nil)))
        ^Callable first-success (->> tmpfn repeatedly (some identity))]
    (.submit kubernetes-executor ^Callable first-success)))

(declare initialize-node-watch)
(defn initialize-node-watch-helper
  "Help creating node watch. Returns a new watch Callable"
  [^ApiClient api-client compute-cluster-name current-nodes-atom]
  (let [api (CoreV1Api. api-client)
        current-nodes
        (timers/time! (metrics/timer "get-all-nodes" compute-cluster-name)
          (.listNode api
                     nil ; includeUninitialized
                     nil ; pretty
                     nil ; continue
                     nil ; fieldSelector
                     nil ; labelSelector
                     nil ; limit
                     nil ; resourceVersion
                     nil ; timeoutSeconds
                     nil ; watch
                     ))
        node-name->node (pc/map-from-vals (fn [^V1Node node]
                                            (-> node .getMetadata .getName))
                                          (.getItems current-nodes))]
    (reset! current-nodes-atom node-name->node)
    (let [watch (WatchHelper/createNodeWatch api-client (-> current-nodes .getMetadata .getResourceVersion))]
      (fn []
        (try
          (log/info "In" compute-cluster-name "compute cluster, handling node watch updates")
          (handle-watch-updates current-nodes-atom watch (fn [n] (-> n .getMetadata .getName))
                                [(make-atom-updater current-nodes-atom)]) ; Update the set of all nodes.
          (catch Exception e
            (log/warn e "Error during node watch for compute cluster" compute-cluster-name))
          (finally
            (.close watch)
            (initialize-node-watch api-client compute-cluster-name current-nodes-atom)))))))

(defn initialize-node-watch
  "Initialize the node watch. This fills current-nodes-atom with data and invokes the callback on pod changes."
  [^ApiClient api-client compute-cluster-name current-nodes-atom]
  (log/info "In" compute-cluster-name "compute cluster, initializing node watch")
  ; We'll iterate trying to connect to k8s until the initialize-node-watch-helper returns a watch function.
  (let [{:keys [reconnect-delay-ms]} (config/kubernetes)
        tmpfn (fn []
                (try
                  (log/info "In" compute-cluster-name "compute cluster, initializing node watch helper")
                  (initialize-node-watch-helper api-client compute-cluster-name current-nodes-atom)
                  (catch Exception e
                    (log/error e "Error during node watch initial setup of looking at nodes for" compute-cluster-name
                               "and sleeping" reconnect-delay-ms "milliseconds before reconnect")
                    (Thread/sleep reconnect-delay-ms)
                    nil)))
        ^Callable first-success (->> tmpfn repeatedly (some identity))]
    (.submit kubernetes-executor ^Callable first-success)))

(defn to-double
  "Map a quantity to a double, whether integer, double, or float."
  [^Quantity q]
  (-> q .getNumber .doubleValue))

(defn convert-resource-map
  "Converts a map of Kubernetes resources to a cook resource map {:mem double, :cpus double}"
  [m]
  {:mem (if (get m "memory")
          (-> m (get "memory") to-double (/ memory-multiplier))
          0.0)
   :cpus (if (get m "cpu")
           (-> m (get "cpu") to-double)
           0.0)})

(defn get-node-pool
  "Get the pool for a node. In the case of no pool, return 'no-pool"
  [^V1Node node]
  ; In the case of nil, we have taints-on-node == [], and we'll map to no-pool.
  (let [taints-on-node (or (some-> node .getSpec .getTaints) [])
        cook-pool-taint (filter #(= "cook-pool" (.getKey %)) taints-on-node)]
    (if (= 1 (count cook-pool-taint))
      (-> cook-pool-taint first .getValue)
      "no-pool")))

(defn pod->node-name
  "Given a pod, returns the node name on the pod spec"
  [^V1Pod pod]
  (or (some-> pod .getSpec .getNodeName)
      (some-> pod .getSpec .getNodeSelector (get k8s-hostname-label))))

(defn num-pods-on-node
  "Returns the number of pods assigned to the given node"
  [node-name pods]
  (let [node-name->pods (group-by pod->node-name pods)]
    (-> node-name->pods (get node-name []) count)))

(defn node-schedulable?
  "Can we schedule on a node. For now, yes, unless there are other taints on it or it contains any label in the
  node-blocklist-labels list.
  TODO: Incorporate other node-health measures here."
  [^V1Node node pod-count-capacity pods node-blocklist-labels]
  (if (nil? node)
    false
    (let [taints-on-node (or (some-> node .getSpec .getTaints) [])
          other-taints (remove #(contains?
                                  #{"cook-pool" k8s-deletion-candidate-taint}
                                  (.getKey %))
                               taints-on-node)
          node-name (some-> node .getMetadata .getName)
          pods-on-node (num-pods-on-node node-name pods)
          labels-on-node (or (some-> node .getMetadata .getLabels) {})
          matching-node-blocklist-keyvals (select-keys labels-on-node node-blocklist-labels)]
      (cond  (seq other-taints) (do
                                  (log/info "Filtering out" node-name "because it has taints" other-taints)
                                  false)
             (>= pods-on-node pod-count-capacity) (do
                                                    (log/info "Filtering out" node-name "because it is at or above its pod count capacity of"
                                                              pod-count-capacity "(" pods-on-node ")")
                                                    false)
             (seq matching-node-blocklist-keyvals) (do
                                                    (log/info "Filtering out" node-name "because it has node blocklist labels" matching-node-blocklist-keyvals)
                                                    false)
             :else true))))

(defn get-capacity
  "Given a map from node-name to node, generate a map from node-name->resource-type-><capacity>"
  [node-name->node]
  (pc/map-vals (fn [^V1Node node]
                 (-> node .getStatus .getAllocatable convert-resource-map))
               node-name->node))

(defn get-consumption
  "Given a map from pod-name to pod, generate a map from node-name->resource-type->capacity

  When accounting for resources, we use resource requests to determine how much is used, not limits.
  See https://kubernetes.io/docs/concepts/configuration/manage-compute-resources-container/#resource-requests-and-limits-of-pod-and-container"
  [pods]
  (let [node-name->pods (group-by pod->node-name pods)
        node-name->requests (pc/map-vals (fn [pods]
                                           (->> pods
                                                (map (fn [^V1Pod pod]
                                                       (let [containers (-> pod .getSpec .getContainers)
                                                             container-requests (map (fn [^V1Container c]
                                                                                       (-> c
                                                                                           .getResources
                                                                                           .getRequests
                                                                                           convert-resource-map))
                                                                                     containers)]
                                                         (apply merge-with + container-requests))))
                                                (apply merge-with +)))
                                         node-name->pods)]
    node-name->requests))

; see pod->synthesized-pod-state comment for container naming conventions
(def cook-container-name-for-job
  "required-cook-job-container")
; see pod->synthesized-pod-state comment for container naming conventions
(def cook-container-name-for-file-server
  "aux-cook-sidecar-container")
; see pod->synthesized-pod-state comment for container naming conventions
(def cook-init-container-name
  "aux-cook-init-container")

(defn double->quantity
  "Converts a double to a Quantity"
  [^double value]
  (Quantity. (BigDecimal/valueOf value)
             Quantity$Format/DECIMAL_SI))

(defn- make-empty-volume
  "Make a kubernetes volume"
  [name]
  (.. (V1VolumeBuilder.)
      (withName name)
      (withEmptyDir (V1EmptyDirVolumeSource.))
      (build)))

(defn- make-volume-mount
  "Make a kubernetes volume mount"
  ([^V1Volume volume path read-only]
   (make-volume-mount volume path nil read-only))
  ([^V1Volume volume path sub-path read-only]
   (when volume
     (doto (V1VolumeMount.)
       (.setName (.getName volume))
       (.setMountPath path)
       (.setReadOnly read-only)
       (cond-> sub-path (.setSubPath sub-path))))))

(defn make-volumes
  "Converts a list of cook volumes to kubernetes volumes and volume mounts."
  [cook-volumes sandbox-dir]
  (let [{:keys [disallowed-container-paths]} (config/kubernetes)
        allowed-cook-volumes (remove (fn [{:keys [container-path host-path mode]}]
                                       (contains? disallowed-container-paths
                                                  ;; container-path defaults to host-path when omitted
                                                  (or container-path host-path)))
                                     cook-volumes)
        host-paths (->> allowed-cook-volumes (map :host-path) distinct)
        volumes (vec (for [host-path host-paths]
                       (doto (V1Volume.)
                         (.setName (str "syn-" (d/squuid)))
                         (.setHostPath (doto (V1HostPathVolumeSource.)
                                         (.setPath host-path)
                                         (.setType "DirectoryOrCreate"))))))
        host-path->volume (zipmap host-paths volumes)
        volume-mounts (vec (for [{:keys [container-path host-path mode]} allowed-cook-volumes]
                             (make-volume-mount
                               (host-path->volume host-path)
                               ;; container-path defaults to host-path when omitted
                               (or container-path host-path)
                               (not= "RW" mode))))
        sandbox-volume (make-empty-volume cook-sandbox-volume-name)
        sandbox-volume-mount-fn #(make-volume-mount sandbox-volume sandbox-dir %)
        sandbox-volume-mount (sandbox-volume-mount-fn false)
        ; mesos-sandbox-volume-mount added for Mesos backward compatibility
        mesos-sandbox-volume-mount (make-volume-mount sandbox-volume "/mnt/mesos/sandbox" false)]
    {:sandbox-volume-mount-fn sandbox-volume-mount-fn
     :volumes (conj volumes sandbox-volume)
     :volume-mounts (conj volume-mounts sandbox-volume-mount mesos-sandbox-volume-mount)}))

(defn toleration-for-pool
  "For a given cook pool name, create the right V1Toleration so that Cook will ignore that cook-pool taint."
  [pool-name]
  (let [^V1Toleration toleration (V1Toleration.)]
    (.setKey toleration "cook-pool")
    (.setValue toleration pool-name)
    (.setOperator toleration "Equal")
    (.setEffect toleration "NoSchedule")
    toleration))

(def toleration-for-deletion-candidate-of-autoscaler
  (doto (V1Toleration.)
    (.setKey k8s-deletion-candidate-taint)
    (.setOperator "Exists")
    (.setEffect "PreferNoSchedule")))

(defn build-params-env
  "Make environment vars map from docker parameters"
  [params]
  (pc/for-map [{:keys [key value]} params
               :when (= "env" key)
               :let [[var-key var-val] (str/split value #"=")]]
    var-key var-val))

(defn make-security-context
  [params user]
  (let [user-param (->> params
                        (filter (fn [{:keys [key]}] (= key "user")))
                        first)
        [uid gid] (if user-param
                    ;; TODO new jobs should always have the user with correct credentials;
                    ;; TODO validate and fail when the user parameter is missing.
                    (let [[uid gid] (str/split (:value user-param) #":")]
                      [(Long/parseLong uid) (Long/parseLong gid)])
                    [(util/user->user-id user) (util/user->group-id user)])
        security-context (V1PodSecurityContext.)]
    (.setRunAsUser security-context uid)
    (.setRunAsGroup security-context gid)
    security-context))

(defn get-workdir
  [params default-workdir]
  (let [workdir-param (->> params
                           (filter (fn [{:keys [key]}] (= key "workdir")))
                           first)]
    (if workdir-param
      (:value workdir-param)
      default-workdir)))

(defn- make-env
  "Make a kubernetes environment variable"
  [var-name var-value]
  (doto (V1EnvVar.)
    (.setName (str var-name))
    (.setValue (str var-value))))

(defn make-filtered-env-vars
  "Create a Kubernetes API compatible var list from an environment vars map,
   with variables filtered based on disallowed-var-names in the Kubernetes config."
  [env]
  (let [{:keys [disallowed-var-names]} (config/kubernetes)
        disallowed-var? #(contains? disallowed-var-names (key %))]
    (->> env
         (remove disallowed-var?)
         (mapv #(apply make-env %)))))

(defn- add-as-decimals
  "Takes two doubles and adds them as decimals to avoid floating point error. Kubernetes will not be able to launch a
   pod if the required cpu has too much precision. For example, adding 0.1 and 0.02 as doubles results in 0.12000000000000001"
  [a b]
  (double (+ (bigdec a) (bigdec b))))

(defn adjust-job-resources
  "Given the required resources for a job, add to them the resources for any sidecars that will be launched with the job."
  [{:keys [cpus mem] :as resources}]
  (if-let [{:keys [cpu-request memory-request]} (-> (config/kubernetes) :sidecar :resource-requirements)]
    (assoc resources
      :cpus (add-as-decimals cpus cpu-request)
      :mem (add-as-decimals mem memory-request))
    resources))

(defn- add-node-selector
  "Adds a node selector with the given key and val to the given pod spec"
  [^V1PodSpec pod-spec key val]
  (.setNodeSelector pod-spec (-> pod-spec
                                 .getNodeSelector
                                 (assoc key val))))

(defn- checkpoint->volume-mounts
  "Get custom volume mounts needed for checkpointing"
  [{:keys [mode volume-mounts]} checkpointing-tools-volume]
  (when mode
    (map (fn [{:keys [path sub-path]}] (make-volume-mount checkpointing-tools-volume path sub-path true)) volume-mounts)))

(defn checkpoint->env
  "Get environment variables needed for checkpointing"
  [{:keys [mode options periodic-options]}]
  (cond-> {}
    mode
    (assoc "COOK_CHECKPOINT_MODE" mode)
    options
    ((fn [m]
       (let [{:keys [preserve-paths]} options]
         (cond-> m
           preserve-paths
           (#(reduce-kv (fn [map index path] (assoc map (str "COOK_CHECKPOINT_PRESERVE_PATH_" index) path))
                        % (vec (sort preserve-paths))))))))
    periodic-options
    ((fn [m]
       (let [{:keys [period-sec]} periodic-options]
         (cond-> m
           period-sec
           (assoc "COOK_CHECKPOINT_PERIOD_SEC" (str period-sec))))))))

(defn ^V1Pod task-metadata->pod
  "Given a task-request and other data generate the kubernetes V1Pod to launch that task."
  [namespace compute-cluster-name compute-cluster-node-blocklist-labels
   {:keys [task-id command container task-request hostname pod-labels pod-hostnames-to-avoid
           pod-priority-class pod-supports-cook-init? pod-supports-cook-sidecar?]
    :or {pod-priority-class cook-job-pod-priority-class
         pod-supports-cook-init? true
         pod-supports-cook-sidecar? true}}]
  (let [{:keys [scalar-requests job]} task-request
        ;; NOTE: The scheduler's adjust-job-resources-for-pool-fn may modify :resources,
        ;; whereas :scalar-requests always contains the unmodified job resource values.
        {:strs [mem cpus]} scalar-requests
        {:keys [docker volumes]} container
        {:keys [image parameters]} docker
        {:keys [job/progress-output-file job/progress-regex-string job/checkpoint]} job
        {:keys [environment]} command
        pod (V1Pod.)
        pod-spec (V1PodSpec.)
        metadata (V1ObjectMeta.)
        container (V1Container.)
        resources (V1ResourceRequirements.)
        labels (assoc pod-labels cook-pod-label compute-cluster-name)
        pool-name (some-> job :job/pool :pool/name)
        security-context (make-security-context parameters (:user command))
        sandbox-dir (:default-workdir (config/kubernetes))
        workdir (get-workdir parameters sandbox-dir)
        {:keys [volumes volume-mounts sandbox-volume-mount-fn]} (make-volumes volumes sandbox-dir)
        {:keys [custom-shell default-checkpoint-config init-container set-container-cpu-limit? sidecar]}
        (config/kubernetes)
        checkpoint (when checkpoint (merge default-checkpoint-config (util/job-ent->checkpoint job)))
        use-cook-init? (and init-container pod-supports-cook-init?)
        use-cook-sidecar? (and sidecar pod-supports-cook-sidecar?)
        init-container-workdir "/mnt/init-container"
        init-container-workdir-volume (when use-cook-init?
                                        (make-empty-volume "cook-init-container-workdir-volume"))
        init-container-workdir-volume-mount-fn (partial make-volume-mount
                                                        init-container-workdir-volume
                                                        init-container-workdir)
        sidecar-workdir "/mnt/sidecar"
        sidecar-workdir-volume (when use-cook-sidecar? (make-empty-volume "cook-sidecar-workdir-volume"))
        sidecar-workdir-volume-mount-fn (partial make-volume-mount sidecar-workdir-volume sidecar-workdir)
<<<<<<< HEAD
        workdir-env {"HOME" workdir
                     "MESOS_DIRECTORY" workdir
                     "MESOS_SANDBOX" workdir
=======
        scratch-space "/mnt/scratch-space"
        scratch-space-volume (make-empty-volume "cook-scratch-space-volume")
        scratch-space-volume-mount-fn (partial make-volume-mount scratch-space-volume scratch-space)
        checkpoint-volume-mounts (checkpoint->volume-mounts checkpoint scratch-space-volume)
        sandbox-env {"COOK_SANDBOX" sandbox-dir
                     "HOME" sandbox-dir
                     "MESOS_SANDBOX" sandbox-dir
>>>>>>> 9d1be150
                     "SIDECAR_WORKDIR" sidecar-workdir}
        params-env (build-params-env parameters)
        progress-env (task/build-executor-environment job)
        checkpoint-env (checkpoint->env checkpoint)
        main-env-base (merge environment params-env progress-env sandbox-env checkpoint-env)
        progress-file-var (get main-env-base task/progress-meta-env-name task/default-progress-env-name)
        progress-file-path (get main-env-base progress-file-var)
        main-env (cond-> main-env-base
                   ;; Add a default progress file path to the environment when missing,
                   ;; preserving compatibility with Meosos + Cook Executor.
                   (not progress-file-path)
                   (assoc progress-file-var (str task-id ".progress")))
        main-env-vars (make-filtered-env-vars main-env)]

    ; metadata
    (.setName metadata (str task-id))
    (.setNamespace metadata namespace)
    (.setLabels metadata labels)

    ; container
    (.setName container cook-container-name-for-job)
    (.setCommand container
                 (conj (or (when use-cook-init? custom-shell) default-shell)
                       (:value command)))
    (.setEnv container main-env-vars)
    (.setImage container image)

    ; allocate a TTY to support tools that need to read from stdin
    (.setTty container true)
    (.setStdin container true)

    (.putRequestsItem resources "memory" (double->quantity (* memory-multiplier mem)))
    (.putLimitsItem resources "memory" (double->quantity (* memory-multiplier mem)))
    (.putRequestsItem resources "cpu" (double->quantity cpus))
    (when set-container-cpu-limit?
      ; Some environments may need pods to run in the "Guaranteed"
      ; QoS, which requires limits for both memory and cpu
      (.putLimitsItem resources "cpu" (double->quantity cpus)))
    (.setResources container resources)
    (.setVolumeMounts container (filterv some? (conj (concat volume-mounts checkpoint-volume-mounts)
                                                     (init-container-workdir-volume-mount-fn true)
                                                     (scratch-space-volume-mount-fn false)
                                                     (sidecar-workdir-volume-mount-fn true))))
    (.setWorkingDir container workdir)

    ; pod-spec
    (.addContainersItem pod-spec container)

    ; init container
    (when use-cook-init?
      (when-let [{:keys [command image]} init-container]
        (let [container (V1Container.)]
          ; container
          (.setName container cook-init-container-name)
          (.setImage container image)
          (.setCommand container command)
          (.setWorkingDir container init-container-workdir)
          (.setEnv container main-env-vars)
          (.setVolumeMounts container [(init-container-workdir-volume-mount-fn false)
                                       (scratch-space-volume-mount-fn false)])
          (.addInitContainersItem pod-spec container))))

    ; sandbox file server container
    (when use-cook-sidecar?
      (when-let [{:keys [command health-check-endpoint image port resource-requirements]} sidecar]
        (let [{:keys [cpu-request cpu-limit memory-request memory-limit]} resource-requirements
              container (V1Container.)
              resources (V1ResourceRequirements.)]
          ; container
          (.setName container cook-container-name-for-file-server)
          (.setImage container image)
          (.setCommand container (conj command (str port)))
          (.setWorkingDir container sidecar-workdir)
          (.setPorts container [(.containerPort (V1ContainerPort.) (int port))])

          (.setEnv container (conj main-env-vars
                                   (make-env "COOK_SCHEDULER_REST_URL" (config/scheduler-rest-url))
                                   ;; DEPRECATED - sidecar should use COOK_SANDBOX instead.
                                   ;; Will remove this environment variable in a future release.
                                   (make-env "COOK_WORKDIR" sandbox-dir)))

          ; optionally enable http-based readiness probe
          (when health-check-endpoint
            (let [http-get-action (doto (V1HTTPGetAction.)
                                    (.setPort (-> port int IntOrString.))
                                    (.setPath health-check-endpoint))
                  readiness-probe (doto (V1Probe.)
                                    (.setHttpGet http-get-action))]
            (.setReadinessProbe container readiness-probe)))

          ; resources
          (.putRequestsItem resources "cpu" (double->quantity cpu-request))
          (.putLimitsItem resources "cpu" (double->quantity cpu-limit))
          (.putRequestsItem resources "memory" (double->quantity (* memory-multiplier memory-request)))
          (.putLimitsItem resources "memory" (double->quantity (* memory-multiplier memory-limit)))
          (.setResources container resources)

          (.setVolumeMounts container [(sandbox-volume-mount-fn true) (sidecar-workdir-volume-mount-fn false)])
          (.addContainersItem pod-spec container))))

    ; We're either using the hostname (in the case of users' job pods)
    ; or pod-hostnames-to-avoid (in the case of synthetic pods), but not both.
    (if hostname
      ; Why not just set the node name?
      ; The reason is that setting the node name prevents pod preemption
      ; (https://kubernetes.io/docs/concepts/configuration/pod-priority-preemption/)
      ; from happening. We want this pod to preempt lower priority pods
      ; (e.g. synthetic pods).
      (add-node-selector pod-spec k8s-hostname-label hostname)
      (when (seq pod-hostnames-to-avoid)
        ; Use node "anti"-affinity to disallow scheduling on nodes with particular labels
        ; (https://kubernetes.io/docs/concepts/configuration/assign-pod-node/#node-affinity)
        (let [affinity (V1Affinity.)
              node-affinity (V1NodeAffinity.)
              node-selector (V1NodeSelector.)
              node-selector-term (V1NodeSelectorTerm.)]

          ; Disallow scheduling on hostnames we're being told to avoid (if any)
          (let [node-selector-requirement-k8s-hostname-label (V1NodeSelectorRequirement.)]
            (.setKey node-selector-requirement-k8s-hostname-label k8s-hostname-label)
            (.setOperator node-selector-requirement-k8s-hostname-label "NotIn")
            (run! #(.addValuesItem node-selector-requirement-k8s-hostname-label %) pod-hostnames-to-avoid)
            (.addMatchExpressionsItem node-selector-term node-selector-requirement-k8s-hostname-label))

          (.addNodeSelectorTermsItem node-selector node-selector-term)
          (.setRequiredDuringSchedulingIgnoredDuringExecution node-affinity node-selector)
          (.setNodeAffinity affinity node-affinity)
          (.setAffinity pod-spec affinity))))

    (.setRestartPolicy pod-spec "Never")

    (.addTolerationsItem pod-spec toleration-for-deletion-candidate-of-autoscaler)
    ; TODO:
    ; This will need to change to allow for setting the toleration
    ; for the default pool when the pool was not specified by the
    ; user. For the time being, this isn't a problem only if / when
    ; the default pool is not being fed offers from Kubernetes.
    (when pool-name
      (.addTolerationsItem pod-spec (toleration-for-pool pool-name))
      ; Add a node selector for nodes labeled with the Cook pool
      ; we're launching in. This is technically only needed for
      ; synthetic pods (which don't specify a node name), but it
      ; doesn't hurt to add it for all pods we submit.
      (add-node-selector pod-spec cook-pool-label pool-name))
    (.setVolumes pod-spec (filterv some? (conj volumes
                                               init-container-workdir-volume
                                               scratch-space-volume
                                               sidecar-workdir-volume)))
    (.setSecurityContext pod-spec security-context)
    (.setPriorityClassName pod-spec pod-priority-class)

    ; pod
    (.setMetadata pod metadata)
    (.setSpec pod pod-spec)

    pod))

(defn V1Pod->name
  "Extract the name of a pod from the pod itself"
  [^V1Pod pod]
  (-> pod .getMetadata .getName))

(defn synthetic-pod?
  "Given a pod name, returns true if it has the synthetic pod prefix"
  [pod-name]
  (str/starts-with? pod-name cook-synthetic-pod-name-prefix))

(defn pod-unschedulable?
  "Returns true if the given pod name is not a synthetic
  pod and the given pod status has a PodScheduled
  condition with status False and reason Unschedulable"
  [pod-name ^V1PodStatus pod-status]
  (let [{:keys [pod-condition-unschedulable-seconds]} (config/kubernetes)]
    (and (some->> pod-name synthetic-pod? not)
         (some->> pod-status .getConditions
                  (some
                    (fn pod-condition-unschedulable?
                      [^V1PodCondition condition]
                      (and (-> condition .getType (= "PodScheduled"))
                           (-> condition .getStatus (= "False"))
                           (-> condition .getReason (= "Unschedulable"))
                           (-> condition
                               .getLastTransitionTime
                               (t/plus (t/seconds pod-condition-unschedulable-seconds))
                               (t/before? (t/now))))))))))

(defn pod-containers-not-initialized?
  "Returns true if the given pod status has an Initialized condition with status
  False and reason ContainersNotInitialized, and the last transition was more than
  pod-condition-containers-not-initialized-seconds seconds ago"
  [pod-name ^V1PodStatus pod-status]
  (let [{:keys [pod-condition-containers-not-initialized-seconds]} (config/kubernetes)
        ^V1PodCondition pod-condition
        (some->> pod-status
                 .getConditions
                 (filter
                   (fn pod-condition-containers-not-initialized?
                     [^V1PodCondition condition]
                     (and (-> condition .getType (= "Initialized"))
                          (-> condition .getStatus (= "False"))
                          (-> condition .getReason (= "ContainersNotInitialized")))))
                 first)]
    (when pod-condition
      (let [last-transition-time-plus-threshold-seconds
            (-> pod-condition
                .getLastTransitionTime
                (t/plus (t/seconds pod-condition-containers-not-initialized-seconds)))
            now (t/now)
            threshold-passed? (t/before? last-transition-time-plus-threshold-seconds now)]
        (log/info "Pod" pod-name "has containers that are not initialized"
                  {:last-transition-time-plus-threshold-seconds last-transition-time-plus-threshold-seconds
                   :now now
                   :pod-condition pod-condition
                   :threshold-passed? threshold-passed?})
        threshold-passed?))))

(defn pod->synthesized-pod-state
  "From a V1Pod object, determine the state of the pod, waiting running, succeeded, failed or unknown.

   Kubernetes doesn't really have a good notion of 'pod state'. For one thing, that notion can't be universal across
   applications. Thus, we synthesize that state by looking at the containers within the pod and applying our own
   business logic."
  [^V1Pod pod]
  (when pod
    (let [^V1PodStatus pod-status (.getStatus pod)
          container-statuses (.getContainerStatuses pod-status)
          ; TODO: We want the generation of the pod status to reflect the container status:
          ; Right now, we only look at one container, the required-cook-job-container container in a pod.
          ; * In the future, we want support for cook sidecars. In order to determine the pod status
          ;   from the main cook job status and the sidecar statuses, we'll use a naming scheme for sidecars
          ; * A pod will be considered complete if all containers with name required-* are complete.
          ; * The main job container will always be named required-cook-job-container
          ; * We want a pod to be considered failed if any container with the name required-* fails or any container
          ;   with the name extra-* fails.
          ; * A job may have additional containers with the name aux-*
          job-status (first (filter (fn [c] (= cook-container-name-for-job (.getName c)))
                                    container-statuses))]
      ; TODO: When we add logic here that supports detecting pods that have a i-am-being-preempted label, we need to modify
      ; the controller to set the failure reason to unknown for pods in  :running,:missing.
      (if (some-> pod .getMetadata .getDeletionTimestamp)
        ; If a pod has been ordered deleted, treat it as if it was gone, It's being async removed.
        ; Note that we distinguish between this explicit :missing, and not being there at all when processing
        ; (:cook-expected-state/killed, :missing) in cook.kubernetes.controller/process
        {:state :missing
         :reason "Pod was explicitly deleted"
         :pod-deleted? true}
        ; If pod isn't being async removed, then look at the containers inside it.
        (if job-status
          (let [^V1ContainerState state (.getState job-status)]
            (cond
              (.getWaiting state)
              (if (pod-containers-not-initialized? (V1Pod->name pod) pod-status)
                ; If the containers are not getting initialized,
                ; then we should consider the pod failed. This
                ; state can occur, for example, when volume
                ; mounts fail.
                {:state :pod/failed
                 :reason "ContainersNotInitialized"}
                {:state :pod/waiting
                 :reason (-> state .getWaiting .getReason)})
              (.getRunning state)
              {:state :pod/running
               :reason "Running"}
              (.getTerminated state)
              (let [exit-code (-> state .getTerminated .getExitCode)]
                (if (= 0 exit-code)
                  {:state :pod/succeeded
                   :exit exit-code
                   :reason (-> state .getTerminated .getReason)}
                  {:state :pod/failed
                   :exit exit-code
                   :reason (-> state .getTerminated .getReason)}))
              :default
              {:state :pod/unknown
               :reason "Unknown"}))
          (cond
            ; https://kubernetes.io/docs/concepts/workloads/pods/pod-lifecycle/#pod-phase
            ; Failed means:
            ; All Containers in the Pod have terminated, and at least
            ; one Container has terminated in failure. That is, the
            ; Container either exited with non-zero status or was
            ; terminated by the system.
            (= (.getPhase pod-status) "Failed") {:state :pod/failed
                                                 :reason (.getReason pod-status)}

            ; If the pod is unschedulable, then we should consider it failed. Note that
            ; pod-unschedulable? will never return true for synthetic pods, because
            ; they will be unschedulable by design, in order to trigger the cluster
            ; autoscaler to scale up. For non-synthetic pods, however, this state
            ; likely means something changed about the node we matched to. For example,
            ; if the ToBeDeletedByClusterAutoscaler taint gets added between when we
            ; saw available capacity on a node and when we submitted the pod to that
            ; node, then the pod will never get scheduled.
            (pod-unschedulable? (V1Pod->name pod) pod-status) {:state :pod/failed
                                                               :reason "Unschedulable"}

            :else {:state :pod/waiting
                   :reason "Pending"}))))))

(defn pod->sandbox-file-server-container-state
  "From a V1Pod object, determine the state of the sandbox file server container, running, not running, or unknown.

  We're using this as first-order approximation that the sandbox file server is ready to serve files. We can later add
  health checks to the server to be more precise."
  [^V1Pod pod]
  (when pod
    (let [^V1PodStatus pod-status (.getStatus pod)
          container-statuses (.getContainerStatuses pod-status)
          file-server-status (first (filter (fn [c] (= cook-container-name-for-file-server (.getName c)))
                                            container-statuses))]
      (cond
        (nil? file-server-status) :unknown
        (.isReady file-server-status) :running
        :else :not-running))))

(defn delete-pod
  "Kill this kubernetes pod. This is the same as deleting it."
  [^ApiClient api-client compute-cluster-name ^V1Pod pod]
  (let [api (CoreV1Api. api-client)
        ^V1DeleteOptions deleteOptions (-> (V1DeleteOptionsBuilder.) (.withPropagationPolicy "Background") .build)
        pod-name (-> pod .getMetadata .getName)
        pod-namespace (-> pod .getMetadata .getNamespace)]
    ; TODO: This likes to noisily throw NotFound multiple times as we delete away from kubernetes.
    ; I suspect our predicate of k8s-actual-state-equivalent needs tweaking.
    (timers/time! (metrics/timer "delete-pod" compute-cluster-name)
      (try
        (.deleteNamespacedPod
          api
          pod-name
          pod-namespace
          deleteOptions
          nil                                               ; pretty
          nil                                               ; dryRun
          nil                                               ; gracePeriodSeconds
          nil                                               ; oprphanDependents
          nil                                               ; propagationPolicy
          )
        (catch JsonSyntaxException e
          ; Silently gobble this exception.
          ;
          ; The java API can throw a a JsonSyntaxException parsing the kubernetes reply!
          ; https://github.com/kubernetes-client/java/issues/252
          ; https://github.com/kubernetes-client/java/issues/86
          ;
          ; They actually advise catching the exception and moving on!
          ;
          (log/info "In" compute-cluster-name "compute cluster, caught the https://github.com/kubernetes-client/java/issues/252 exception deleting" pod-name))
        (catch ApiException e
          (meters/mark! (metrics/meter "delete-pod-errors" compute-cluster-name))
          (let [code (.getCode e)
                already-deleted? (contains? #{404} code)]
            (if already-deleted?
              (log/info e "In" compute-cluster-name "compute cluster, pod" pod-name "was already deleted")
              (throw e))))))))

(defn create-namespaced-pod
  "Delegates to the k8s API .createNamespacedPod function"
  [api namespace pod]
  (.createNamespacedPod api namespace pod nil nil nil))

(let [json (JSON.)]
  (defn launch-pod
    "Attempts to submit the given pod to k8s. If pod submission fails, we inspect the
    response code to determine whether or not this is a bad pod spec (e.g. the
    namespace doesn't exist on the cluster or there is an invalid environment
    variable name), or whether the failure is something less offensive (like a 409
    conflict error because we've attempted to re-submit a pod that the watch has not
    yet notified us exists). The function returns false if we should consider the
    launch operation failed."
    [api-client compute-cluster-name {:keys [launch-pod]} pod-name]
    (if launch-pod
      (let [{:keys [pod]} launch-pod
            pod-name-from-pod (-> pod .getMetadata .getName)
            namespace (-> pod .getMetadata .getNamespace)
            api (CoreV1Api. api-client)]
        (assert (= pod-name-from-pod pod-name)
                (str "Pod name from pod (" pod-name-from-pod ") "
                     "does not match pod name argument (" pod-name ")"))
        (log/info "In" compute-cluster-name "compute cluster, launching pod with name" pod-name "in namespace" namespace ":" (.serialize json pod))
        (try
          (timers/time! (metrics/timer "launch-pod" compute-cluster-name)
                        (create-namespaced-pod api namespace pod))
          true
          (catch ApiException e
            (let [code (.getCode e)
                  bad-pod-spec? (contains? #{400 404 422} code)]
              (log/info e "In" compute-cluster-name "compute cluster, error submitting pod with name" pod-name "in namespace" namespace
                        ", code:" code ", response body:" (.getResponseBody e))
              (if bad-pod-spec?
                (meters/mark! (metrics/meter "launch-pod-bad-spec-errors" compute-cluster-name))
                (meters/mark! (metrics/meter "launch-pod-good-spec-errors" compute-cluster-name)))
              (not bad-pod-spec?)))))
      (do
        ; Because of the complicated nature of task-metadata-seq, we can't easily run the pod
        ; creation code for launching a pod on a server restart. Thus, if we create an instance,
        ; store into datomic, but then the Cook Scheduler exits --- before k8s creates a pod (either
        ; the message isn't sent, or there's a k8s problem) --- we will be unable to create a new
        ; pod and we can't retry this at the kubernetes level.
        (log/info "Unable to launch pod because we do not reconstruct the pod on startup:" pod-name)
        false))))


;; TODO: Need the 'stuck pod scanner' to detect stuck states and move them into killed.<|MERGE_RESOLUTION|>--- conflicted
+++ resolved
@@ -585,19 +585,14 @@
         sidecar-workdir "/mnt/sidecar"
         sidecar-workdir-volume (when use-cook-sidecar? (make-empty-volume "cook-sidecar-workdir-volume"))
         sidecar-workdir-volume-mount-fn (partial make-volume-mount sidecar-workdir-volume sidecar-workdir)
-<<<<<<< HEAD
-        workdir-env {"HOME" workdir
-                     "MESOS_DIRECTORY" workdir
-                     "MESOS_SANDBOX" workdir
-=======
         scratch-space "/mnt/scratch-space"
         scratch-space-volume (make-empty-volume "cook-scratch-space-volume")
         scratch-space-volume-mount-fn (partial make-volume-mount scratch-space-volume scratch-space)
         checkpoint-volume-mounts (checkpoint->volume-mounts checkpoint scratch-space-volume)
         sandbox-env {"COOK_SANDBOX" sandbox-dir
                      "HOME" sandbox-dir
+                     "MESOS_DIRECTORY" sandbox-dir
                      "MESOS_SANDBOX" sandbox-dir
->>>>>>> 9d1be150
                      "SIDECAR_WORKDIR" sidecar-workdir}
         params-env (build-params-env parameters)
         progress-env (task/build-executor-environment job)
