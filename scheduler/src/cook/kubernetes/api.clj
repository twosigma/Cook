--- conflicted
+++ resolved
@@ -591,12 +591,7 @@
     ; the default pool is not being fed offers from Kubernetes.
     (when pool-name
       (.addTolerationsItem pod-spec (toleration-for-pool pool-name)))
-<<<<<<< HEAD
-
-    (.setVolumes pod-spec (filterv some? (conj volumes init-container-workdir-volume fileserver-workdir-volume)))
-=======
     (.setVolumes pod-spec (filterv some? (conj volumes init-container-workdir-volume sidecar-workdir-volume)))
->>>>>>> 6d590793
     (.setSecurityContext pod-spec security-context)
 
     ; pod
