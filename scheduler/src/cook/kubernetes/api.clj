--- conflicted
+++ resolved
@@ -249,15 +249,10 @@
   (if (nil? node)
     false
     (let [taints-on-node (or (some-> node .getSpec .getTaints) [])
-<<<<<<< HEAD
           other-taints (remove #(contains?
                                   #{"cook-pool" "DeletionCandidateOfClusterAutoscaler"}
                                   (.getKey %))
                                taints-on-node)
-          schedulable (zero? (count other-taints))
-=======
-          other-taints (remove #(= "cook-pool" (.getKey %)) taints-on-node)
->>>>>>> d4ceb8ae
           node-name (some-> node .getMetadata .getName)
           pods-on-node (num-pods-on-node node-name pods)
           labels-on-node (or (some-> node .getMetadata .getLabels) {})
@@ -587,6 +582,8 @@
 
     (.setNodeName pod-spec hostname)
     (.setRestartPolicy pod-spec "Never")
+    
+    (.addTolerationsItem pod-spec toleration-for-deletion-candidate-of-autoscaler)
     ; TODO:
     ; This will need to change to allow for setting the toleration
     ; for the default pool when the pool was not specified by the
@@ -594,13 +591,8 @@
     ; the default pool is not being fed offers from Kubernetes.
     (when pool-name
       (.addTolerationsItem pod-spec (toleration-for-pool pool-name)))
-<<<<<<< HEAD
-
-    (.addTolerationsItem pod-spec toleration-for-deletion-candidate-of-autoscaler)
-    (.setVolumes pod-spec (filterv some? (conj volumes workdir-volume init-container-workdir-volume fileserver-workdir-volume)))
-=======
+
     (.setVolumes pod-spec (filterv some? (conj volumes init-container-workdir-volume fileserver-workdir-volume)))
->>>>>>> d4ceb8ae
     (.setSecurityContext pod-spec security-context)
 
     ; pod
