--- conflicted
+++ resolved
@@ -438,17 +438,11 @@
 
 (defn ^V1Pod task-metadata->pod
   "Given a task-request and other data generate the kubernetes V1Pod to launch that task."
-<<<<<<< HEAD
   [namespace compute-cluster-name {:keys [task-id command container task-request hostname pod-labels]}]
-  (let [{:keys [resources job]} task-request
-        {:keys [mem cpus]} resources
-=======
-  [namespace compute-cluster-name {:keys [task-id command container task-request hostname]}]
   (let [{:keys [scalar-requests job]} task-request
         ;; NOTE: The scheduler's adjust-job-resources-for-pool-fn may modify :resources,
         ;; whereas :scalar-requests always contains the unmodified job resource values.
         {:strs [mem cpus]} scalar-requests
->>>>>>> 65591afd
         {:keys [docker volumes]} container
         {:keys [image parameters]} docker
         pod (V1Pod.)
