--- conflicted
+++ resolved
@@ -169,25 +169,13 @@
    rebalancer-config             -- map, config for rebalancer. See scheduler/docs/rebalancer-config.adoc for details
    progress-config               -- map, config for progress publishing. See scheduler/docs/configuration.adoc
    framework-id                  -- str, the Mesos framework id from the cook settings
-<<<<<<< HEAD
-=======
-   fenzo-config                  -- map, config for fenzo, See scheduler/docs/configuration.adoc for more details
-   kubernetes-scheduler-config   -- map, config for using Kubernetes Scheduler
->>>>>>> ffcc61c9
    sandbox-syncer-state          -- map, representing the sandbox syncer object
    api-only?                     -- bool, true if this instance should not actually join the leader selection"
   [{:keys [curator-framework mea-culpa-failure-limit mesos-datomic-conn mesos-datomic-mult
            mesos-heartbeat-chan leadership-atom pool-name->pending-jobs-atom mesos-run-as-user
            offer-incubate-time-ms optimizer-config rebalancer-config server-config task-constraints trigger-chans
-<<<<<<< HEAD
            zk-prefix api-only?]}]
   (let [{:keys [cancelled-task-trigger-chan lingering-task-trigger-chan optimizer-trigger-chan
-=======
-           zk-prefix api-only? kubernetes-scheduler-config]}]
-  (let [{:keys [fenzo-fitness-calculator fenzo-floor-iterations-before-reset fenzo-floor-iterations-before-warn
-                fenzo-max-jobs-considered fenzo-scaleback good-enough-fitness]} fenzo-config
-        {:keys [cancelled-task-trigger-chan lingering-task-trigger-chan optimizer-trigger-chan
->>>>>>> ffcc61c9
                 rebalancer-trigger-chan straggler-trigger-chan]} trigger-chans
         {:keys [hostname server-port server-https-port]} server-config
         datomic-report-chan (async/chan (async/sliding-buffer 4096))
