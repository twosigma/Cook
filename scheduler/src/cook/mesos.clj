--- conflicted
+++ resolved
@@ -188,13 +188,9 @@
    rebalancer-config        -- map, config for rebalancer. See scheduler/docs/rebalancer-config.asc for details
    framework-id             -- str, the Mesos framework id from the cook settings
    fenzo-config             -- map, config for fenzo, See scheduler/docs/configuration.asc for more details"
-<<<<<<< HEAD
   [make-mesos-driver-fn get-mesos-utilization curator-framework mesos-datomic-conn mesos-datomic-mult zk-prefix
    offer-incubate-time-ms mea-culpa-failure-limit task-constraints riemann-host riemann-port mesos-pending-jobs-atom
-   offer-cache gpu-enabled? rebalancer-config framework-id
-=======
-  [make-mesos-driver-fn get-mesos-utilization curator-framework mesos-datomic-conn mesos-datomic-mult zk-prefix offer-incubate-time-ms mea-culpa-failure-limit task-constraints riemann-host riemann-port mesos-pending-jobs-atom offer-cache gpu-enabled? rebalancer-config mesos-leadership-atom
->>>>>>> d2ae6e90
+   offer-cache gpu-enabled? rebalancer-config framework-id mesos-leadership-atom
    {:keys [fenzo-fitness-calculator fenzo-floor-iterations-before-reset fenzo-floor-iterations-before-warn
            fenzo-max-jobs-considered fenzo-scaleback good-enough-fitness]
     :as fenzo-config}
