;;
;; Copyright (c) Two Sigma Open Source, LLC
;;
;; Licensed under the Apache License, Version 2.0 (the "License");
;; you may not use this file except in compliance with the License.
;; You may obtain a copy of the License at
;;
;;  http://www.apache.org/licenses/LICENSE-2.0
;;
;; Unless required by applicable law or agreed to in writing, software
;; distributed under the License is distributed on an "AS IS" BASIS,
;; WITHOUT WARRANTIES OR CONDITIONS OF ANY KIND, either express or implied.
;; See the License for the specific language governing permissions and
;; limitations under the License.
;;
(ns cook.mesos
  (:require [chime :refer [chime-ch]]
            [clj-http.client :as http]
            [clj-time.core :as time]
            [clj-time.periodic :as periodic]
            [clojure.core.async :as async]
            [clojure.data.json :as json]
            [clojure.tools.logging :as log]
            [cook.datomic :refer (transact-with-retries)]
            [cook.mesos.heartbeat]
            [cook.mesos.monitor]
            [cook.mesos.optimizer]
            [cook.mesos.rebalancer]
            [cook.mesos.scheduler :as sched]
            [cook.mesos.util]
            [cook.util]
            [datomic.api :as d :refer (q)]
            [mesomatic.scheduler]
            [mesomatic.types]
            [metatransaction.core :as mt :refer (db)]
            [metatransaction.utils :as dutils]
            [metrics.counters :as counters]
            [swiss.arrows :refer :all])
  (:import [org.apache.curator.framework.recipes.leader LeaderSelector LeaderSelectorListener]
           org.apache.curator.framework.state.ConnectionState))

;; ============================================================================
;; mesos scheduler etc.

(defn submit-to-mesos
  "Takes a sequence of jobs in jobsystem format and submits them to the mesos
   DB."
  ([conn user jobs]
   (submit-to-mesos conn user jobs []))
  ([conn user jobs additional-txns-per-job]
   (log/info "Submitting jobs to mesos" conn)
   (try
     (let [submit-time (java.util.Date.)]
       (doseq [{:keys [uuid command ncpus memory name retry-count priority]} jobs
               :let [txn {:db/id (d/tempid :db.part/user)
                          :job/command command
                          :job/name "cooksim"
                          :job/max-retries retry-count
                          :job/priority priority
                          :job/resource [{:resource/type :resource.type/cpus
                                          :resource/amount (double ncpus)}
                                         {:resource/type :resource.type/mem
                                          :resource/amount (double memory)}]
                          :job/state :job.state/waiting
                          :job/submit-time submit-time
                          :job/user user
                          :job/uuid uuid}
                     retries 5
                     base-wait 500 ; millis
                     opts {:retry-schedule (cook.util/rand-exponential-seq retries base-wait)}]]
         (if (and (<= memory 200000) (<= ncpus 32))
           (dutils/transact-with-retries!! conn opts (into [txn] additional-txns-per-job))
           (log/error "We chose not to schedule the job" uuid
                      "because it required too many resources:" ncpus
                      "cpus and" memory "MB of memory"))))
     (catch Exception e
       (log/error e "Occurred while trying to 'submit to mesos' (transact with mesos datomic)")
       (throw (ex-info "Exception occurred while trying to submit to mesos"
                       {:exception e
                        :conn conn}
                       e))))))

(counters/defcounter [cook-mesos mesos mesos-leader])

(defn make-mesos-driver
  "Creates a mesos driver

   Parameters:
   mesos-framework-name     -- string, name to use when connecting to mesos.
                               Will be appended with version of cook
   mesos-role               -- string, (optional) The role to connect to mesos with
   mesos-principal          -- string, (optional) principal to connect to mesos with
   gpu-enabled?             -- boolean, (optional) whether cook will schedule gpu jobs
   mesos-failover-timeout   -- long, (optional) time in milliseconds mesos will wait
                               for framework to reconnect.
                               See http://mesos.apache.org/documentation/latest/high-availability-framework-guide/
                               and search for failover_timeout
   mesos-master             -- str, (optional) connection string for mesos masters
   scheduler                -- mesos scheduler implementation
   framework-id             -- str, (optional) Id of framework if it has connected to mesos before
   "
  ([config scheduler]
   (make-mesos-driver config scheduler nil))
  ([{:keys [mesos-framework-name mesos-role mesos-principal gpu-enabled?
            mesos-failover-timeout mesos-master] :as config}
    scheduler framework-id]
   (apply mesomatic.scheduler/scheduler-driver
          scheduler
          (cond-> {:checkpoint true
                   :name (str mesos-framework-name "-" @cook.util/version "-" @cook.util/commit)
                   :user ""}
                  framework-id (assoc :id {:value framework-id})
                  gpu-enabled? (assoc :capabilities [{:type :framework-capability-gpu-resources}])
                  mesos-failover-timeout (assoc :failover-timeout mesos-failover-timeout)
                  mesos-principal (assoc :principal mesos-principal)
                  mesos-role (assoc :role mesos-role))
          mesos-master
          (when mesos-principal
            [{:principal mesos-principal}]))))

(defn get-mesos-utilization
  "Queries the mesos master to get the utilization.
   Returns the max of cpu and mem utilization as a decimal (e.g. 0.92)"
  [mesos-master-hosts]
  (let [mesos-master-urls (map #(str "http://" % ":5050/metrics/snapshot") mesos-master-hosts)
        get-stats (fn [url] (some->> url
                                     (http/get)
                                     (:body)
                                     (json/read-str)))
        utilization (some-<>> mesos-master-urls
                              (map get-stats)
                              (filter #(pos? (get % "master/elected")))
                              (first)
                              (select-keys <> ["master/cpus_percent" "master/mem_percent"])
                              (vals)
                              (apply max))]
    utilization))

(defn make-trigger-chans
  "Creates a map of of the trigger channels expected by `start-mesos-scheduler`
   Each channel receives chime triggers at particular intervals and it is
   possible to send additional events as desired"
  [rebalancer-config progress-config optimizer-config
   {:keys [timeout-interval-minutes]
    :or {timeout-interval-minutes 1}
    :as task-constraints}]
  (letfn [(prepare-trigger-chan [interval]
            (let [ch (async/chan (async/sliding-buffer 1))]
              (async/pipe (chime-ch (periodic/periodic-seq (time/now) interval))
                          ch)
              ch))]
    {:cancelled-task-trigger-chan (prepare-trigger-chan (time/seconds 3))
     :lingering-task-trigger-chan (prepare-trigger-chan (time/minutes timeout-interval-minutes))
     :match-trigger-chan (prepare-trigger-chan (time/seconds 1))
     :optimizer-trigger-chan (prepare-trigger-chan (time/seconds (:optimizer-interval-seconds optimizer-config 10)))
     :progress-updater-trigger-chan (prepare-trigger-chan (time/millis (:publish-interval-ms progress-config)))
     :rank-trigger-chan (prepare-trigger-chan (time/seconds 5))
     :rebalancer-trigger-chan (prepare-trigger-chan (time/seconds (:interval-seconds rebalancer-config)))
     :straggler-trigger-chan (prepare-trigger-chan (time/minutes timeout-interval-minutes))}))

(defn start-mesos-scheduler
  "Starts a leader elector. When the process is leader, it starts the mesos
   scheduler and associated threads to interact with mesos.

   Parameters
   make-mesos-driver-fn          -- fn, function that accepts a mesos scheduler and framework id
                                    and returns a mesos driver
   get-mesos-utilization         -- fn, function with no parameters, returns utilization of cluster [0,1]
   mesos-master-hosts            -- seq[strings], url of mesos masters to query for cluster info
   curator-framework             -- curator object, object for interacting with zk
   mesos-datomic-conn            -- datomic conn, connection to datomic db for interacting with datomic
   mesos-datomic-mult            -- async channel, feed of db writes
   zk-prefix                     -- str, prefix in zk for cook data
   offer-incubate-time-ms        -- long, time in millis that offers are allowed to sit before they are declined
   mea-culpa-failure-limit       -- long, max failures of mea culpa reason before it is considered a 'real' failure
                                    see scheduler/docs/configuration.adoc for more details
   task-constraints              -- map, constraints on task. See scheduler/docs/configuration.adoc for more details
   executor                      -- cook executor config includes command, default-progress-regex-string, environment,
                                    log-level, message-length, progress-sample-interval-ms and uri.
   mesos-pending-jobs-atom       -- atom, Populate (and update) list of pending jobs into atom
   offer-cache                   -- atom, map from host to most recent offer. Used to get attributes
   gpu-enabled?                  -- boolean, whether cook will schedule gpus
   rebalancer-config             -- map, config for rebalancer. See scheduler/docs/rebalancer-config.adoc for details
   progress-config               -- map, config for progress publishing. See scheduler/docs/configuration.adoc
   framework-id                  -- str, the Mesos framework id from the cook settings
   fenzo-config                  -- map, config for fenzo, See scheduler/docs/configuration.adoc for more details
   sandbox-syncer-state          -- map, representing the sandbox syncer object"
  [{:keys [curator-framework executor-config fenzo-config framework-id get-mesos-utilization gpu-enabled? make-mesos-driver-fn
           mea-culpa-failure-limit mesos-datomic-conn mesos-datomic-mult mesos-leadership-atom mesos-pending-jobs-atom
<<<<<<< HEAD
           offer-cache offer-incubate-time-ms optimizer-config progress-config rebalancer-config
           sandbox-syncer-state server-config task-constraints trigger-chans zk-prefix]}]
=======
           mesos-run-as-user offer-cache offer-incubate-time-ms optimizer-config progress-config rebalancer-config
           sandbox-syncer-state server-config task-constraints trigger-chans user-metrics-interval-seconds zk-prefix]}]
>>>>>>> 22f41570
  (let [{:keys [fenzo-fitness-calculator fenzo-floor-iterations-before-reset fenzo-floor-iterations-before-warn
                fenzo-max-jobs-considered fenzo-scaleback good-enough-fitness]} fenzo-config
        {:keys [cancelled-task-trigger-chan lingering-task-trigger-chan optimizer-trigger-chan
                rebalancer-trigger-chan straggler-trigger-chan]} trigger-chans
        {:keys [hostname server-port]} server-config
        datomic-report-chan (async/chan (async/sliding-buffer 4096))
        mesos-heartbeat-chan (async/chan (async/buffer 4096))
        current-driver (atom nil)
        rebalancer-reservation-atom (atom {})
        leader-selector (LeaderSelector.
                          curator-framework
                          zk-prefix
                          ;(ThreadUtils/newThreadFactory "mesos-leader-selector")
                          ;clojure.lang.Agent/pooledExecutor
                          (reify LeaderSelectorListener
                            (takeLeadership [_ client]
                              (log/warn "Taking mesos leadership")
                              (reset! mesos-leadership-atom true)
                              ;; TODO: get the framework ID and try to reregister
                              (let [normal-exit (atom true)]
                                (try
                                  (let [{:keys [scheduler view-incubating-offers]}
                                        (sched/create-datomic-scheduler
                                         {:conn mesos-datomic-conn
                                          :driver-atom current-driver
                                          :executor-config executor-config
                                          :fenzo-fitness-calculator fenzo-fitness-calculator
                                          :fenzo-floor-iterations-before-reset fenzo-floor-iterations-before-reset
                                          :fenzo-floor-iterations-before-warn fenzo-floor-iterations-before-warn
                                          :fenzo-max-jobs-considered fenzo-max-jobs-considered
                                          :fenzo-scaleback fenzo-scaleback
                                          :framework-id framework-id
                                          :good-enough-fitness good-enough-fitness
                                          :gpu-enabled? gpu-enabled?
                                          :heartbeat-ch mesos-heartbeat-chan
                                          :mea-culpa-failure-limit mea-culpa-failure-limit
                                          :mesos-run-as-user mesos-run-as-user
                                          :offer-cache offer-cache
                                          :offer-incubate-time-ms offer-incubate-time-ms
                                          :pending-jobs-atom mesos-pending-jobs-atom
                                          :progress-config progress-config
                                          :rebalancer-reservation-atom rebalancer-reservation-atom
                                          :sandbox-syncer-state sandbox-syncer-state
                                          :task-constraints task-constraints
                                          :trigger-chans trigger-chans})
                                        driver (make-mesos-driver-fn scheduler framework-id)]
                                    (mesomatic.scheduler/start! driver)
                                    (reset! current-driver driver)

                                    (cook.mesos.monitor/start-collecting-stats)
                                    (cook.mesos.scheduler/lingering-task-killer mesos-datomic-conn driver task-constraints lingering-task-trigger-chan)
                                    (cook.mesos.scheduler/straggler-handler mesos-datomic-conn driver straggler-trigger-chan)
                                    (cook.mesos.scheduler/cancelled-task-killer mesos-datomic-conn driver cancelled-task-trigger-chan)
                                    (cook.mesos.heartbeat/start-heartbeat-watcher! mesos-datomic-conn mesos-heartbeat-chan)
                                    (cook.mesos.rebalancer/start-rebalancer! {:config rebalancer-config
                                                                              :conn mesos-datomic-conn
                                                                              :driver driver
                                                                              :get-mesos-utilization get-mesos-utilization
                                                                              :offer-cache offer-cache
                                                                              :pending-jobs-atom mesos-pending-jobs-atom
                                                                              :rebalancer-reservation-atom rebalancer-reservation-atom
                                                                              :trigger-chan rebalancer-trigger-chan
                                                                              :view-incubating-offers view-incubating-offers})
                                    (when (seq optimizer-config)
                                      (cook.mesos.optimizer/start-optimizer-cycles! (fn get-queue []
                                                                                      ;; TODO Use filter of queue that scheduler uses to filter to considerable.
                                                                                      ;;      Specifically, think about filtering to jobs that are waiting and 
                                                                                      ;;      think about how to handle quota 
                                                                                      @mesos-pending-jobs-atom)
                                                                                    (fn get-running []
                                                                                      (cook.mesos.util/get-running-task-ents (d/db mesos-datomic-conn)))
                                                                                    view-incubating-offers
                                                                                    optimizer-config
                                                                                    optimizer-trigger-chan))
                                    (counters/inc! mesos-leader)
                                    (async/tap mesos-datomic-mult datomic-report-chan)
                                    (cook.mesos.scheduler/monitor-tx-report-queue datomic-report-chan mesos-datomic-conn current-driver)
                                    (mesomatic.scheduler/join! driver)
                                    (reset! current-driver nil))
                                  (catch Throwable e
                                    (log/error e "Lost mesos leadership due to exception")
                                    (reset! normal-exit false))
                                  (finally
                                    (counters/dec! mesos-leader)
                                    (when @normal-exit
                                      (log/warn "Lost mesos leadership naturally"))
                                    ;; Better to fail over and rely on start up code we trust then rely on rarely run code
                                    ;; to make sure we yield leadership correctly (and fully)
                                    (log/fatal "Lost mesos leadership. Exitting. Expecting a supervisor to restart me!")
                                    (System/exit 0)))))
                            (stateChanged [_ client newState]
                              ;; We will give up our leadership whenever it seems that we lost
                              ;; ZK connection
                              (when (#{ConnectionState/LOST ConnectionState/SUSPENDED} newState)
                                (reset! mesos-leadership-atom false)
                                (when-let [driver @current-driver]
                                  (counters/dec! mesos-leader)
                                  ;; Better to fail over and rely on start up code we trust then rely on rarely run code
                                  ;; to make sure we yield leadership correctly (and fully)
                                  (log/fatal "Lost leadership in zookeeper. Exitting. Expecting a supervisor to restart me!")
                                  (System/exit 0))))))]
    (.setId leader-selector (str hostname \#
                                 server-port \#
                                 (java.util.UUID/randomUUID)))
    (.autoRequeue leader-selector)
    (.start leader-selector)
    (log/info "Started the mesos leader selector")
    {:submitter (partial submit-to-mesos mesos-datomic-conn)
     :driver current-driver
     :leader-selector leader-selector
     :framework-id framework-id}))

(defn kill-job
  "Kills jobs. It works by marking them completed, which will trigger the subscription
   monitor to attempt to kill any instances"
  [conn job-uuids]
  (when (seq job-uuids)
    (log/info "Killing some jobs!!")
    (doseq [uuids (partition-all 50 job-uuids)]
      (async/<!!
        (transact-with-retries conn
                               (mapv
                                 (fn [job-uuid]
                                   [:db/add [:job/uuid job-uuid] :job/state :job.state/completed])
                                 uuids)
                               (into (repeat 10 500) (repeat 10 1000)))))))

(defn kill-instances
  "Kills instances.  Marks them as cancelled in datomic;
  the cancelled-task-killer will notice this and kill the actual Mesos tasks."
  [conn task-uuids]
  (let [txns (mapv (fn [task-uuid]
                     [:db/add
                      [:instance/task-id (str task-uuid)]
                      :instance/cancelled true])
                   task-uuids)]
    @(d/transact conn txns)))<|MERGE_RESOLUTION|>--- conflicted
+++ resolved
@@ -187,13 +187,8 @@
    sandbox-syncer-state          -- map, representing the sandbox syncer object"
   [{:keys [curator-framework executor-config fenzo-config framework-id get-mesos-utilization gpu-enabled? make-mesos-driver-fn
            mea-culpa-failure-limit mesos-datomic-conn mesos-datomic-mult mesos-leadership-atom mesos-pending-jobs-atom
-<<<<<<< HEAD
-           offer-cache offer-incubate-time-ms optimizer-config progress-config rebalancer-config
+           mesos-run-as-user offer-cache offer-incubate-time-ms optimizer-config progress-config rebalancer-config
            sandbox-syncer-state server-config task-constraints trigger-chans zk-prefix]}]
-=======
-           mesos-run-as-user offer-cache offer-incubate-time-ms optimizer-config progress-config rebalancer-config
-           sandbox-syncer-state server-config task-constraints trigger-chans user-metrics-interval-seconds zk-prefix]}]
->>>>>>> 22f41570
   (let [{:keys [fenzo-fitness-calculator fenzo-floor-iterations-before-reset fenzo-floor-iterations-before-warn
                 fenzo-max-jobs-considered fenzo-scaleback good-enough-fitness]} fenzo-config
         {:keys [cancelled-task-trigger-chan lingering-task-trigger-chan optimizer-trigger-chan
