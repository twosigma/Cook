;;
;; Copyright (c) Two Sigma Open Source, LLC
;;
;; Licensed under the Apache License, Version 2.0 (the "License");
;; you may not use this file except in compliance with the License.
;; You may obtain a copy of the License at
;;
;;  http://www.apache.org/licenses/LICENSE-2.0
;;
;; Unless required by applicable law or agreed to in writing, software
;; distributed under the License is distributed on an "AS IS" BASIS,
;; WITHOUT WARRANTIES OR CONDITIONS OF ANY KIND, either express or implied.
;; See the License for the specific language governing permissions and
;; limitations under the License.
;;

(ns cook.test.scheduler.scheduler
  (:require [chime :as chime]
            [clj-time.coerce :as tc]
            [clj-time.core :as t]
            [clojure.core.async :as async]
            [clojure.core.cache :as cache]
            [clojure.string :as str]
            [clojure.test :refer :all]
            [clojure.tools.logging :as log]
            [clojure.walk :as walk]
            [cook.compute-cluster :as cc]
            [cook.config :as config]
            [cook.datomic :as datomic]
            [cook.kubernetes.api :as kapi]
            [cook.mesos.task :as task]
            [cook.plugins.completion :as completion]
            [cook.plugins.definitions :as pd]
            [cook.plugins.launch :as launch-plugin]
            [cook.pool :as pool]
            [cook.progress :as progress]
            [cook.quota :as quota]
            [cook.rate-limit :as rate-limit]
            [cook.scheduler.offer :as offer]
            [cook.scheduler.scheduler :as sched]
            [cook.scheduler.share :as share]
            [cook.test.postgres]
            [cook.test.testutil :as testutil
             :refer [create-dummy-group create-dummy-instance create-dummy-job
                     create-dummy-job-with-instances create-pool
                     restore-fresh-database! setup wait-for]]
            [cook.tools :as tools]
            [criterium.core :as crit]
            [datomic.api :as d :refer [db q]]
            [mesomatic.scheduler :as msched]
            [mesomatic.types :as mtypes]
            [metrics.timers :as timers]
            [plumbing.core :as pc])
  (:import (com.netflix.fenzo
             SchedulingResult
             SimpleAssignmentResult
             TaskAssignmentResult
             TaskRequest
             TaskScheduler)
           (com.netflix.fenzo.plugins BinPackingFitnessCalculators)
           (cook.compute_cluster ComputeCluster)
           (java.util UUID)
           (java.util.concurrent ExecutionException)
           (java.util.concurrent.locks ReentrantReadWriteLock)
           (org.mockito Mockito)))


(use-fixtures :once cook.test.postgres/with-pg-db)

(def datomic-uri "datomic:mem://test-mesos-jobs")

(defn make-uuid
  []
  (str (UUID/randomUUID)))

(defn create-running-job
  [conn host & args]
  (let [job (apply create-dummy-job (cons conn args))
        inst (create-dummy-instance conn job :instance-status :instance.status/running :hostname host)]
    [job inst]))

(defn make-dummy-scheduler
  []
  (let [driver (atom nil)]
    (.. (com.netflix.fenzo.TaskScheduler$Builder.)
        (disableShortfallEvaluation) ;; We're not using the autoscaling features
        (withLeaseOfferExpirySecs 1) ;; should be at least 1 second
        (withRejectAllExpiredOffers)
        (withFitnessCalculator BinPackingFitnessCalculators/cpuMemBinPacker)
        (withFitnessGoodEnoughFunction (reify com.netflix.fenzo.functions.Func1
                                         (call [_ fitness]
                                           (> fitness 0.8))))
        (withLeaseRejectAction (reify com.netflix.fenzo.functions.Action1
                                 (call [_ lease] (do))))
        (build))))

(defn make-mesos-resource
  [name type val]
  (mtypes/map->Resource (merge
                          {:name name
                           :type type
                           :scalar nil
                           :ranges []
                           :set #{}
                           :role "*"}
                          (case type
                            :value-scalar {:scalar val}
                            :value-ranges {:ranges [(mtypes/map->ValueRange val)]}
                            :value-set {:set #{val}}
                            {}))))

(defn make-k8s-resource
  [name type val]
  (merge
    {:name name
     :type type
     :scalar nil
     :ranges []
     :set #{}
     :role "*"}
    (case type
      :value-scalar {:scalar val}
      :value-ranges {:ranges [val]}
      :value-set {:set #{val}}
      :value-text->scalar {:text->scalar val}
      {})))

(defn make-mesos-offer-resources
  [cpus mem disk ports gpus]
  [(make-mesos-resource "cpus" :value-scalar cpus)
   (make-mesos-resource "mem" :value-scalar mem)
   (make-mesos-resource "disk" :value-scalar disk)
   (make-mesos-resource "ports" :value-ranges ports)
   (make-mesos-resource "gpus" :value-scalar gpus)])

(defn make-k8s-offer-resources
  [cpus mem disk ports gpus]
  [(make-k8s-resource "cpus" :value-scalar cpus)
   (make-k8s-resource "mem" :value-scalar mem)
   (make-k8s-resource "disk" :value-scalar disk)
   (make-k8s-resource "ports" :value-ranges ports)
   (make-k8s-resource "gpus" :value-text->scalar gpus)])

(defn make-attribute
  [name type val]
  (merge
    {:name name
     :type type
     :role "*"}
    (case type
      :value-text {:text val}
      nil)))

(defn make-offer-attributes
  [attrs]
  (mapv #(make-attribute (key %) :value-text (val %)) attrs))

(defn make-mesos-offer
  [id framework-id slave-id hostname & {:keys [cpus mem disk ports gpus attrs]
                                        :or {cpus 40.0 mem 5000.0 disk 6000.0 ports {:begin 31000 :end 32000} gpus 0.0 attrs {}}}]
  (mtypes/map->Offer {:id (mtypes/map->OfferID {:value id})
                      :framework-id framework-id
                      :slave-id (mtypes/map->SlaveID {:value slave-id})
                      :hostname hostname
                      :resources (make-mesos-offer-resources cpus mem disk ports gpus)
                      :attributes (make-offer-attributes (merge attrs {"HOSTNAME" hostname}))
                      :executor-ids []}))

(defn make-mesos-vm-offer
  [framework-id host offer-id & {:keys [attrs cpus mem disk] :or {attrs {} cpus 100.0 mem 100000.0 disk 100000.0}}]
  (offer/offer->lease
    (make-mesos-offer offer-id framework-id "test-slave" host
                      :cpus cpus :mem mem :disk disk :attrs attrs) 0))

(defn make-k8s-offer
  [id framework-id slave-id hostname & {:keys [cpus mem disk ports gpus attrs]
                                        :or {cpus 40.0 mem 5000.0 disk 6000.0 ports {:begin 31000 :end 32000} gpus {} attrs {}}}]
  {:id {:value id}
   :framework-id framework-id
   :slave-id {:value slave-id}
   :hostname hostname
   :resources (make-k8s-offer-resources cpus mem disk ports gpus)
   :attributes (make-offer-attributes (merge attrs {"HOSTNAME" hostname}))
   :executor-ids []})

(defn make-k8s-vm-offer
  [framework-id host offer-id & {:keys [attrs cpus mem gpus disk] :or {attrs {} cpus 100.0 mem 100000.0 gpus {} disk 100000.0}}]
  (offer/offer->lease
    (make-k8s-offer offer-id framework-id "test-slave" host
                    :cpus cpus :mem mem :gpus gpus :disk disk :attrs attrs) 0))

(defn schedule-and-run-jobs
  [conn ^TaskScheduler scheduler offers job-ids]
  (let [db (d/db conn)
        jobs (->> job-ids
                  (map #(d/entity db %))
                  (map #(tools/job-ent->map %)))
        task-ids (take (count jobs) (repeatedly #(str (java.util.UUID/randomUUID))))
        guuid->considerable-cotask-ids (tools/make-guuid->considerable-cotask-ids (zipmap jobs task-ids))
        cache (atom (cache/fifo-cache-factory {} :threshold (count job-ids)))
        tasks (map #(sched/make-task-request db %1 nil :task-id %2 :guuid->considerable-cotask-ids guuid->considerable-cotask-ids
                                             :running-cotask-cache cache)
                   jobs task-ids)
        ^SchedulingResult result (-> scheduler
                                     (.scheduleOnce tasks offers))
        tasks-assigned (some->> result
                                .getResultMap
                                vals
                                (mapcat #(.getTasksAssigned %)))
        tid-to-task (zipmap task-ids tasks)
        tid-to-job (zipmap task-ids jobs)
        tid-to-hostname (into {} (map (juxt #(.getTaskId %) #(.getHostname %)) tasks-assigned))
        scheduled (set (keys tid-to-hostname))]
    (if (> (count scheduled) 0)
      (do
        ; Create an instance as if job was running
        (doall (map #(create-dummy-instance conn [:job/uuid (:job/uuid (get tid-to-job (key %)))] :instance-status :instance.status/running
                                            :task-id (key %) :hostname (val %)) tid-to-hostname))
        ; Tell fenzo the job was scheduled
        (doall (map #(.call (.getTaskAssigner scheduler) (get tid-to-task (key %)) (val %)) tid-to-hostname))
        ; Return
        {:scheduled scheduled :result result})
      {:result result})))

(deftest test-aggregate-quota-groups
  (setup)
  (is (= {"s" {:count 300 :cpus 30 :mem 3}}
         (sched/aggregate-quota-groups
           {"a" "s" "b" "s"}
           {"a" {:mem 1 :cpus 10 :count 100}
            "b" {:mem 2 :cpus 20 :count 200}
            "c" {:mem 4 :cpus 40 :count 400}
            "d" {:mem 8 :cpus 80 :count 800}}))))

(deftest test-sort-jobs-by-dru-pool
  (setup)
  (let [uri "datomic:mem://test-sort-jobs-by-dru"
        conn (restore-fresh-database! uri)
        j1 (create-dummy-job conn :user "ljin" :ncpus 1.0 :memory 3.0 :job-state :job.state/running)
        j2 (create-dummy-job conn :user "ljin" :ncpus 1.0 :memory 5.0)
        j3 (create-dummy-job conn :user "ljin" :ncpus 1.0 :memory 2.0)
        j4 (create-dummy-job conn :user "ljin" :ncpus 5.0 :memory 5.0)
        j5 (create-dummy-job conn :user "wzhao" :ncpus 6.0 :memory 6.0 :job-state :job.state/running)
        j6 (create-dummy-job conn :user "wzhao" :ncpus 5.0 :memory 5.0)
        j7 (create-dummy-job conn :user "sunil" :ncpus 5.0 :memory 10.0 :job-state :job.state/running)
        j8 (create-dummy-job conn :user "sunil" :ncpus 5.0 :memory 10.0)
        _ (create-dummy-instance conn j1)
        _ (create-dummy-instance conn j5)
        _ (create-dummy-instance conn j7)]

    (testing "sort-jobs-by-dru default share for everyone"
      (let [_ (share/set-share! conn "default" nil
                                "limits for new cluster"
                                :mem 10.0 :cpus 10.0)
            db (d/db conn)]
        (is (= [j2 j3 j6 j4 j8] (map :db/id (get (sched/sort-jobs-by-dru-pool db) "no-pool"))))))

    (testing "sort-jobs-by-dru one user has non-default share"
      (let [_ (share/set-share! conn "default" nil "limits for new cluster" :mem 10.0 :cpus 10.0)
            _ (share/set-share! conn "sunil" nil "needs more resources" :mem 100.0 :cpus 100.0)
            db (d/db conn)]
        (is (= [j8 j2 j3 j6 j4] (map :db/id (get (sched/sort-jobs-by-dru-pool db) "no-pool")))))))

  (testing "test-sort-jobs-by-dru:normal-jobs"
    (let [uri "datomic:mem://test-sort-jobs-by-dru-normal-jobs"
          conn (restore-fresh-database! uri)
          j1n (create-dummy-job conn :user "u1" :job-state :job.state/waiting :memory 1000 :ncpus 1.0)
          j2n (create-dummy-job conn :user "u1" :job-state :job.state/waiting :memory 1000 :ncpus 1.0 :priority 90)
          j3n (create-dummy-job conn :user "u2" :job-state :job.state/waiting :memory 1500 :ncpus 1.0)
          j4n (create-dummy-job conn :user "u2" :job-state :job.state/waiting :memory 1500 :ncpus 1.0 :priority 30)
          test-db (d/db conn)]
      (is (= [j2n j3n j1n j4n] (map :db/id (get (sched/sort-jobs-by-dru-pool test-db) "no-pool"))))
      (is (empty? (get (sched/sort-jobs-by-dru-pool test-db) "gpu")))))

  (testing "test-sort-jobs-by-dru:gpu-jobs"
    (let [uri "datomic:mem://test-sort-jobs-by-dru-gpu-jobs"
          conn (restore-fresh-database! uri)
          _ (create-pool conn "gpu" :dru-mode :pool.dru-mode/gpu)
          j1g (create-dummy-job conn :user "u1" :job-state :job.state/waiting :memory 1000 :ncpus 1.0 :gpus 10.0 :pool "gpu")
          j2g (create-dummy-job conn :user "u1" :job-state :job.state/waiting :memory 1000 :ncpus 1.0 :gpus 25.0 :pool "gpu" :priority 90)
          j3g (create-dummy-job conn :user "u2" :job-state :job.state/waiting :memory 1500 :ncpus 1.0 :gpus 20.0 :pool "gpu")
          j4g (create-dummy-job conn :user "u2" :job-state :job.state/waiting :memory 1500 :ncpus 1.0 :gpus 10.0 :pool "gpu" :priority 30)
          test-db (d/db conn)]
      (is (empty? (get (sched/sort-jobs-by-dru-pool test-db) "normal")))
      (is (= [j3g j2g j4g j1g] (map :db/id (get (sched/sort-jobs-by-dru-pool test-db) "gpu"))))))

  (testing "test-sort-jobs-by-dru:mixed-jobs"
    (let [uri "datomic:mem://test-sort-jobs-by-dru-mixed-jobs"
          conn (restore-fresh-database! uri)
          _ (create-pool conn "normal" :dru-mode :pool.dru-mode/default)
          _ (create-pool conn "gpu" :dru-mode :pool.dru-mode/gpu)
          j1n (create-dummy-job conn :user "u1" :job-state :job.state/waiting :memory 1000 :ncpus 1.0 :pool "normal")
          j2n (create-dummy-job conn :user "u1" :job-state :job.state/waiting :memory 1000 :ncpus 1.0 :pool "normal" :priority 90)
          j3n (create-dummy-job conn :user "u2" :job-state :job.state/waiting :memory 1500 :ncpus 1.0 :pool "normal")
          j4n (create-dummy-job conn :user "u2" :job-state :job.state/waiting :memory 1500 :ncpus 1.0 :pool "normal" :priority 30)
          j1g (create-dummy-job conn :user "u1" :job-state :job.state/waiting :memory 1000 :ncpus 1.0 :pool "gpu" :gpus 10.0)
          j2g (create-dummy-job conn :user "u1" :job-state :job.state/waiting :memory 1000 :ncpus 1.0 :pool "gpu" :gpus 25.0 :priority 90)
          j3g (create-dummy-job conn :user "u2" :job-state :job.state/waiting :memory 1500 :ncpus 1.0 :pool "gpu" :gpus 20.0)
          j4g (create-dummy-job conn :user "u2" :job-state :job.state/waiting :memory 1500 :ncpus 1.0 :pool "gpu" :gpus 10.0 :priority 30)
          test-db (d/db conn)]
      (is (= [j2n j3n j1n j4n] (map :db/id (get (sched/sort-jobs-by-dru-pool test-db) "normal"))))
      (is (= [j3g j2g j4g j1g] (map :db/id (get (sched/sort-jobs-by-dru-pool test-db) "gpu"))))))

  (testing "sort-jobs-by-dru:limit-quota"
    (with-redefs [config/max-over-quota-jobs (fn [] 3)]
      (let [uri "datomic:mem://test-sort-jobs-by-dru-limit-quota"
            conn (restore-fresh-database! uri)
            _ (quota/set-quota! conn "test" nil "reason" :count 1)
            [rj _] (create-dummy-job-with-instances conn
                                                    :job-state :job.state/running
                                                    :user "test"
                                                    :instances [{:instance-status :instance.status/running}])
            wj1 (create-dummy-job conn :user "test" :job-state :job.state/waiting)
            wj2 (create-dummy-job conn :user "test" :job-state :job.state/waiting)
            wj3 (create-dummy-job conn :user "test" :job-state :job.state/waiting)
            wj4 (create-dummy-job conn :user "test" :job-state :job.state/waiting)
            wj5 (create-dummy-job conn :user "test" :job-state :job.state/waiting)
            test-db (d/db conn)]
        (is (= [wj1 wj2 wj3] (map :db/id (get (sched/sort-jobs-by-dru-pool test-db) "no-pool"))))))))

(deftest test-rank-obeys-group-global-quota
  (setup :config {:quota-grouping {"a" "s" "b" "s"}})
  (let [uri "datomic:mem://test-sort-jobs-by-dru-global-pool-quota"
        conn (restore-fresh-database! uri)
        _ (create-pool conn "a")
        _ (create-pool conn "b")
        j1 (create-dummy-job conn :user "ljin" :pool "a" :ncpus 1.0 :memory 30.0 :job-state :job.state/running)
        j2 (create-dummy-job conn :user "ljin" :pool "a" :ncpus 1.0 :memory 50.0)
        j3 (create-dummy-job conn :user "ljin" :pool "a" :ncpus 1.0 :memory 20.0)
        j4 (create-dummy-job conn :user "ljin" :pool "a" :ncpus 5.0 :memory 5.0)
        j5 (create-dummy-job conn :user "ljin" :pool "b" :ncpus 6.0 :memory 6.0 :job-state :job.state/running)
        j6 (create-dummy-job conn :user "ljin" :pool "b" :ncpus 5.0 :memory 5.0)
        j7 (create-dummy-job conn :user "ljin" :pool "b" :ncpus 5.0 :memory 10.0 :job-state :job.state/running)
        j8 (create-dummy-job conn :user "ljin" :pool "b" :ncpus 5.0 :memory 10.0)
        _ (create-dummy-instance conn j1)
        _ (create-dummy-instance conn j5)
        _ (create-dummy-instance conn j7)]

    (testing "Not hit any quota limits on any pool."
      (with-redefs [config/pool-quotas
                    (constantly [{:pool-regex "a" :quota {:count 10 :mem 10000 :cpus 10000 :gpus 1000}}
                                 {:pool-regex "b" :quota {:count 10 :mem 10000 :cpus 10000 :gpus 1000}}
                                 {:pool-regex "s" :quota {:count 10 :mem 10000 :cpus 10000 :gpus 1000}}])]
        (let [db (d/db conn)]
          (is (= [j2 j3 j4] (map :db/id (get (sched/sort-jobs-by-dru-pool db) "a"))))
          (is (= [j6 j8] (map :db/id (get (sched/sort-jobs-by-dru-pool db) "b")))))))
    (testing "Quota group pool has quota limit, restricting launches"
      (with-redefs [config/pool-quotas
                    (constantly [{:pool-regex "a" :quota {:count 10 :mem 10000 :cpus 10000 :gpus 1000}}
                                 {:pool-regex "b" :quota {:count 10 :mem 10000 :cpus 10000 :gpus 1000}}
                                 {:pool-regex "s" :quota {:count 4 :mem 10000 :cpus 10000 :gpus 1000}}])]
        (let [db (d/db conn)]
          ; 3 jobs running, so only capacity for a 4th job.
          ; We expect to double-count shared quota on both pools.
          (is (= [j2] (map :db/id (get (sched/sort-jobs-by-dru-pool db) "a"))))
          (is (= [j6] (map :db/id (get (sched/sort-jobs-by-dru-pool db) "b")))))))
      (testing "Test on mem and cpu resources on individual pool."
        (with-redefs [config/pool-quotas
                      (constantly [{:pool-regex "a" :quota {:count 10 :mem 80 :cpus 2 :gpus 1000}}
                                   {:pool-regex "b" :quota {:count 10 :mem 21 :cpus 16 :gpus 1000}}
                                   {:pool-regex "s" :quota {:count 10 :mem 10000 :cpus 10000 :gpus 1000}}])]
          (let [db (d/db conn)]
            (is (= [j2] (map :db/id (get (sched/sort-jobs-by-dru-pool db) "a"))))
            (is (= [j6] (map :db/id (get (sched/sort-jobs-by-dru-pool db) "b")))))))

    (testing "Test on mem and cpu resources on individual pool."
        (with-redefs [config/pool-quotas
                      (constantly [{:pool-regex "a" :quota {:count 10 :mem 10000 :cpus 10000 :gpus 1000}}
                                   {:pool-regex "b" :quota {:count 10 :mem 10000 :cpus 10000 :gpus 1000}}
                                   {:pool-regex "s" :quota {:count 10 :mem 96.1 :cpus 17.1 :gpus 1000}}])]
          (let [db (d/db conn)]
            ; Running is 12 cores and 46gb.
            ; We expect to double-count shared quota on both pools.
            (is (= [j2] (map :db/id (get (sched/sort-jobs-by-dru-pool db) "a"))))
            (is (= [j6] (map :db/id (get (sched/sort-jobs-by-dru-pool db) "b")))))))

    (testing "Hit the pool b quota."
      (with-redefs [config/pool-quotas
                    (constantly [{:pool-regex "a" :quota {:count 4 :mem 10000 :cpus 10000 :gpus 1000}}
                                 {:pool-regex "b" :quota {:count 10 :mem 10000 :cpus 10000 :gpus 1000}}
                                 {:pool-regex "s" :quota {:count 10 :mem 10000 :cpus 10000 :gpus 1000}}])]
      (let [db (d/db conn)]
        (is (= [j2 j3 j4] (map :db/id (get (sched/sort-jobs-by-dru-pool db) "a"))))
        (is (= [j6 j8] (map :db/id (get (sched/sort-jobs-by-dru-pool db) "b")))))))
   (testing "Hit the pool b quota."
      (with-redefs [config/pool-quotas
                    (constantly [{:pool-regex "a" :quota {:count 10 :mem 10000 :cpus 10000 :gpus 1000}}
                                 {:pool-regex "b" :quota {:count 3 :mem 10000 :cpus 10000 :gpus 1000}}
                                 {:pool-regex "s" :quota {:count 10 :mem 10000 :cpus 10000 :gpus 1000}}])]
        (let [db (d/db conn)]
          (is (= [j2 j3 j4] (map :db/id (get (sched/sort-jobs-by-dru-pool db) "a"))))
          (is (= [j6] (map :db/id (get (sched/sort-jobs-by-dru-pool db) "b")))))))
    (testing "Hit both pool quota."
      (with-redefs [config/pool-quotas
                    (constantly [{:pool-regex "a" :quota {:count 4 :mem 10000 :cpus 10000 :gpus 1000}}
                                 {:pool-regex "b" :quota {:count 3 :mem 10000 :cpus 10000 :gpus 1000}}
                                 {:pool-regex "s" :quota {:count 10 :mem 10000 :cpus 10000 :gpus 1000}}])]
        (let [db (d/db conn)]
          (is (= [j2 j3 j4] (map :db/id (get (sched/sort-jobs-by-dru-pool db) "a"))))
          (is (= [j6] (map :db/id (get (sched/sort-jobs-by-dru-pool db) "b")))))))))


(d/delete-database "datomic:mem://preemption-testdb")
(d/create-database "datomic:mem://preemption-testdb")
;;NB you shouldn't transact to this DB--it's read only once it's been initialized
(def c (d/connect "datomic:mem://preemption-testdb"))

(def job-launch-rate-limit-config-for-testing
  "A basic config, designed to be big enough that everything passes, but enforcing."
  {:settings
   {:rate-limit {:expire-minutes 180
                 :per-user-per-pool-job-launch {:expire-minutes 1440
                                                :enforce? true}}}})

(def compute-cluster-launch-rate-limits-for-testing
  "A basic config, designed to be big enough that everything passes, but enforcing."
  {:expire-minutes 1000
   :enforce? true
   :bucket-size 1
   :tokens-replenished-per-minute 0.01})

(doseq [[t i] (mapv vector cook.schema/work-item-schema (range))]
  (deref (d/transact c (conj t
                             [:db/add (d/tempid :db.part/tx) :db/txInstant (java.util.Date. i)]))))

(let [j1 (d/tempid :db.part/user)
      j2 (d/tempid :db.part/user)
      j3 (d/tempid :db.part/user)
      j4 (d/tempid :db.part/user)
      t1-1 (d/tempid :db.part/user)
      t1-2 (d/tempid :db.part/user)
      t2-1 (d/tempid :db.part/user)
      {:keys [tempids db-after]}
      (deref (d/transact c [{:db/id j1
                             :job/command "job 1 command"
                             :job/user "dgrnbrg"
                             :job/uuid #uuid "aaaaaaaa-aaaa-aaaa-aaaa-aaaaaaaaaaaa"
                             :job/max-retries 3
                             :job/state :job.state/waiting
                             :job/submit-time #inst "2014-09-23T00:00"
                             :job/resource [{:db/id (d/tempid :db.part/user)
                                             :resource/type :resource.type/mem
                                             :resource/amount 1000.0}
                                            {:db/id (d/tempid :db.part/user)
                                             :resource/type :resource.type/cpus
                                             :resource/amount 1.0}]
                             :job/instance [{:db/id t1-1
                                             :instance/status :instance.status/failed
                                             :instance/task-id "job 1: task 1"
                                             :instance/start-time #inst "2014-09-23T00:01"
                                             :instance/end-time #inst "2014-09-23T00:10"}
                                            {:db/id t1-2
                                             :instance/status :instance.status/failed
                                             :instance/task-id "job 1: task 2"
                                             :instance/start-time #inst "2014-09-23T00:11"
                                             :instance/end-time #inst "2014-09-23T00:20"}]}
                            {:db/id j2
                             :job/command "job 2 command"
                             :job/user "dgrnbrg"
                             :job/uuid #uuid "bbbbbbbb-bbbb-bbbb-bbbb-bbbbbbbbbbbb"
                             :job/max-retries 3
                             :job/state :job.state/running
                             :job/submit-time #inst "2014-09-23T00:05"
                             :job/resource [{:db/id (d/tempid :db.part/user)
                                             :resource/type :resource.type/mem
                                             :resource/amount 1000.0}
                                            {:db/id (d/tempid :db.part/user)
                                             :resource/type :resource.type/cpus
                                             :resource/amount 1.0}]
                             :job/instance [{:db/id t2-1
                                             :instance/status :instance.status/running
                                             :instance/start-time #inst "2014-09-23T00:06"
                                             :instance/task-id "job 2: task 1"}]}
                            {:db/id j3
                             :job/command "job 3 command"
                             :job/user "wzhao"
                             :job/uuid #uuid "cccccccc-cccc-cccc-cccc-cccccccccccc"
                             :job/max-retries 3
                             :job/submit-time #inst "2014-09-23T00:04"
                             :job/state :job.state/waiting
                             :job/resource [{:db/id (d/tempid :db.part/user)
                                             :resource/type :resource.type/mem
                                             :resource/amount 1000.0}
                                            {:db/id (d/tempid :db.part/user)
                                             :resource/type :resource.type/cpus
                                             :resource/amount 1.0}]}
                            {:db/id j4
                             :job/command "job 4 command"
                             :job/user "palaitis"
                             :job/uuid #uuid "dddddddd-dddd-dddd-dddd-dddddddddddd"
                             :job/max-retries 3
                             :job/submit-time #inst "2014-09-23T00:02"
                             :job/state :job.state/waiting
                             :job/resource [{:db/id (d/tempid :db.part/user)
                                             :resource/type :resource.type/mem
                                             :resource/amount 1000.0}
                                            {:db/id (d/tempid :db.part/user)
                                             :resource/type :resource.type/cpus
                                             :resource/amount 1.0}]}]))]
  (def j1 (d/resolve-tempid db-after tempids j1))
  (def j2 (d/resolve-tempid db-after tempids j2))
  (def j3 (d/resolve-tempid db-after tempids j3))
  (def j4 (d/resolve-tempid db-after tempids j4))
  (def t1-1 (d/resolve-tempid db-after tempids t1-1))
  (def t1-2 (d/resolve-tempid db-after tempids t1-2))
  (def t2-1 (d/resolve-tempid db-after tempids t2-1)))

(deftest test-extract-job-resources
  (cook.test.testutil/flush-caches!)
  (let [resources (tools/job-ent->resources (d/entity (db c) j1))]
    (is (= 1.0 (:cpus resources)))
    (is (= 1000.0 (:mem resources)))))

(defrecord TestComputeCluster
  [cluster-definition]
  cc/ComputeCluster
  (max-tasks-per-host [_] 1)
  (num-tasks-on-host [_ _] 0))

(deftest test-match-offer-to-schedule
  (setup)
  (let [schedule (map #(d/entity (db c) %) [j1 j2 j3 j4]) ; all 1gb 1 cpu
        offer-maker (fn [cpus mem]
                      [{:resources [{:name "cpus" :type :value-scalar :scalar cpus}
                                    {:name "mem" :type :value-scalar :scalar mem}]
                        :id {:value (str "id-" (UUID/randomUUID))}
                        :slave-id {:value (str "slave-" (UUID/randomUUID))}
                        :hostname (str "host-" (UUID/randomUUID))}])
        framework-id (str "framework-id-" (UUID/randomUUID))
        fenzo-maker #(sched/make-fenzo-state 100000 nil 1)] ; The params are for offer declining, which should never happen

    (testing "Consume no schedule cases"
      (are [schedule offers] (= [] (:matches (sched/match-offer-to-schedule (db c) (fenzo-maker) schedule
                                                                            offers (atom {}) nil)))
                             [] (offer-maker 0 0)
                             [] (offer-maker 2 2000)
                             schedule (offer-maker 0 0)
                             schedule (offer-maker 0.5 100)
                             schedule (offer-maker 0.5 1000)
                             schedule (offer-maker 1 500)))

    (testing "Consume Partial schedule cases"
      ;; We're looking for one task to get assigned
      (are [offers] (= 1 (count (mapcat :tasks
                                        (:matches (sched/match-offer-to-schedule
                                                    (db c) (fenzo-maker) schedule offers (atom {}) nil)))))
                    (offer-maker 1 1000)
                    (offer-maker 1.5 1500)))

    (testing "Consume full schedule cases"
      ;; We're looking for the entire schedule to get assigned
      (are [offers] (= (count schedule)
                       (count (mapcat :tasks
                                      (:matches (sched/match-offer-to-schedule
                                                  (db c) (fenzo-maker) schedule offers (atom {}) nil)))))
                    (offer-maker 4 4000)
                    (offer-maker 5 5000)))

    (testing "Checkpoint locality constraint"
      (let [cluster-1-name "cluster-1"
            cluster-2-name "cluster-2"
            location-a "location-a"
            location-b "location-b"
            offer-id (str (UUID/randomUUID))
            match-offer-to-schedule
            (fn [offer-location job-checkpoint job-instance-cluster-name]
              (let [jobs
                    [{:job/checkpoint job-checkpoint
                      :job/instance [{:instance/compute-cluster
                                      {:compute-cluster/cluster-name job-instance-cluster-name}}]
                      :job/resource [{:resource/type :resource.type/mem
                                      :resource/amount 1000.0}
                                     {:resource/type :resource.type/cpus
                                      :resource/amount 1.0}]}]
                    offers
                    [{:compute-cluster
                      (->TestComputeCluster {:config {:location offer-location}})
                      :hostname "host"
                      :id {:value offer-id}
                      :resources [{:name "cpus" :type :value-scalar :scalar 1.0}
                                  {:name "mem" :type :value-scalar :scalar 1000.0}]}]]
                (sched/match-offer-to-schedule (db c) (fenzo-maker) jobs offers (atom {}) nil)))
            matches->first-offer-id
            (fn [matches]
              (-> matches first :leases first :offer :id :value))]

        ; cluster-1 has location-a, cluster-2 has location-b
        (reset!
          cc/cluster-name->compute-cluster-atom
          {cluster-1-name
           {:cluster-definition
            {:config
             {:location location-a}}}
           cluster-2-name
           {:cluster-definition
            {:config
             {:location location-b}}}})

        (let [{:keys [failures matches]}
              (match-offer-to-schedule location-a true cluster-1-name)]
          (is (= 1 (count matches)))
          (is (= offer-id (matches->first-offer-id matches)))
          (is (= 0 (count failures))))

        (let [{:keys [failures matches]}
              (match-offer-to-schedule location-a false cluster-1-name)]
          (is (= 1 (count matches)))
          (is (= offer-id (matches->first-offer-id matches)))
          (is (= 0 (count failures))))

        (let [{:keys [failures matches]}
              (match-offer-to-schedule location-b true cluster-1-name)]
          (is (= 0 (count matches)))
          (is (= 1 (count failures))))

        (let [{:keys [failures matches]}
              (match-offer-to-schedule location-b false cluster-1-name)]
          (is (= 1 (count matches)))
          (is (= offer-id (matches->first-offer-id matches)))
          (is (= 0 (count failures))))

        (let [{:keys [failures matches]}
              (match-offer-to-schedule location-a true cluster-2-name)]
          (is (= 0 (count matches)))
          (is (= 1 (count failures))))

        (let [{:keys [failures matches]}
              (match-offer-to-schedule location-b true cluster-2-name)]
          (is (= 1 (count matches)))
          (is (= offer-id (matches->first-offer-id matches)))
          (is (= 0 (count failures))))))))

(deftest test-match-offer-to-schedule-ordering
  (let [datomic-uri "datomic:mem://test-match-offer-to-schedule-ordering"
        conn (restore-fresh-database! datomic-uri)
        conflict-host "test-host"

        offer-maker (fn [cpus hostname]
                      (make-mesos-offer (make-uuid) (make-uuid) (make-uuid) hostname :cpus cpus :mem 200000.0))
        constraint-group (create-dummy-group conn :host-placement
                                             {:host-placement/type :host-placement.type/balanced
                                              :host-placement/parameters {:host-placement.balanced/attribute "HOSTNAME"
                                                                          :host-placement.balanced/minimum 10}})
        conflicting-job-id (create-dummy-job conn :ncpus 1.0 :memory 1.0 :name "conflict"
                                             :group constraint-group)
        low-priority-ids (doall (repeatedly 8
                                            #(create-dummy-job conn :ncpus 1.0
                                                               :memory 1000.0
                                                               :name "low-priority"
                                                               :priority 1
                                                               :job-state :job.state/waiting)))
        high-priority-ids (doall (repeatedly 1
                                             #(create-dummy-job conn :ncpus 1.0
                                                                :memory 1000.0
                                                                :name "high-priority"
                                                                :priority 100
                                                                :job-state :job.state/waiting)))
        framework-id (str "framework-id-" (java.util.UUID/randomUUID))
        fenzo (make-dummy-scheduler)
        fenzo-state {:fenzo fenzo :unassign-task-set (atom #{})}
        ; Schedule conflicting
        _ (schedule-and-run-jobs conn fenzo [(make-mesos-vm-offer (make-uuid)
                                                                  conflict-host
                                                                  (make-uuid))] [conflicting-job-id])
        low-priority (map #(d/entity (d/db conn) %) low-priority-ids)
        high-priority (map #(d/entity (d/db conn) %) high-priority-ids)
        considerable (concat high-priority low-priority)]
    (testing "Scheduling order respected?"
      (let [schedule (sched/match-offer-to-schedule (d/db conn) fenzo-state considerable
                                                    [(offer-maker 1.0 "empty_host")] (atom {}) nil)]
        (is (= {"empty_host" ["high-priority"]}
               (->> schedule
                    :matches
                    (map :tasks)
                    (mapcat seq)
                    (map (juxt #(.getHostname %) #(vector (:job/name (:job (.getRequest %))))))
                    (map (partial apply hash-map))
                    (cons concat)
                    (apply merge-with))))))))

(deftest test-get-user->used-resources
  (let [uri "datomic:mem://test-get-used-resources"
        conn (restore-fresh-database! uri)
        j1 (create-dummy-job conn :user "u1" :job-state :job.state/running)
        j2 (create-dummy-job conn :user "u1" :job-state :job.state/running)
        j3 (create-dummy-job conn :user "u2" :job-state :job.state/running)
        db (db conn)]
    ;; Query u1
    (is (= {"u1" {:mem 20.0 :cpus 2.0}} (sched/get-user->used-resources db "u1")))
    ;; Query u2
    (is (= {"u2" {:mem 10.0 :cpus 1.0}} (sched/get-user->used-resources db "u2")))
    ;; Query unknow user
    (is (= {"whoami" {:mem 0.0 :cpus 0.0}} (sched/get-user->used-resources db "whoami")))
    ; Query all users
    (is (= {"u1" {:mem 20.0 :cpus 2.0}
            "u2" {:mem 10.0 :cpus 1.0}}
           (sched/get-user->used-resources db)))))

(defn joda-datetime->java-date
  [datetime]
  (java.util.Date. (tc/to-long datetime)))

(deftest test-get-lingering-tasks
  (let [uri "datomic:mem://test-lingering-tasks"
        conn (restore-fresh-database! uri)
        now (tc/from-date #inst "2015-01-05T00:00:30")
        next-month (t/plus now (t/months 1))
        next-year (t/plus now (t/years 1))
        long-timeout (-> 64 t/days t/in-millis)
        job-id-1 (create-dummy-job conn
                                   :user "tsram"
                                   :job-state :job.state/running
                                   :max-runtime Long/MAX_VALUE)
        instance-id-1 (create-dummy-instance conn job-id-1
                                             :start-time #inst "2015-01-01")
        job-id-2 (create-dummy-job conn
                                   :user "tsram"
                                   :job-state :job.state/running
                                   :max-runtime 60000)
        instance-id-2 (create-dummy-instance conn job-id-2
                                             :start-time #inst "2015-01-04")

        job-id-3 (create-dummy-job conn
                                   :user "tsram"
                                   :job-state :job.state/running
                                   ; this timeout is equal to the "now" value
                                   :max-runtime 30000)
        instance-id-3 (create-dummy-instance conn job-id-3
                                             :start-time #inst "2015-01-05")

        job-id-4 (create-dummy-job conn
                                   :user "tsram"
                                   :job-state :job.state/running
                                   :max-runtime 10000)
        instance-id-4 (create-dummy-instance conn job-id-4
                                             :start-time #inst "2015-01-05")

        job-id-5 (create-dummy-job conn
                                   :user "tsram"
                                   :job-state :job.state/running
                                   ; timeout value exceeds Integer/MAX_VALUE millis
                                   :max-runtime long-timeout)
        instance-id-5 (create-dummy-instance conn job-id-5
                                             :start-time #inst "2015-01-01")

        test-db (d/db conn)
        task-id-2 (-> (d/entity test-db instance-id-2) :instance/task-id)
        task-id-4 (-> (d/entity test-db instance-id-4) :instance/task-id)
        task-id-5 (-> (d/entity test-db instance-id-5) :instance/task-id)]
    (is (= #{task-id-2 task-id-4} (set (map :instance/task-id (sched/get-lingering-tasks test-db now 120 120)))))
    (is (not (contains? (set (map :instance/task-id (sched/get-lingering-tasks test-db next-month 1e4 1e4))) task-id-5)))
    (is (contains? (set (map :instance/task-id (sched/get-lingering-tasks test-db next-year 1e5 1e5))) task-id-5))))

(deftest test-kill-lingering-tasks
  ;; Ensure that lingering tasks are killed properly
  (let [uri "datomic:mem://test-kill-lingering-tasks"
        conn (restore-fresh-database! uri)
        ;; We need a version of compute-cluster with dummy-driver where killing is mocked out.
        dummy-driver (reify msched/SchedulerDriver (kill-task! [_ _] nil))
        compute-cluster (testutil/fake-test-compute-cluster-with-driver conn uri dummy-driver)
        ;; a job has been timeout
        job-id-1 (create-dummy-job conn :user "tsram" :job-state :job.state/running)
        ;; a job has been timeout
        job-id-2 (create-dummy-job conn :user "tsram" :job-state :job.state/running)
        ;; a job is not timeout
        job-id-3 (create-dummy-job conn :user "tsram" :job-state :job.state/running)
        timeout-hours 4
        start-time-1 (joda-datetime->java-date
                       (t/minus (t/now) (t/hours (+ timeout-hours 1))))
        start-time-2 (joda-datetime->java-date
                       (t/minus (t/now) (t/hours (+ timeout-hours 1))))
        start-time-3 (joda-datetime->java-date
                       (t/minus (t/now) (t/hours (- timeout-hours 1))))
        instance-id-1 (create-dummy-instance conn job-id-1
                                             :instance-status :instance.status/unknown
                                             :task-id "task-1"
                                             :start-time start-time-1
                                             :compute-cluster compute-cluster)
        instance-id-2 (create-dummy-instance conn job-id-2
                                             :instance-status :instance.status/running
                                             :task-id "task-2"
                                             :start-time start-time-2
                                             :compute-cluster compute-cluster)
        instance-id-3 (create-dummy-instance conn job-id-3
                                             :instance-status :instance.status/running
                                             :task-id "task-3"
                                             :start-time start-time-3
                                             :compute-cluster compute-cluster)
        config {:timeout-hours timeout-hours}]
    (sched/kill-lingering-tasks (t/now) conn config)

    (is (= :instance.status/failed
           (ffirst (q '[:find ?status
                        :in $ ?i
                        :where
                        [?i :instance/status ?s]
                        [?s :db/ident ?status]]
                      (db conn) instance-id-1))))
    (is (= :max-runtime-exceeded
           (ffirst (q '[:find ?reason-name
                        :in $ ?i
                        :where
                        [?i :instance/reason ?r]
                        [?r :reason/name ?reason-name]]
                      (db conn) instance-id-1))))

    (is (= :instance.status/failed
           (ffirst (q '[:find ?status
                        :in $ ?i
                        :where
                        [?i :instance/status ?s]
                        [?s :db/ident ?status]]
                      (db conn) instance-id-2))))
    (is (= :max-runtime-exceeded
           (ffirst (q '[:find ?reason-name
                        :in $ ?i
                        :where
                        [?i :instance/reason ?r]
                        [?r :reason/name ?reason-name]]
                      (db conn) instance-id-2))))

    (is (= :instance.status/running
           (ffirst (q '[:find ?status
                        :in $ ?i
                        :where
                        [?i :instance/status ?s]
                        [?s :db/ident ?status]]
                      (db conn) instance-id-3))))))

(deftest test-filter-offensive-jobs
  (cook.test.testutil/setup)
  (let [uri "datomic:mem://test-filter-offensive-jobs"
        conn (restore-fresh-database! uri)
        constraints {:memory-gb 10.0
                     :cpus 5.0}
        ;; a job which breaks the memory constraint
        job-id-1 (create-dummy-job conn :user "tsram"
                                   :job-state :job.state/waiting
                                   :memory (* 1024 (+ (:memory-gb constraints) 2.0))
                                   :ncpus (- (:cpus constraints) 1.0))
        ;; a job which breaks the cpu constraint
        job-id-2 (create-dummy-job conn :user "tsram"
                                   :job-state :job.state/waiting
                                   :memory (* 1024 (- (:memory-gb constraints) 2.0))
                                   :ncpus (+ (:cpus constraints) 1.0))
        ;; a job which follows all constraints
        job-id-3 (create-dummy-job conn :user "tsram"
                                   :job-state :job.state/waiting
                                   :memory (* 1024 (- (:memory-gb constraints) 2.0))
                                   :ncpus (- (:cpus constraints) 1.0))
        test-db (d/db conn)
        job-entity-1 (d/entity test-db job-id-1)
        job-entity-2 (d/entity test-db job-id-2)
        job-entity-3 (d/entity test-db job-id-3)
        jobs [job-entity-1 job-entity-2 job-entity-3]
        offensive-jobs-ch (async/chan (count jobs))
        offensive-jobs #{job-entity-1 job-entity-2}]
    (is (= #{job-entity-3} (set (sched/filter-offensive-jobs constraints offensive-jobs-ch jobs))))
    (let [received-offensive-jobs (async/<!! offensive-jobs-ch)]
      (is (= (set received-offensive-jobs) offensive-jobs))
      (async/close! offensive-jobs-ch))))

(deftest test-rank-jobs
  (let [uri "datomic:mem://test-rank-jobs"
        conn (restore-fresh-database! uri)
        constraints {:memory-gb 10.0
                     :cpus 5.0}
        ;; A job which follows all constraints.
        job-id (create-dummy-job conn :user "tsram"
                                 :job-state :job.state/waiting
                                 :memory (* 1024 (- (:memory-gb constraints) 2.0))
                                 :ncpus (- (:cpus constraints) 1.0))
        test-db (d/db conn)
        job-entity (d/entity test-db job-id)
        offensive-jobs-ch (sched/make-offensive-job-stifler conn)
        offensive-job-filter (partial sched/filter-offensive-jobs constraints offensive-jobs-ch)]
    (testing "enough offers for all normal jobs."
      (is (= {"no-pool" (list (tools/job-ent->map job-entity))}
             (sched/rank-jobs test-db offensive-job-filter))))))

(deftest test-mesos-virtual-machine-lease-adapter
  ;; ensure that the VirtualMachineLeaseAdapter can successfully handle an offer from Mesomatic.
  (let [;; observed offer from Mesomatic API:
        now (System/currentTimeMillis)
        offer #mesomatic.types.Offer{:id #mesomatic.types.OfferID{:value "my-offer-id"}
                                     :framework-id #mesomatic.types.FrameworkID{:value "my-framework-id"}
                                     :slave-id #mesomatic.types.SlaveID{:value "my-slave-id"},
                                     :hostname "slave3",
                                     :resources [#mesomatic.types.Resource{:name "cpus", :type :value-scalar, :scalar 40.0, :ranges [], :set #{}, :role "*"}
                                                 #mesomatic.types.Resource{:name "mem", :type :value-scalar, :scalar 5000.0, :ranges [], :set #{}, :role "*"}
                                                 #mesomatic.types.Resource{:name "disk", :type :value-scalar, :scalar 6000.0, :ranges [], :set #{}, :role "*"}
                                                 #mesomatic.types.Resource{:name "ports", :type :value-ranges, :scalar 0.0, :ranges [#mesomatic.types.ValueRange{:begin 31000, :end 32000}], :set #{}, :role "*"}
                                                 #mesomatic.types.Resource{:name "gpus", :type :value-scalar :scalar 2.0 :role "*"}],
                                     :attributes [],
                                     :executor-ids []}
        adapter (offer/offer->lease offer now)]

    (is (= (.getId adapter) "my-offer-id"))
    (is (= (.cpuCores adapter) 40.0))
    (is (= (.diskMB adapter) 0.0))
    (is (= (.getOfferedTime adapter) now))
    (is (= (.getVMID adapter) "my-slave-id"))
    (is (= (.hostname adapter) "slave3"))
    (is (= (.memoryMB adapter) 5000.0))
    (is (= (.getScalarValues adapter) {"gpus" 2.0 "cpus" 40.0 "disk" 6000.0 "mem" 5000.0 "ports" 0.0}))
    (is (= (-> adapter .portRanges first .getBeg) 31000))
    (is (= (-> adapter .portRanges first .getEnd) 32000))))

(deftest test-k8s-virtual-machine-lease-adapter
  ;; ensure that the VirtualMachineLeaseAdapter can successfully handle an offer from Kubernetes.
  (let [now (System/currentTimeMillis)
        offer {:id  {:value "my-offer-id"}
               :framework-id "my-framework-id"
               :slave-id {:value "my-slave-id"},
               :hostname "slave3",
               :resources [{:name "cpus", :type :value-scalar, :scalar 40.0, :ranges [], :set #{}, :role "*"}
                           {:name "mem", :type :value-scalar, :scalar 5000.0, :ranges [], :set #{}, :role "*"}
                           {:name "disk", :type :value-scalar, :scalar 6000.0, :ranges [], :set #{}, :role "*"}
                           {:name "ports", :type :value-ranges, :scalar 0.0, :ranges [{:begin 31000, :end 32000}], :set #{}, :role "*"}
                           {:name "gpus", :type :value-text->scalar :text->scalar {"nvidia-tesla-p100" 2} :role "*"}],
               :attributes [],
               :executor-ids []}
        adapter (offer/offer->lease offer now)]

    (is (= (.getId adapter) "my-offer-id"))
    (is (= (.cpuCores adapter) 40.0))
    (is (= (.diskMB adapter) 0.0))
    (is (= (.getOfferedTime adapter) now))
    (is (= (.getVMID adapter) "my-slave-id"))
    (is (= (.hostname adapter) "slave3"))
    (is (= (.memoryMB adapter) 5000.0))
    (is (= (.getScalarValues adapter) {"cpus" 40.0 "disk" 6000.0 "mem" 5000.0 "ports" 0.0}))
    (is (= (get (.getAttributeMap adapter) "gpus") {"nvidia-tesla-p100" 2}))
    (is (= (-> adapter .portRanges first .getBeg) 31000))
    (is (= (-> adapter .portRanges first .getEnd) 32000))))

(deftest test-interpret-mesos-status
  (let [mesos-status (mtypes/map->TaskStatus {:task-id #mesomatic.types.TaskID{:value "a07708d8-7ab6-404d-b136-a3e2cb2567e3"},
                                              :state :task-lost,
                                              :message "Task launched with invalid offers: Offer mesomatic.types.OfferID@1d7408e3 is no longer valid",
                                              :source :source-master,
                                              :reason :reason-invalid-offers,
                                              :slave-id #mesomatic.types.SlaveID{:value "9c4f0a3f-d5e9-4430-809e-ec2e736f4cc3-S1"},
                                              :executor-id #mesomatic.types.ExecutorID{:value ""},
                                              :timestamp 1.470654131281046E9,
                                              :healthy false
                                              :data (com.google.protobuf.ByteString/copyFrom (.getBytes (pr-str {:percent 85.0}) "UTF-8"))
                                              :uuid (com.google.protobuf.ByteString/copyFrom (.getBytes "my-uuid" "UTF-8"))})
        interpreted-status (sched/interpret-task-status mesos-status)]
    (is (= (:progress interpreted-status) 85.0))
    (is (= (:task-id interpreted-status) "a07708d8-7ab6-404d-b136-a3e2cb2567e3"))
    (is (= (:task-state interpreted-status) :task-lost))
    (is (= (:reason interpreted-status) :reason-invalid-offers))))

(deftest test-unique-host-placement-constraint
  (let [uri "datomic:mem://test-unique-host-placement-constraint"
        conn (restore-fresh-database! uri)
        framework-id #mesomatic.types.FrameworkID{:value "my-original-framework-id"}]
    (testing "conflicting jobs, different scheduling cycles"
      (let [scheduler (make-dummy-scheduler)
            shared-host "test-host"
            ; Group jobs, setting unique host-placement constraint
            group-id (create-dummy-group conn :host-placement {:host-placement/type :host-placement.type/unique})
            conflicted-job-id (create-dummy-job conn :group group-id)
            conflicting-job-id (create-dummy-job conn :group group-id)
            make-offers #(vector (make-mesos-vm-offer framework-id shared-host (make-uuid)))
            group (d/entity (d/db conn) group-id)
            ; Schedule first job
            scheduled-tasks (schedule-and-run-jobs conn scheduler (make-offers) [conflicting-job-id])
            _ (is (= 1 (count (:scheduled scheduled-tasks))))
            conflicting-task-id (first (:scheduled scheduled-tasks))
            ; Try to schedule conflicted job, but fail
            failures (-> (schedule-and-run-jobs conn scheduler (make-offers) [conflicted-job-id])
                         :result
                         .getFailures)
            task-results (-> failures
                             vals
                             first)
            fail-reason (-> task-results
                            first
                            .getConstraintFailure
                            .getReason)]
        (is (= 1 (count failures)))
        (is (= 1 (count task-results)))
        (is (= fail-reason (format "The hostname %s is being used by other instances in group %s"
                                   shared-host (:group/uuid group))))))
    (testing "conflicting jobs, same scheduling cycle"
      (let [scheduler (make-dummy-scheduler)
            shared-host "test-host"
            ; Group jobs, setting unique host-placement constraint
            group-id (create-dummy-group conn :host-placement {:host-placement/type :host-placement.type/unique})
            conflicted-job-id (create-dummy-job conn :group group-id)
            conflicting-job-id (create-dummy-job conn :group group-id)
            make-offers #(vector (make-mesos-vm-offer framework-id shared-host (make-uuid)))
            group (d/entity (d/db conn) group-id)
            ; Schedule first job
            result (schedule-and-run-jobs conn scheduler (make-offers) [conflicting-job-id
                                                                        conflicted-job-id])
            _ (is (= 1 (count (:scheduled result))))
            conflicting-task-id (-> result :scheduled first)
            ; Try to schedule conflicted job, but fail
            failures (-> result :result .getFailures)
            task-results (-> failures
                             vals
                             first)
            fail-reason (-> task-results
                            first
                            .getConstraintFailure
                            .getReason)]
        (is (= 1 (count failures)))
        (is (= 1 (count task-results)))
        (is (= fail-reason (format "The hostname %s is being used by other instances in group %s"
                                   shared-host (:group/uuid group))))))
    (testing "non conflicting jobs"
      (let [scheduler (make-dummy-scheduler)
            shared-host "test-host"
            make-offers #(vector (make-mesos-vm-offer framework-id shared-host (make-uuid)))
            isolated-job-id1 (create-dummy-job conn)
            isolated-job-id2 (create-dummy-job conn)]
        (is (= 1 (count (:scheduled (schedule-and-run-jobs conn scheduler (make-offers) [isolated-job-id1])))))
        (is (= 1 (count (:scheduled (schedule-and-run-jobs conn scheduler (make-offers) [isolated-job-id2])))))))))

(deftest test-balanced-host-placement-constraint
  (let [uri "datomic:mem://test-balanced-host-placement-constraint"
        conn (restore-fresh-database! uri)
        framework-id #mesomatic.types.FrameworkID{:value "my-original-framework-id"}]
    (testing "schedule 9 jobs with hp-type balanced on 3 hosts, each host should get 3 jobs"
      (let [scheduler (make-dummy-scheduler)
            hostnames ["straw" "sticks" "bricks"]
            make-offers (fn [] (mapv #(make-mesos-vm-offer framework-id % (make-uuid)) hostnames))
            ; Group jobs, setting balanced host-placement constraint
            group-id (create-dummy-group conn
                                         :host-placement {:host-placement/type :host-placement.type/balanced
                                                          :host-placement/parameters {:host-placement.balanced/attribute "HOSTNAME"
                                                                                      :host-placement.balanced/minimum 3}})
            job-ids (doall (repeatedly 9 #(create-dummy-job conn :group group-id)))]
        (is (= {"straw" 3 "sticks" 3 "bricks" 3}
               (->> job-ids
                    (schedule-and-run-jobs conn scheduler (make-offers))
                    :result
                    .getResultMap
                    (pc/map-vals #(count (.getTasksAssigned %))))))))
    (testing "schedule 9 jobs with no placement constraints on 3 hosts, assignment not balanced"
      (let [scheduler (make-dummy-scheduler)
            hostnames ["straw" "sticks" "bricks"]
            make-offers (fn [] (mapv #(make-mesos-vm-offer framework-id % (make-uuid)) hostnames))
            job-ids (doall (repeatedly 9 #(create-dummy-job conn)))]
        (is (not (= (list 3) (->> job-ids
                                  (schedule-and-run-jobs conn scheduler (make-offers))
                                  :result
                                  .getResultMap
                                  vals
                                  (map #(count (.getTasksAssigned %)))
                                  distinct))))))))

(defn test-attr-equals-host-placement-constraint
  "Helper function for test-attr-equals-host-placement-constraint"
  [framework-id make-vm-offer]
  (setup)
  (let [uri "datomic:mem://test-attr-equals-host-placement-constraint"
        conn (restore-fresh-database! uri)
        _ (create-pool conn "test-pool")
        make-hostname #(str (java.util.UUID/randomUUID))
        attr-name "az"
        attr-val "east"
        make-attr-offer (fn [cpus]
                          (make-vm-offer framework-id (make-hostname) (make-uuid)
                                         :cpus cpus :attrs {attr-name attr-val}))
        ; Each non-attr offer can take only one job
        make-non-attr-offers (fn [n]
                               (into [] (repeatedly n #(make-vm-offer framework-id (make-hostname) (make-uuid)
                                                                      :cpus 1.0 :attrs {attr-name "west"}))))]
    (testing "Create group, schedule one job unto VM, then all subsequent jobs must have same attr as the VM."
      (let [scheduler (make-dummy-scheduler)
            group-id (create-dummy-group conn :host-placement
                                         {:host-placement/type :host-placement.type/attribute-equals
                                          :host-placement/parameters {:host-placement.attribute-equals/attribute attr-name}})
            first-job (create-dummy-job conn :group group-id :pool "test-pool")
            other-jobs (doall (repeatedly 20 #(create-dummy-job conn :ncpus 1.0 :group group-id :pool "test-pool")))
            ; Group jobs, setting balanced host-placement constraint
            ; Schedule the first job
            _ (is (= 1 (->> (schedule-and-run-jobs conn scheduler [(make-attr-offer 1.0)] [first-job])
                            :scheduled
                            count)))
            batch-result (->> (schedule-and-run-jobs conn scheduler
                                                     (conj (make-non-attr-offers 20) (make-attr-offer 5.0)) other-jobs)
                              :result)]
        (testing "Other jobs all pile up on attr-offer."
          (is (= (list attr-val)
                 (->> batch-result
                      .getResultMap
                      vals
                      (filter #(> (count (.getTasksAssigned %)) 0))
                      (mapcat #(.getLeasesUsed %))
                      (map #(.getAttributeMap %))
                      (map #(get % attr-name))
                      distinct))))
        (testing "attr offer only fits five jobs."
          (is (= 5 (->> batch-result
                        .getResultMap
                        vals
                        (reduce #(+ %1 (count (.getTasksAssigned %2))) 0)))))
        (testing "Other 15 jobs are unscheduled."
          (is (= 15 (->> batch-result
                         .getFailures
                         count))))))
    (testing "Jobs use any vm freely when forced and no attr-equals constraint is given"
      (let [scheduler (make-dummy-scheduler)
            first-job (create-dummy-job conn)
            other-jobs (doall (repeatedly 20 #(create-dummy-job conn)))
            _ (is (= 1 (->> (schedule-and-run-jobs conn scheduler [(make-attr-offer 2.0)] [first-job])
                            :scheduled
                            count)))]
        ; Need to use all offers to fit all 20 other-jobs
        (is (= 20 (->> (schedule-and-run-jobs conn scheduler
                                              (conj (make-non-attr-offers 15) (make-attr-offer 5.0)) other-jobs)
                       :result
                       .getResultMap
                       vals
                       (reduce #(+ %1 (count (.getTasksAssigned %2))) 0))))))))

(deftest test-attr-equals-host-placement-constraint-mesos
  (let [framework-id #mesomatic.types.FrameworkID{:value "my-original-framework-id"}]
    (test-attr-equals-host-placement-constraint framework-id make-mesos-vm-offer)))

(deftest test-attr-equals-host-placement-constraint-k8s
  (let [framework-id "my-original-framework-id"]
    (test-attr-equals-host-placement-constraint framework-id make-k8s-vm-offer)))

(deftest ^:benchmark stress-test-constraint
  (setup)
  (let [framework-id #mesomatic.types.FrameworkID{:value "my-original-framework-id"}
        uri "datomic:mem://stress-test-constraint"
        conn (restore-fresh-database! uri)
        scheduler (make-dummy-scheduler)
        hosts (map (fn [x] (str "test-host-" x)) (range 10))
        make-offers (fn [] (map #(make-mesos-vm-offer framework-id % (make-uuid)) hosts))
        group-id (create-dummy-group conn :host-placement {:host-placement/type :host-placement.type/unique})
        ;        group-id (create-dummy-group conn)
        jobs (doall (take 200 (repeatedly (fn [] (create-dummy-job conn :group group-id)))))
        group (d/entity (d/db conn) group-id)]
    (println "============ match offers with group constraints timing ============")
    (crit/bench (schedule-and-run-jobs conn scheduler (make-offers) jobs))))

(deftest test-gpu-share-prioritization
  (let [uri "datomic:mem://test-gpu-shares"
        conn (restore-fresh-database! uri)
        pool-name "gpu"
        _ (create-pool conn pool-name :dru-mode :pool.dru-mode/gpu)
        ljin-1 (create-dummy-job conn :user "ljin" :ncpus 5.0 :memory 5.0 :gpus 1.0 :pool pool-name)
        ljin-2 (create-dummy-job conn :user "ljin" :ncpus 5.0 :memory 5.0 :gpus 1.0 :pool pool-name)
        ljin-3 (create-dummy-job conn :user "ljin" :ncpus 5.0 :memory 5.0 :gpus 1.0 :pool pool-name)
        ljin-4 (create-dummy-job conn :user "ljin" :ncpus 5.0 :memory 5.0 :gpus 1.0 :pool pool-name)
        wzhao-1 (create-dummy-job conn :user "wzhao" :ncpus 5.0 :memory 5.0 :gpus 1.0 :pool pool-name)
        wzhao-2 (create-dummy-job conn :user "wzhao" :ncpus 5.0 :memory 5.0 :gpus 1.0 :pool pool-name)
        ; Update ljin-1 to running
        inst (create-dummy-instance conn ljin-1 :instance-status :instance.status/unknown)
        _ @(d/transact conn [[:instance/update-state inst :instance.status/running [:reason/name :unknown]]])
        _ (share/set-share! conn "default" pool-name
                            "limits for new cluster"
                            :cpus 1.0 :mem 2.0 :gpus 1.0)]
    (testing "one user has double gpu share"
      (let [_ (share/set-share! conn "ljin" pool-name
                                "Needs some GPUs"
                                :gpus 2.0)
            db (d/db conn)]
        (is (= [ljin-2 wzhao-1 ljin-3 ljin-4 wzhao-2] (map :db/id (get (sched/sort-jobs-by-dru-pool db) pool-name))))))
    (testing "one user has single gpu share"
      (let [_ (share/set-share! conn "ljin" pool-name
                                "Doesn't need lots of gpus"
                                :gpus 1.0)
            db (d/db conn)]
        (is (= [wzhao-1 wzhao-2 ljin-2 ljin-3 ljin-4] (map :db/id (get (sched/sort-jobs-by-dru-pool db) pool-name))))))))

(deftest test-cancelled-task-killer
  (let [uri "datomic:mem://test-gpu-shares"
        conn (restore-fresh-database! uri)
        job1 (create-dummy-job conn :user "mforsyth")
        inst-cancelled (create-dummy-instance conn job1
                                              :instance-status :instance.status/running
                                              :cancelled true)
        inst-not-cancelled (create-dummy-instance conn job1
                                                  :instance-status :instance.status/running)
        inst-not-running (create-dummy-instance conn job1
                                                :instance-status :instance.status/success
                                                :cancelled true)]

    (testing "killable-cancelled-tasks"
      (let [db (d/db conn)
            killable (sched/killable-cancelled-tasks db)]
        (is (= 1 (count killable)))
        (is (= (-> killable first :db/id) inst-cancelled))))))

(defn make-dummy-status-update
  [task-id reason state & {:keys [progress] :or {progress nil}}]
  {:task-id {:value task-id}
   :reason reason
   :state state})

(deftest test-handle-status-update
  (with-redefs [completion/plugin completion/no-op]
    (let [uri "datomic:mem://test-handle-status-update"
          conn (restore-fresh-database! uri)
          fenzo-state (sched/make-fenzo-state 1500 nil 0.8)]
      (testutil/setup-fake-test-compute-cluster conn)


      (testing "Mesos task death"
        (let [job-id (create-dummy-job conn :user "tsram" :job-state :job.state/running)
              task-id "task1"
              instance-id (create-dummy-instance conn job-id
                                                 :instance-status :instance.status/running
                                                 :task-id task-id)]
                                        ; Wait for async database transaction inside handle-status-update
          (->> (make-dummy-status-update task-id :reason-gc-error :task-killed)
               (sched/write-status-to-datomic conn (constantly fenzo-state))
               async/<!!)

          (is (= :instance.status/failed
                 (ffirst (q '[:find ?status
                              :in $ ?i
                              :where
                              [?i :instance/status ?s]
                              [?s :db/ident ?status]]
                            (db conn) instance-id))))
          (is (= :mesos-gc-error
                 (ffirst (q '[:find ?reason-name
                              :in $ ?i
                              :where
                              [?i :instance/reason ?r]
                              [?r :reason/name ?reason-name]]
                            (db conn) instance-id))))
          (let [get-end-time (fn [] (ffirst (q '[:find ?end-time
                                                 :in $ ?i
                                                 :where
                                                 [?i :instance/end-time ?end-time]]
                                               (db conn) instance-id)))
                original-end-time (get-end-time)]
            (Thread/sleep 100)
            (->> (make-dummy-status-update task-id :reason-gc-error :task-killed)
                 (sched/write-status-to-datomic conn (constantly fenzo-state))
                 async/<!!)
            (is (= original-end-time (get-end-time))))))

      (testing "Pre-existing reason is not mea-culpa. New reason is. Job still out of retries because non-mea-culpa takes preference"
        (let [job-id (create-dummy-job conn
                                       :user "tsram"
                                       :job-state :job.state/completed
                                       :retry-count 3)
              task-id "task2"
              _ (create-dummy-instance conn job-id
                                       :instance-status :instance.status/failed
                                       :reason :unknown)
              _ (create-dummy-instance conn job-id
                                       :instance-status :instance.status/failed
                                       :reason :unknown)
              _ (create-dummy-instance conn job-id
                                       :instance-status :instance.status/failed
                                       :reason :mesos-master-disconnected) ; Mea-culpa
              instance-id (create-dummy-instance conn job-id
                                                 :instance-status :instance.status/failed
                                                 :task-id task-id
                                                 :reason :max-runtime-exceeded)] ; Previous reason is not mea-culpa
                                        ; Status update says slave got restarted (mea-culpa)
          (->> (make-dummy-status-update task-id :mesos-slave-restarted :task-killed)
               (sched/write-status-to-datomic conn (constantly fenzo-state))
               async/<!!)
                                        ; Assert old reason persists
          (is (= :max-runtime-exceeded
                 (ffirst (q '[:find ?reason-name
                              :in $ ?i
                              :where
                              [?i :instance/reason ?r]
                              [?r :reason/name ?reason-name]]
                            (db conn) instance-id))))
                                        ; Assert job still marked as out of retries
          (is (= :job.state/completed
                 (ffirst (q '[:find ?state
                              :in $ ?j
                              :where
                              [?j :job/state ?s]
                              [?s :db/ident ?state]]
                            (db conn) job-id))))))

      (testing "instance persists mesos-start-time when task is first known to be starting or running"
        (let [job-id (create-dummy-job conn
                                       :user "mforsyth"
                                       :job-state :job.state/running
                                       :retry-count 3)
              task-id "task-mesos-start-time"
              mesos-start-time (fn [] (-> conn
                                          d/db
                                          (d/entity [:instance/task-id task-id])
                                          :instance/mesos-start-time))]
          (create-dummy-instance conn job-id
                                 :hostname "www.test-host.com"
                                 :instance-status :instance.status/unknown
                                 :reason :unknown
                                 :task-id task-id)
          (is (nil? (mesos-start-time)))
          (->> (make-dummy-status-update task-id :unknown :task-staging)
               (sched/write-status-to-datomic conn (constantly fenzo-state))
               async/<!!)
          (is (nil? (mesos-start-time)))
          (->> (make-dummy-status-update task-id :unknown :task-running)
               (sched/write-status-to-datomic conn (constantly fenzo-state))
               async/<!!)
          (is (not (nil? (mesos-start-time))))
          (let [first-observed-start-time (.getTime (mesos-start-time))]
            (is (not (nil? first-observed-start-time)))
            (->> (make-dummy-status-update task-id :unknown :task-running)
                 (sched/write-status-to-datomic conn (constantly fenzo-state))
                 async/<!!)
            (is (= first-observed-start-time (.getTime (mesos-start-time))))))))))

(deftest test-instance-completion-plugin
  (setup)
  (let [plugin-invocation-atom (atom {})
        plugin-implementation (reify
                                pd/InstanceCompletionHandler
                                (on-instance-completion [this job instance]
                                  (reset! plugin-invocation-atom {:instance instance
                                                                  :job job})))
        conn (restore-fresh-database! "datomic:mem://test-instance-completion-plugin")
        fenzo-state (sched/make-fenzo-state 1500 nil 0.8)]
    (with-redefs [completion/plugin plugin-implementation]
      (testing "Mesos task death"
        (let [job-id (create-dummy-job conn :user "testuser" :job-state :job.state/running
                                       :retry-count 1)
              task-id "task1"
              instance-id (create-dummy-instance conn job-id
                                                 :instance-status :instance.status/unknown
                                                 :task-id task-id)]
          (->> (make-dummy-status-update task-id :reason-command-executor-failed :task-running)
               (sched/write-status-to-datomic conn (constantly fenzo-state))
               async/<!!)
          ; instance not complete, plugin should not have been invoked
          (is (= {} @plugin-invocation-atom))

          (->> (make-dummy-status-update task-id :reason-command-executor-failed :task-killed)
               (sched/write-status-to-datomic conn (constantly fenzo-state))
               async/<!!)
          ; instance complete, plugin should have been invoked with resulting job/instance
          (let [job (:job @plugin-invocation-atom)
                instance (:instance @plugin-invocation-atom)]
            (is (= :job.state/completed (:job/state job)))
            (is (= :reason-command-executor-failed (:reason/mesos-reason (:instance/reason instance))))))))))

(deftest test-handle-framework-message
  (let [uri "datomic:mem://test-handle-framework-message"
        conn (restore-fresh-database! uri)]

    (letfn [(make-message [message]
              (-> message walk/stringify-keys))
            (query-instance-field [instance-id field]
              (ffirst (q '[:find ?value
                           :in $ ?i ?field
                           :where
                           [?i ?field ?value]
                           [?i :instance/task-id ?task-id]]
                         (db conn) instance-id field)))
            (handle-progress-message-factory [progress-aggregator-promise]
              (fn handle-progress-message [db task-id progress-message-map]
                (with-redefs [async/put! (fn [_ data] (deliver progress-aggregator-promise data))]
                  (progress/handle-progress-message! db task-id nil progress-message-map))))]

      (testing "missing task-id in message"
        (let [task-id (str (UUID/randomUUID))]
          (let [progress-aggregator-promise (promise)
                handle-progress-message (handle-progress-message-factory progress-aggregator-promise)
                handle-exit-code (constantly true)
                handlers {:handle-exit-code handle-exit-code :handle-progress-message handle-progress-message}
                message (make-message {:dummy-data task-id})]
            (is (nil? (sched/handle-framework-message conn handlers message)))
            (is (nil? (deref progress-aggregator-promise 1000 nil))))))

      (testing "no transactions"
        (let [task-id (str (UUID/randomUUID))]
          (let [progress-aggregator-promise (promise)
                handle-progress-message (handle-progress-message-factory progress-aggregator-promise)
                handle-exit-code (constantly true)
                handlers {:handle-exit-code handle-exit-code :handle-progress-message handle-progress-message}
                message (make-message {:task-id task-id})]
            (is (nil? (sched/handle-framework-message conn handlers message)))
            (is (nil? (deref progress-aggregator-promise 1000 nil))))))

      (testing "progress-message update"
        (let [job-id (create-dummy-job conn :user "test-user" :job-state :job.state/running)
              task-id (str (UUID/randomUUID))
              instance-id (create-dummy-instance conn job-id :instance-status :instance.status/running :task-id task-id)]
          (let [progress-aggregator-promise (promise)
                handle-progress-message (handle-progress-message-factory progress-aggregator-promise)
                handle-exit-code (constantly true)
                handlers {:handle-exit-code handle-exit-code :handle-progress-message handle-progress-message}
                progress-message "Almost complete..."
                message (make-message {:task-id task-id :progress-message progress-message})]
            ;; no asynchronous transaction should be created
            (is (nil? (sched/handle-framework-message conn handlers message)))
            (is (nil? (query-instance-field instance-id :instance/progress-message)))
            (is (= {:instance-id instance-id :progress-message progress-message :progress-percent nil :progress-sequence nil}
                   (deref progress-aggregator-promise 1000 nil))))))

      (testing "progress update"
        (let [job-id (create-dummy-job conn :user "test-user" :job-state :job.state/running)
              task-id (str (UUID/randomUUID))
              instance-id (create-dummy-instance conn job-id :instance-status :instance.status/running :task-id task-id)]

          (let [progress-aggregator-promise (promise)
                handle-progress-message (handle-progress-message-factory progress-aggregator-promise)
                handle-exit-code (constantly true)
                handlers {:handle-exit-code handle-exit-code :handle-progress-message handle-progress-message}
                progress-percent 20
                progress-sequence 11
                message (make-message {:task-id task-id :progress-percent progress-percent :progress-sequence progress-sequence})]
            ;; no asynchronous transaction should be created
            (is (nil? (sched/handle-framework-message conn handlers message)))
            (is (= 0 (query-instance-field instance-id :instance/progress)))
            (is (nil? (query-instance-field instance-id :instance/progress-message)))
            (is (= {:instance-id instance-id
                    :progress-message nil
                    :progress-percent progress-percent
                    :progress-sequence progress-sequence}
                   (deref progress-aggregator-promise 1000 nil))))

          (let [progress-aggregator-promise (promise)
                handle-progress-message (handle-progress-message-factory progress-aggregator-promise)
                handle-exit-code (constantly true)
                handlers {:handle-exit-code handle-exit-code :handle-progress-message handle-progress-message}
                progress-percent 50
                progress-sequence 19
                message (make-message {:task-id task-id :progress-percent progress-percent :progress-sequence progress-sequence})]
            ;; no asynchronous transaction should be created
            (is (nil? (sched/handle-framework-message conn handlers message)))
            (is (= 0 (query-instance-field instance-id :instance/progress)))
            (is (nil? (query-instance-field instance-id :instance/progress-message)))
            (is (= {:instance-id instance-id
                    :progress-message nil
                    :progress-percent progress-percent
                    :progress-sequence progress-sequence}
                   (deref progress-aggregator-promise 1000 nil))))))

      (testing "exit-code update"
        (let [job-id (create-dummy-job conn :user "test-user" :job-state :job.state/running)
              task-id (str (UUID/randomUUID))
              instance-id (create-dummy-instance conn job-id :instance-status :instance.status/running :task-id task-id)]
          (let [progress-aggregator-promise (promise)
                handle-progress-message (handle-progress-message-factory progress-aggregator-promise)
                handle-exit-code (fn [task-id exit-code]
                                   @(d/transact conn [[:db/add [:instance/task-id task-id] :instance/exit-code exit-code]]))
                handlers {:handle-exit-code handle-exit-code :handle-progress-message handle-progress-message}
                exit-code 0
                message (make-message {:task-id task-id :exit-code exit-code})]
            (sched/handle-framework-message conn handlers message)
            (is (= exit-code (query-instance-field instance-id :instance/exit-code)))
            (is (nil? (deref progress-aggregator-promise 1000 nil))))))

      (testing "all fields update"
        (let [job-id (create-dummy-job conn :user "test-user" :job-state :job.state/running)
              task-id (str (UUID/randomUUID))
              instance-id (create-dummy-instance conn job-id :instance-status :instance.status/running :task-id task-id)]
          (let [progress-aggregator-promise (promise)
                handle-progress-message (handle-progress-message-factory progress-aggregator-promise)
                handle-exit-code (fn [task-id exit-code]
                                   @(d/transact conn [[:db/add [:instance/task-id task-id] :instance/exit-code exit-code]]))
                handlers {:handle-exit-code handle-exit-code :handle-progress-message handle-progress-message}
                exit-code 0
                progress-percent 90
                progress-message "Almost complete..."
                sandbox-directory "/sandbox/location/for/task"
                message (make-message {:task-id task-id
                                       :exit-code exit-code
                                       :progress-message progress-message
                                       :progress-percent progress-percent
                                       :sandbox-directory sandbox-directory})]
            (sched/handle-framework-message conn handlers message)
            (is (= exit-code (query-instance-field instance-id :instance/exit-code)))
            (is (nil? (query-instance-field instance-id :instance/sandbox-directory)))
            (is (= 0 (query-instance-field instance-id :instance/progress)))
            (is (nil? (query-instance-field instance-id :instance/progress-message)))
            (is (= {:instance-id instance-id
                    :progress-message progress-message
                    :progress-percent progress-percent
                    :progress-sequence nil}
                   (deref progress-aggregator-promise 1000 nil)))))))))

(deftest test-handle-stragglers
  (let [uri "datomic:mem://test-handle-stragglers"
        conn (restore-fresh-database! uri)]
    (testing "one cycle"
      (let [;; no straggler handling
            group-ent-id (create-dummy-group conn)
            job-a (create-dummy-job conn :group group-ent-id)
            _ (create-dummy-instance conn job-a :instance-status :instance.status/success
                                     :start-time (tc/to-date (t/ago (t/hours 3)))
                                     :end-time (tc/to-date (t/ago (t/hours 2))))
            job-b (create-dummy-job conn :group group-ent-id)
            _ (create-dummy-instance conn job-b :instance-status :instance.status/running
                                     :start-time (tc/to-date (t/ago (t/minutes 30))))
            ;; Straggler handling configured
            straggler-handling {:straggler-handling/type :straggler-handling.type/quantile-deviation
                                :straggler-handling/parameters {:straggler-handling.quantile-deviation/quantile 0.5
                                                                :straggler-handling.quantile-deviation/multiplier 2.0}}
            group-ent-id (create-dummy-group conn :straggler-handling straggler-handling)
            job-c (create-dummy-job conn :group group-ent-id)
            _ (create-dummy-instance conn job-c :instance-status :instance.status/success
                                     :start-time (tc/to-date (t/ago (t/hours 3)))
                                     :end-time (tc/to-date (t/ago (t/hours 2))))
            job-d (create-dummy-job conn :group group-ent-id)
            straggler (create-dummy-instance conn job-d :instance-status :instance.status/running
                                             :start-time (tc/to-date (t/ago (t/minutes 190))))
            straggler-task (d/entity (d/db conn) straggler)
            kill-fn (fn [task]
                      (is (= task straggler-task)))]
        ;; Check that group with straggler handling configured has instance killed
        (sched/handle-stragglers conn kill-fn)))))

(deftest test-receive-offers
  (let [conn (restore-fresh-database! "datomic:mem://test-receive-offers")
        declined-offer-ids-atom (atom [])
        offers-chan (async/chan (async/buffer 1))
        match-trigger-chan (async/chan (async/sliding-buffer 5))
        mock-driver (reify msched/SchedulerDriver
                      (decline-offer [driver id]
                        (swap! declined-offer-ids-atom conj id)))
        compute-cluster (testutil/fake-test-compute-cluster-with-driver
                          conn testutil/fake-test-compute-cluster-name mock-driver)
        offer-1 {:id {:value "foo"}}
        offer-2 {:id {:value "bar"}}
        offer-3 {:id {:value "baz"}}]
    (testing "offer chan overflow"
      (sched/receive-offers offers-chan match-trigger-chan compute-cluster "no-pool" [offer-1])
      @(sched/receive-offers offers-chan match-trigger-chan compute-cluster "no-pool" [offer-2])
      @(sched/receive-offers offers-chan match-trigger-chan compute-cluster "no-pool" [offer-3])
      (is (= @declined-offer-ids-atom [(:id offer-2) (:id offer-3)]))
      (async/close! match-trigger-chan)
      (is (= (count (async/<!! (async/into [] match-trigger-chan))) 1)))))

(deftest test-pending-jobs->considerable-jobs
  (cook.test.testutil/setup)
  (let [uri "datomic:mem://test-pending-jobs-considerable-jobs"
        conn (restore-fresh-database! uri)
        test-db (d/db conn)
        test-user (System/getProperty "user.name")
        group-ent-id (create-dummy-group conn)
        entity->map (fn [entity]
                      (tools/job-ent->map entity (d/db conn)))
        job-1 (entity->map (d/entity test-db (create-dummy-job conn :group group-ent-id :ncpus 3 :memory 2048)))
        job-2 (entity->map (d/entity test-db (create-dummy-job conn :group group-ent-id :ncpus 13 :memory 1024)))
        job-3 (entity->map (d/entity test-db (create-dummy-job conn :group group-ent-id :ncpus 7 :memory 4096)))
        job-4 (entity->map (d/entity test-db (create-dummy-job conn :group group-ent-id :ncpus 11 :memory 1024)))
        job-5 (entity->map (d/entity test-db (create-dummy-job conn :group group-ent-id :ncpus 5 :memory 2048 :gpus 2)))
        job-6 (entity->map (d/entity test-db (create-dummy-job conn :group group-ent-id :ncpus 19 :memory 1024 :gpus 4)))
        non-gpu-jobs [job-1 job-2 job-3 job-4]
        gpu-jobs [job-5 job-6]]

    ;; Needs to be first test, otherwise we cache the accepted state.
    (testing "enough offers for all normal jobs, except that all jobs are deferred by plugin and none launch."
      ; We defer it the first time we see it, (with a cache timeout of -1 second, so the cache entry won't linger.)
      (let [user->usage {test-user {:count 1, :cpus 2, :mem 1024, :gpus 0}}
            user->quota {test-user {:count 10, :cpus 50, :mem 32768, :gpus 10}}
            num-considerable 5]
        (with-redefs [launch-plugin/plugin-object cook.test.testutil/defer-launch-plugin]
          (reset! tools/pool->user->num-rate-limited-jobs {})
          (is (= [] ; Everything should be deferred
                 (sched/pending-jobs->considerable-jobs
                   (d/db conn) non-gpu-jobs user->quota user->usage num-considerable nil)))
          (is (= [nil] (keys @tools/pool->user->num-rate-limited-jobs)))
          (is (= {} (get @tools/pool->user->num-rate-limited-jobs nil))))))

    ;; Cache expired, so when we run this time, it's found (and will be cached as 'accepted'
    (testing "jobs inside usage quota"
      (let [user->usage {test-user {:count 1, :cpus 2, :mem 1024, :gpus 0}}
            user->quota {test-user {:count 10, :cpus 50, :mem 32768, :gpus 10}}
            num-considerable 5]
        (reset! tools/pool->user->num-rate-limited-jobs {})
        (is (= non-gpu-jobs
               (sched/pending-jobs->considerable-jobs
                 (d/db conn) non-gpu-jobs user->quota user->usage num-considerable nil)))
        (is (= [nil] (keys @tools/pool->user->num-rate-limited-jobs)))
        (is (= {} (get @tools/pool->user->num-rate-limited-jobs nil)))
        (reset! tools/pool->user->num-rate-limited-jobs {})
        (is (= gpu-jobs
               (sched/pending-jobs->considerable-jobs
                 (d/db conn) gpu-jobs user->quota user->usage num-considerable nil)))
        (is (= [nil] (keys @tools/pool->user->num-rate-limited-jobs)))
        (is (= {} (get @tools/pool->user->num-rate-limited-jobs nil)))))

    (testing "jobs inside usage quota, but beyond rate limit"
      ;; Jobs inside of usage quota, but beyond rate limit, so should return no considerable jobs.
      (let [user->usage {test-user {:count 1, :cpus 2, :mem 1024, :gpus 0}}
            user->quota {test-user {:count 10, :cpus 50, :mem 32768, :gpus 10}}
            num-considerable 5]
        (with-redefs [quota/per-user-per-pool-launch-rate-limiter
                      (quota/create-per-user-per-pool-launch-rate-limiter conn job-launch-rate-limit-config-for-testing)
                      quota/get-quota (constantly {:launch-rate-per-minute 0.001 :launch-rate-saved 1})]
          (reset! tools/pool->user->num-rate-limited-jobs {})
          (is (= [job-1]
                 (doall (sched/pending-jobs->considerable-jobs
                          (d/db conn) non-gpu-jobs user->quota user->usage num-considerable nil))))
          (is (= [nil] (keys @tools/pool->user->num-rate-limited-jobs)))
          (is (= {test-user 3}
                 (get @tools/pool->user->num-rate-limited-jobs nil)))

          (is (=  @tools/pool->user->num-rate-limited-jobs))
          (reset! tools/pool->user->num-rate-limited-jobs {})
          (is (= [job-5]
                 (doall (sched/pending-jobs->considerable-jobs
                          (d/db conn) gpu-jobs user->quota user->usage num-considerable nil))))
          (is (= [nil] (keys @tools/pool->user->num-rate-limited-jobs)))
          (is (= {test-user 1}
                 (get @tools/pool->user->num-rate-limited-jobs nil))))))

    (testing "jobs inside usage quota limited by num-considerable of 3"
      (let [user->usage {test-user {:count 1, :cpus 2, :mem 1024, :gpus 0}}
            user->quota {test-user {:count 10, :cpus 50, :mem 32768, :gpus 10}}
            num-considerable 3]
        (is (= [job-1 job-2 job-3]
               (sched/pending-jobs->considerable-jobs
                 (d/db conn) non-gpu-jobs user->quota user->usage num-considerable nil)))
        (is (= gpu-jobs
               (sched/pending-jobs->considerable-jobs
                 (d/db conn) gpu-jobs user->quota user->usage num-considerable nil)))))

    (testing "jobs inside usage quota limited by num-considerable of 2"
      (let [user->usage {test-user {:count 1, :cpus 2, :mem 1024, :gpus 0}}
            user->quota {test-user {:count 10, :cpus 50, :mem 32768, :gpus 10}}
            num-considerable 2]
        (is (= [job-1 job-2]
               (sched/pending-jobs->considerable-jobs
                 (d/db conn) non-gpu-jobs user->quota user->usage num-considerable nil)))
        (is (= gpu-jobs
               (sched/pending-jobs->considerable-jobs
                 (d/db conn) gpu-jobs user->quota user->usage num-considerable nil)))))

    (testing "jobs inside usage quota limited by num-considerable of 1"
      (let [user->usage {test-user {:count 1, :cpus 2, :mem 1024, :gpus 0}}
            user->quota {test-user {:count 10, :cpus 50, :mem 32768, :gpus 10}}
            num-considerable 1]
        (is (= [job-1]
               (sched/pending-jobs->considerable-jobs
                 (d/db conn) non-gpu-jobs user->quota user->usage num-considerable nil)))
        (is (= [job-5]
               (sched/pending-jobs->considerable-jobs
                 (d/db conn) gpu-jobs user->quota user->usage num-considerable nil)))))

    (testing "some jobs inside usage quota"
      (let [user->usage {test-user {:count 1, :cpus 2, :mem 1024, :gpus 0}}
            user->quota {test-user {:count 5, :cpus 10, :mem 4096, :gpus 10}}
            num-considerable 5]
        (is (= [job-1]
               (sched/pending-jobs->considerable-jobs
                 (d/db conn) non-gpu-jobs user->quota user->usage num-considerable nil)))
        (is (= [job-5]
               (sched/pending-jobs->considerable-jobs
                 (d/db conn) gpu-jobs user->quota user->usage num-considerable nil)))))

    (testing "some jobs inside usage quota - quota gpus not ignored"
      (let [user->usage {test-user {:count 1, :cpus 2, :mem 1024, :gpus 0}}
            user->quota {test-user {:count 5, :cpus 10, :mem 4096, :gpus 0}}
            num-considerable 5]
        (is (= [job-1]
               (sched/pending-jobs->considerable-jobs
                 (d/db conn) non-gpu-jobs user->quota user->usage num-considerable nil)))
        (is (= []
               (sched/pending-jobs->considerable-jobs
                 (d/db conn) gpu-jobs user->quota user->usage num-considerable nil)))))

    (testing "all jobs exceed quota"
      (let [user->usage {test-user {:count 1, :cpus 2, :mem 1024, :gpus 0}}
            user->quota {test-user {:count 5, :cpus 3, :mem 4096, :gpus 10}}
            num-considerable 5]
        (is (= []
               (sched/pending-jobs->considerable-jobs
                 (d/db conn) non-gpu-jobs user->quota user->usage num-considerable nil)))
        (is (= []
               (sched/pending-jobs->considerable-jobs
                 (d/db conn) gpu-jobs user->quota user->usage num-considerable nil)))))))

(deftest test-matches->job-uuids
  (let [create-task-result (fn [job-uuid _ _ gpus]
                             (-> (Mockito/when (.getRequest (Mockito/mock TaskAssignmentResult)))
                                 (.thenReturn (sched/make-task-request
                                                (Object.)
                                                {:job/uuid job-uuid
                                                 :job/resource (cond-> [{:resource/type :resource.type/mem, :resource/amount 1000.0}
                                                                        {:resource/type :resource.type/cpus, :resource/amount 1.0}]
                                                                       gpus (conj {:resource/type :resource.type/gpus, :resource/amount gpus}))}
                                                nil
                                                :task-id (str "task-id-" job-uuid)))
                                 (.getMock)))
        job-1 (create-task-result "job-1" 1 1024 nil)
        job-2 (create-task-result "job-2" 2 2048 nil)
        job-3 (create-task-result "job-3" 3 1024 1)
        job-4 (create-task-result "job-4" 4 1024 nil)
        job-5 (create-task-result "job-5" 5 2048 2)
        job-6 (create-task-result "job-6" 6 1024 3)
        job-7 (create-task-result "job-7" 7 1024 nil)]
    (is (= #{"job-3" "job-5" "job-6"}
           (sched/matches->job-uuids
             [{:tasks [job-3]}, {:tasks #{job-5}}, {:tasks [job-6]}] nil)))
    (is (= #{"job-1" "job-2" "job-4" "job-7"}
           (sched/matches->job-uuids
             [{:tasks [job-1 job-2]}, {:tasks #{job-4}}, {:tasks [job-7]}] nil)))
    (is (= #{"job-1" "job-2" "job-4" "job-7"}
           (sched/matches->job-uuids
             [{:tasks [job-1 job-2]}, {:tasks #{job-4}}, {:tasks #{}}, {:tasks [job-7]}] nil)))
    (is (= #{"job-3" "job-5" "job-6"}
           (sched/matches->job-uuids
             [{:tasks [job-3]}, {:tasks #{job-5}}, {:tasks #{job-6}}, {:tasks []}] nil)))
    (is (= #{}
           (sched/matches->job-uuids
             [{:tasks []}, {:tasks #{}}, {:tasks #{}}, {:tasks []}] nil)))))

(deftest test-remove-matched-jobs-from-pending-jobs
  (let [create-jobs-in-range (fn [start-inc end-exc]
                               (map (fn [id] {:job/uuid id}) (range start-inc end-exc)))]
    (testing "empty matched jobs"
      (let [pool->pending-jobs {:gpu (create-jobs-in-range 10 15)
                                :normal (create-jobs-in-range 1 10)}
            matched-job-uuids #{}
            expected-pool->pending-jobs pool->pending-jobs]
        (is (= expected-pool->pending-jobs
               (sched/remove-matched-jobs-from-pending-jobs pool->pending-jobs matched-job-uuids :gpu)))
        (is (= expected-pool->pending-jobs
               (sched/remove-matched-jobs-from-pending-jobs pool->pending-jobs matched-job-uuids :normal)))))

    (testing "unknown matched jobs"
      (let [pool->pending-jobs {:gpu (create-jobs-in-range 10 15)
                                :normal (create-jobs-in-range 1 10)}
            pool->matched-job-uuids {:gpu (set (range 30 35))
                                     :normal (set (range 20 25))}
            expected-pool->pending-jobs pool->pending-jobs]
        (is (= expected-pool->pending-jobs
               (sched/remove-matched-jobs-from-pending-jobs pool->pending-jobs (:gpu pool->matched-job-uuids) :gpu)))
        (is (= expected-pool->pending-jobs
               (sched/remove-matched-jobs-from-pending-jobs pool->pending-jobs (:normal pool->matched-job-uuids) :normal)))))

    (testing "non-empty matched normal jobs"
      (let [pool->pending-jobs {:gpu (create-jobs-in-range 10 15)
                                :normal (create-jobs-in-range 1 10)}
            pool->matched-job-uuids {:gpu #{}
                                     :normal (set (range 1 5))}
            expected-pool->pending-jobs {:gpu (create-jobs-in-range 10 15)
                                         :normal (create-jobs-in-range 5 10)}]
        (is (= (:gpu expected-pool->pending-jobs)
               (:gpu (sched/remove-matched-jobs-from-pending-jobs pool->pending-jobs (:gpu pool->matched-job-uuids) :gpu))))
        (is (= (:normal expected-pool->pending-jobs)
               (:normal (sched/remove-matched-jobs-from-pending-jobs pool->pending-jobs (:normal pool->matched-job-uuids) :normal))))))

    (testing "non-empty matched gpu jobs"
      (let [pool->pending-jobs {:gpu (create-jobs-in-range 10 15)
                                :normal (create-jobs-in-range 1 10)}
            pool->matched-job-uuids {:gpu (set (range 10 12))
                                     :normal #{}}
            expected-pool->pending-jobs {:gpu (create-jobs-in-range 12 15)
                                         :normal (create-jobs-in-range 1 10)}]
        (is (= (:gpu expected-pool->pending-jobs)
               (:gpu (sched/remove-matched-jobs-from-pending-jobs pool->pending-jobs (:gpu pool->matched-job-uuids) :gpu))))
        (is (= (:normal expected-pool->pending-jobs)
               (:normal (sched/remove-matched-jobs-from-pending-jobs pool->pending-jobs (:normal pool->matched-job-uuids) :normal))))))

    (testing "non-empty matched normal and gpu jobs"
      (let [pool->pending-jobs {:normal (create-jobs-in-range 1 10)
                                :gpu (create-jobs-in-range 10 15)}
            pool->matched-job-uuids {:gpu (set (range 10 12))
                                     :normal (set (range 5 10))}
            expected-pool->pending-jobs {:gpu (create-jobs-in-range 12 15)
                                         :normal (create-jobs-in-range 1 5)}]
        (is (= (:gpu expected-pool->pending-jobs)
               (:gpu (sched/remove-matched-jobs-from-pending-jobs pool->pending-jobs (:gpu pool->matched-job-uuids) :gpu))))
        (is (= (:normal expected-pool->pending-jobs)
               (:normal (sched/remove-matched-jobs-from-pending-jobs pool->pending-jobs (:normal pool->matched-job-uuids) :normal))))))))


(let [uri "datomic:mem://test-handle-resource-offers"
      compute-cluster-name "kubernetes"
      launched-offer-ids-atom (atom [])
      launched-job-names-atom (atom [])
      compute-cluster (reify ComputeCluster
                        (use-cook-executor? [_] true)
                        (max-tasks-per-host [_] nil)
                        (num-tasks-on-host [_ _] nil)
                        (db-id [_] 123)
                        (compute-cluster-name [_] compute-cluster-name)
                        (restore-offers [_ _ _] nil)
                        (launch-tasks [this _ matches process-task-post-launch-fn]
                          (doseq [{:keys [leases tasks]} matches]
                            (let [task-metadata-seq (->> tasks
                                                         (sort-by (comp :job/uuid :job #(.getRequest ^TaskAssignmentResult %)))
                                                         (map (partial task/TaskAssignmentResult->task-metadata nil nil this)))]
                              (swap! launched-offer-ids-atom conj
                                     (-> leases first :offer :id :value))
                              (swap! launched-job-names-atom concat
                                     (map (fn get-job-id [task-metadata]
                                            (-> task-metadata :task-request :job :job/name))
                                          task-metadata-seq))
                              (doseq [task-metadata task-metadata-seq]
                                (process-task-post-launch-fn task-metadata)))))
                        (launch-rate-limiter [this] rate-limit/AllowAllRateLimiter)
                        (kill-lock-object [_] (ReentrantReadWriteLock. true)))
      test-user (System/getProperty "user.name")
      executor {:command "cook-executor"
                :default-progress-regex-string "regex-string"
                :log-level "INFO"
                :max-message-length 512
                :progress-sample-interval-ms 1000
                :uri {:cache true
                      :executable true
                      :extract false
                      :value "file:///path/to/cook-executor"}}
      ; Resources and attributes are unique to the compute cluster but static-offer-info is constant
      static-offer-info (fn []
                          {:id {:value (str "id-" (UUID/randomUUID))}
                           :slave-id {:value (str "slave-" (UUID/randomUUID))}
                           :hostname (str "host-" (UUID/randomUUID))
                           :compute-cluster compute-cluster
                           :offer-match-timer (timers/start (timers/timer "noop-timer-offer"))
                           ; We just want a no-op function here
                           :offer-match-timer-prom-stop-fn (fn [] (constantly nil))})
      offers-chan (async/chan (async/buffer 10))
      run-handle-resource-offers! (fn [num-considerable offers pool & {:keys [user-quota user->usage rebalancer-reservation-atom job-name->uuid]
                                                                       :or {rebalancer-reservation-atom (atom {})
                                                                            job-name->uuid {}}}]
                                    (reset! launched-offer-ids-atom [])
                                    (reset! launched-job-names-atom [])
                                    (let [conn (restore-fresh-database! uri)
                                          test-db (d/db conn)
                                          _ (create-pool conn "test-pool")
                                          ^TaskScheduler fenzo-state (sched/make-fenzo-state 1500 nil 0.8)
                                          group-ent-id (create-dummy-group conn)
                                          get-uuid (fn [name] (get job-name->uuid name (d/squuid)))
                                          job-1 (d/entity test-db (create-dummy-job conn
                                                                                    :uuid (get-uuid "job-1")
                                                                                    :group group-ent-id
                                                                                    :name "job-1"
                                                                                    :ncpus 3
                                                                                    :memory 2048
                                                                                    :pool "test-pool"))
                                          job-2 (d/entity test-db (create-dummy-job conn
                                                                                    :uuid (get-uuid "job-2")
                                                                                    :group group-ent-id
                                                                                    :name "job-2"
                                                                                    :ncpus 13
                                                                                    :memory 1024
                                                                                    :pool "test-pool"))
                                          job-3 (d/entity test-db (create-dummy-job conn
                                                                                    :uuid (get-uuid "job-3")
                                                                                    :group group-ent-id
                                                                                    :name "job-3"
                                                                                    :ncpus 7
                                                                                    :memory 4096
                                                                                    :pool "test-pool"))
                                          job-4 (d/entity test-db (create-dummy-job conn
                                                                                    :uuid (get-uuid "job-4")
                                                                                    :group group-ent-id
                                                                                    :name "job-4"
                                                                                    :ncpus 11
                                                                                    :memory 1024
                                                                                    :pool "test-pool"))
                                          job-5 (d/entity test-db (create-dummy-job conn
                                                                                    :uuid (get-uuid "job-5")
                                                                                    :group group-ent-id
                                                                                    :name "job-5"
                                                                                    :ncpus 5
                                                                                    :memory 2048
                                                                                    :gpus 2
                                                                                    :env {"COOK_GPU_MODEL" "nvidia-tesla-p100"}
                                                                                    :pool "test-pool"))
                                          job-6 (d/entity test-db (create-dummy-job conn
                                                                                    :uuid (get-uuid "job-6")
                                                                                    :group group-ent-id
                                                                                    :name "job-6"
                                                                                    :ncpus 19
                                                                                    :memory 1024
                                                                                    :gpus 4
                                                                                    :pool "test-pool"))
                                          job-7 (d/entity test-db (create-dummy-job conn
                                                                                    :uuid (get-uuid "job-7")
                                                                                    :group group-ent-id
                                                                                    :name "job-7"
                                                                                    :ncpus 1
                                                                                    :memory 2048
                                                                                    :disk {:request 250000.0 :limit 255000.0 :type "pd-ssd"}
                                                                                    :pool "test-pool"))
                                          job-8 (d/entity test-db (create-dummy-job conn
                                                                                    :uuid (get-uuid "job-8")
                                                                                    :group group-ent-id
                                                                                    :name "job-8"
                                                                                    :ncpus 2
                                                                                    :memory 2048
                                                                                    :disk {:request 10000.0 :type "pd-ssd"}
                                                                                    :pool "test-pool"))
                                          entity->map (fn [entity]
                                                        (tools/job-ent->map entity (d/db conn)))
                                          pool->pending-jobs (->> {"test-pool" [job-1 job-2 job-3 job-4 job-5 job-6 job-7 job-8]}
                                                                  (pc/map-vals (partial map entity->map)))
                                          pool-name->pending-jobs-atom (atom pool->pending-jobs)
                                          user->usage (or user->usage {test-user {:count 1, :cpus 2, :mem 1024, :gpus 0}})
                                          user->quota (or user-quota {test-user {:count 10, :cpus 70, :mem 32768, :gpus 10}})
                                          mesos-run-as-user nil
                                          result (sched/handle-resource-offers!
                                                   conn fenzo-state pool-name->pending-jobs-atom mesos-run-as-user
                                                   user->usage user->quota num-considerable offers
                                                   rebalancer-reservation-atom pool nil
                                                   sched/job->acceptable-compute-clusters)]
                                      (async/>!! offers-chan :end-marker)
                                      result))
      gpu-models-config [{:pool-regex "test-pool"
                          :valid-models #{"nvidia-tesla-p100" "nvidia-tesla-k80"}
                          :default-model "nvidia-tesla-p100"}]
      disk-config [{:pool-regex "test-pool"
                    :max-size 256000.0
                    :valid-types #{"standard" "pd-ssd"}
                    :default-type "standard"
                    :default-request 10000.0
                    :type-map {"standard" "pd-standard"}
                    :enable-constraint? true
                    :disk-node-label "cloud.google.com/gke-boot-disk"}]]
  (defn test-handle-resource-helpers
    "Helper function for test-handle-resource offers"
    [offers-list]
    (let [offer-1 (nth offers-list 0)
          offer-2 (nth offers-list 1)
          offer-3 (nth offers-list 2)
          offer-4 (nth offers-list 3)
          offer-5 (nth offers-list 4)
          offer-9 (nth offers-list 8)]

      (testing "enough offers for all normal jobs"
        (let [num-considerable 6
              offers [offer-1 offer-2 offer-3]]
          (is (run-handle-resource-offers! num-considerable offers "test-pool"))
          (is (= :end-marker (async/<!! offers-chan)))
          (is (= 3 (count @launched-offer-ids-atom)))
          (is (= 4 (count @launched-job-names-atom)))
          (is (= #{"job-1" "job-2" "job-3" "job-4"} (set @launched-job-names-atom)))))

      (testing "enough offers for all normal jobs, limited by num-considerable of 1"
        (let [num-considerable 1
              offers [offer-1 offer-2 offer-3]]
          (is (run-handle-resource-offers! num-considerable offers "test-pool"))
          (is (= :end-marker (async/<!! offers-chan)))
          (is (= 1 (count @launched-offer-ids-atom)))
          (is (= 1 (count @launched-job-names-atom)))
          (is (= #{"job-1"} (set @launched-job-names-atom)))))

      (testing "enough offers for all normal jobs, limited by num-considerable of 2"
        (let [num-considerable 2
              offers [offer-1 offer-2 offer-3]]
          (is (run-handle-resource-offers! num-considerable offers "test-pool"))
          (is (= :end-marker (async/<!! offers-chan)))
          (is (= 2 (count @launched-offer-ids-atom)))
          (is (= 2 (count @launched-job-names-atom)))
          (is (= #{"job-1" "job-2"} (set @launched-job-names-atom)))))

      (testing "enough offers for all normal jobs, limited by num-considerable of 2, but beyond rate limit"
        (let [_ (setup) ;To create the caches that are flushed by restore-fresh-database!
              conn (restore-fresh-database! uri)]
          (with-redefs [quota/per-user-per-pool-launch-rate-limiter
                        (quota/create-per-user-per-pool-launch-rate-limiter conn job-launch-rate-limit-config-for-testing)
                        rate-limit/get-token-count! (constantly 1)]
            ;; We do pending filtering here, so we should filter off the excess jobs and launch one job.
            (let [num-considerable 2
                  offers [offer-1 offer-2 offer-3]]
              (is (run-handle-resource-offers! num-considerable offers "test-pool"))
              (is (= :end-marker (async/<!! offers-chan)))
              (is (= 1 (count @launched-offer-ids-atom)))
              (is (= 1 (count @launched-job-names-atom)))
              (is (= #{"job-1"} (set @launched-job-names-atom)))))))

      (with-redefs [cc/launch-rate-limiter
                    (constantly (rate-limit/create-compute-cluster-launch-rate-limiter "fake-name-a" compute-cluster-launch-rate-limits-for-testing))
                    rate-limit/get-token-count! (fn [rate-limiter key]
                                                  (cond
                                                    (= rate-limiter rate-limit/AllowAllRateLimiter) 1000
                                                    :else
                                                    (do (is (= key compute-cluster-name)) 1)))]
        (testing "enough offers for all normal jobs but not global rate limited."
          (let [num-considerable 6
                offers [offer-1 offer-2 offer-3]]
            (is (run-handle-resource-offers! num-considerable offers "test-pool"))
            (is (= :end-marker (async/<!! offers-chan)))
            (is (= 3 (count @launched-offer-ids-atom)))
            (is (= 4 (count @launched-job-names-atom)))
            (is (= #{"job-1" "job-2" "job-3" "job-4"} (set @launched-job-names-atom))))))

      (with-redefs [cc/launch-rate-limiter
                    (constantly (rate-limit/create-compute-cluster-launch-rate-limiter "fake-name-b" compute-cluster-launch-rate-limits-for-testing))
                    rate-limit/enforce? (constantly true)
                    rate-limit/get-token-count! (fn [rate-limiter key]
                                                  (cond
                                                    (= key rate-limit/compute-cluster-launch-rate-limiter-key) -1
                                                    :else 100))]
        (testing "enough offers for all normal jobs, but global rate limited."
          (let [num-considerable 10
                offers [offer-1 offer-2 offer-3]]
            (is (run-handle-resource-offers! num-considerable offers "test-pool"))
            (is (= :end-marker (async/<!! offers-chan)))
            (is (= 0 (count @launched-offer-ids-atom)))
            (is (= 0 (count @launched-job-names-atom))))))

      (let [total-spent (atom 0)]
        (with-redefs [rate-limit/spend! (fn [_ _ tokens] (reset! total-spent (-> @total-spent (+ tokens))))]
          (testing "enough offers for all normal jobs, limited by num-considerable of 2. Make sure we spend the tokens."
            (let [num-considerable 6
                  offers [offer-1 offer-2 offer-3]]
              (is (run-handle-resource-offers! num-considerable offers "test-pool"))
              (is (= :end-marker (async/<!! offers-chan)))
              (is (= 3 (count @launched-offer-ids-atom)))
              (is (= 4 (count @launched-job-names-atom)))
              (is (= #{"job-1" "job-2" "job-3" "job-4"} (set @launched-job-names-atom)))
              ; We launch two jobs, this involves spending 4 tokens on per-user rate limiter and 4 on the global launch rate limiter.
              (is (= 8 @total-spent))))))

      (testing "enough offers for all normal jobs, limited by quota"
        (let [num-considerable 1
              offers [offer-1 offer-2 offer-3]
              user-quota {test-user {:count 5, :cpus 45, :mem 16384, :gpus 0}}]
          (is (run-handle-resource-offers! num-considerable offers "test-pool" :user-quota user-quota))
          (is (= :end-marker (async/<!! offers-chan)))
          (is (= 1 (count @launched-offer-ids-atom)))
          (is (= 1 (count @launched-job-names-atom)))
          (is (= #{"job-1"} (set @launched-job-names-atom)))))


    (testing "enough offers for all normal jobs, limited by usage capacity"
        (let [num-considerable 1
              offers [offer-1 offer-2 offer-3]
              user->usage {test-user {:count 5, :cpus 5, :mem 16384, :gpus 0}}]
          (is (run-handle-resource-offers! num-considerable offers "test-pool" :user->usage user->usage))
          (is (= :end-marker (async/<!! offers-chan)))
          (is (= 1 (count @launched-offer-ids-atom)))
          (is (= 1 (count @launched-job-names-atom)))
          (is (= #{"job-1"} (set @launched-job-names-atom)))))

      (testing "offer for single job"
        (let [num-considerable 10
              offers [offer-4]]
          (is (run-handle-resource-offers! num-considerable offers "test-pool"))
          (is (= :end-marker (async/<!! offers-chan)))
          (is (= 1 (count @launched-offer-ids-atom)))
          (is (= 1 (count @launched-job-names-atom)))
          (is (= #{"job-1"} (set @launched-job-names-atom)))))

      (testing "offer for first three jobs"
        (let [num-considerable 10
              offers [offer-3]]
          (is (run-handle-resource-offers! num-considerable offers "test-pool"))
          (is (= :end-marker (async/<!! offers-chan)))
          (is (= 1 (count @launched-offer-ids-atom)))
          (is (= 3 (count @launched-job-names-atom)))
          (is (= #{"job-1" "job-2" "job-3"} (set @launched-job-names-atom)))))

      (testing "offer not fit for any job"
        (let [num-considerable 10
              offers [offer-5]]
          (is (run-handle-resource-offers! num-considerable offers "test-pool"))
          (is (zero? (count @launched-offer-ids-atom)))
          (is (= :end-marker (async/<!! offers-chan)))
          (is (empty? @launched-job-names-atom))))

      (testing "offer fit but user has too little quota"
        (let [num-considerable 10
              offers [offer-1 offer-2 offer-3]
              user-quota {test-user {:count 5, :cpus 4, :mem 4096, :gpus 0}}]
          (is (run-handle-resource-offers! num-considerable offers "test-pool" :user-quota user-quota))
          (is (= :end-marker (async/<!! offers-chan)))
          (is (zero? (count @launched-offer-ids-atom)))
          (is (empty? @launched-job-names-atom))))

      (testing "offer fit but user has capacity usage"
        (let [num-considerable 10
              offers [offer-1 offer-2 offer-3]
              user->usage {test-user {:count 10, :cpus 50, :mem 32768, :gpus 10}}]
          (is (run-handle-resource-offers! num-considerable offers "test-pool" :user->usage user->usage))
          (is (= :end-marker (async/<!! offers-chan)))
          (is (zero? (count @launched-offer-ids-atom)))
          (is (empty? @launched-job-names-atom))))

      (testing "will not launch jobs on reserved host"
        (let [num-considerable 10
              offers [offer-1]
              initial-reservation-state {:job-uuid->reserved-host {(UUID/randomUUID) (:hostname offer-1)}}
              rebalancer-reservation-atom (atom initial-reservation-state)]
          (is (run-handle-resource-offers! num-considerable offers "test-pool" :rebalancer-reservation-atom rebalancer-reservation-atom))
          (is (= 0 (count @launched-job-names-atom)))
          (is (= initial-reservation-state @rebalancer-reservation-atom))))

      (testing "only launches reserved jobs on reserved host"
        (let [num-considerable 10
              offers [offer-9] ; large enough to launch jobs 1, 2, 3, and 4
              job-1-uuid (d/squuid)
              job-2-uuid (d/squuid)
              initial-reservation-state {:job-uuid->reserved-host {job-1-uuid (:hostname offer-9)
                                                                   job-2-uuid (:hostname offer-9)}
                                         :launched-job-uuids #{}}
              rebalancer-reservation-atom (atom initial-reservation-state)]
          (is (run-handle-resource-offers! num-considerable offers "test-pool" :rebalancer-reservation-atom rebalancer-reservation-atom
                                           :job-name->uuid {"job-1" job-1-uuid "job-2" job-2-uuid}))
          (is (= :end-marker (async/<!! offers-chan)))
          (is (= 2 (count @launched-job-names-atom)))
          (is (= #{"job-1" "job-2"} (set @launched-job-names-atom)))
          (is (= {:job-uuid->reserved-host {}
                  :launched-job-uuids      #{job-1-uuid job-2-uuid}}
                 @rebalancer-reservation-atom))))))

  (deftest test-handle-resource-offers-mesos
    (setup)
    (let [offer-maker (fn [cpus mem gpus & {:keys [disk]
                                            :or {disk {"standard" 512000}}}]
                        (assoc (static-offer-info)
                          :resources [{:name "cpus", :scalar cpus, :type :value-scalar, :role "cook"}
                                      {:name "mem", :scalar mem, :type :value-scalar, :role "cook"}
                                      {:name "gpus", :scalar gpus, :type :value-scalar, :role "cook"}]))
          offer-1 (offer-maker 10 2048 0)
          offer-2 (offer-maker 20 16384 0)
          offer-3 (offer-maker 30 8192 0)
          offer-4 (offer-maker 4 2048 0)
          offer-5 (offer-maker 4 1024 0)
          offer-6 (offer-maker 10 4096 0)
          offer-7 (offer-maker 20 4096 0)
          offer-8 (offer-maker 30 16384 0)
          offer-9 (offer-maker 100 200000 0)
          offers [offer-1 offer-2 offer-3 offer-4 offer-5 offer-6 offer-7 offer-8 offer-9]]
      (with-redefs [cook.config/executor-config (constantly executor)
                    config/valid-gpu-models (constantly gpu-models-config)
                    config/disk (constantly disk-config)]
        (test-handle-resource-helpers offers)
        ; In mesos, jobs requesting gpus should not get matched
        (testing "all offers for all jobs"
          (let [num-considerable 10
                offers [offer-1 offer-2 offer-3 offer-4 offer-5 offer-6 offer-7 offer-8 offer-9]]
            (is (run-handle-resource-offers! num-considerable offers "test-pool"))
            (is (= :end-marker (async/<!! offers-chan)))
            (is (= 6 (count @launched-job-names-atom)))
            (is (= #{"job-1" "job-2" "job-3" "job-4" "job-7" "job-8"} (set @launched-job-names-atom))))))))

  (deftest test-handle-resource-offers-k8s
    (setup)
    (let [offer-maker (fn [cpus mem gpus & {:keys [disk]
                                            :or {disk {"pd-standard" 512000}}}]
                        (assoc (static-offer-info)
                          :resources [{:name "cpus", :scalar cpus, :type :value-scalar, :role "cook"}
                                      {:name "mem", :scalar mem, :type :value-scalar, :role "cook"}
                                      {:name "gpus", :text->scalar gpus, :type :value-text->scalar, :role "cook"}
                                      {:name "disk", :text->scalar disk, :type :value-text->scalar, :role "cook"}]
                          :attributes [{:name "compute-cluster-type", :text "kubernetes", :type :value-text, :role "cook"}]))
          offer-1 (offer-maker 10 2048 {})
          offer-2 (offer-maker 20 16384 {})
          offer-3 (offer-maker 30 8192 {})
          offer-4 (offer-maker 4 2048 {})
          offer-5 (offer-maker 4 1024 {})
          offer-6 (offer-maker 10 4096 {"nvidia-tesla-p100" 2})
          offer-7 (offer-maker 20 4096 {"nvidia-tesla-p100" 4})
          offer-8 (offer-maker 30 16384 {"nvidia-tesla-p100" 1})
          offer-9 (offer-maker 100 200000 {})
          offer-10 (offer-maker 30 2048 {} :disk {"pd-ssd" 500000})
          offer-11 (offer-maker 30 2048 {} :disk {"pd-ssd" 200000})
          offers [offer-1 offer-2 offer-3 offer-4 offer-5 offer-6 offer-7 offer-8 offer-9 offer-10 offer-11]]
      (with-redefs [cook.config/executor-config (constantly executor)
                    config/valid-gpu-models (constantly gpu-models-config)
                    config/disk (constantly disk-config)
                    kapi/create-namespaced-pod (constantly true)]
        (test-handle-resource-helpers offers)
        ; In kubernetes, gpu jobs should get matched if vm has enough count available in the correct model
        (testing "all offers for all jobs"
          (let [num-considerable 10
                offers [offer-1 offer-2 offer-3 offer-4 offer-5 offer-6 offer-7 offer-8 offer-9 offer-10 offer-11]]
            (is (run-handle-resource-offers! num-considerable offers "test-pool"))
            (is (= :end-marker (async/<!! offers-chan)))
            (is (= 8 (count @launched-job-names-atom)))
            (is (= #{"job-1" "job-2" "job-3" "job-4" "job-5" "job-6" "job-7" "job-8"} (set @launched-job-names-atom)))))

        (testing "k8s gpu offers for all gpu jobs"
          (let [num-considerable 10
                offers [offer-6 offer-7]]
            (is (not (run-handle-resource-offers! num-considerable offers "test-pool")))
            (is (= :end-marker (async/<!! offers-chan)))
            (is (= 2 (count @launched-job-names-atom)))
            (is (= #{"job-5" "job-6"} (set @launched-job-names-atom)))))

        (testing "k8s gpu offer for single gpu job"
          (let [num-considerable 10
                offers [offer-6]]
            (is (not (run-handle-resource-offers! num-considerable offers "test-pool")))
            (is (= :end-marker (async/<!! offers-chan)))
            (is (= 1 (count @launched-job-names-atom)))
            (is (= #{"job-5"} (set @launched-job-names-atom)))))

        (testing "k8s gpu offer matching no gpu job"
          (let [num-considerable 10
                offers [offer-8]]
            (is (run-handle-resource-offers! num-considerable offers "test-pool"))
            (is (= :end-marker (async/<!! offers-chan)))
            (is (empty? @launched-job-names-atom))))

        ; Add some more rigorous testing for scheduling jobs requesting disk
        (testing "disk offer matching job requesting same disk type"
          (let [num-considerable 10
                offers [offer-10]]
            (is (not (run-handle-resource-offers! num-considerable offers "test-pool")))
            (is (= :end-marker (async/<!! offers-chan)))
            (is (= 1 (count @launched-job-names-atom)))
            (is (= #{"job-7"} (set @launched-job-names-atom)))))

        (testing "disk offer matching no job"
          (let [num-considerable 7
                offers [offer-11]]
            (is (run-handle-resource-offers! num-considerable offers "test-pool"))
            (is (= :end-marker (async/<!! offers-chan)))
            (is (empty? @launched-job-names-atom))))

        (let [autoscale-jobs (atom nil)]
          (with-redefs [sched/trigger-autoscaling!
                        (fn [pending-jobs _ _ _] (reset! autoscale-jobs
                                                         (->> pending-jobs
                                                              (map :job/name)
                                                              set)))]

            (testing "Autoscaler increases offers."
              (let [num-considerable 6
                    offers [offer-1 offer-2 offer-3]]
                (is (run-handle-resource-offers! num-considerable offers "test-pool"))
                (is (= :end-marker (async/<!! offers-chan)))
                (is (= 3 (count @launched-offer-ids-atom)))
                (is (= 4 (count @launched-job-names-atom)))
                (is (= #{"job-1" "job-2" "job-3" "job-4"} (set @launched-job-names-atom)))
                (is (= #{"job-5" "job-6" "job-7" "job-8"} @autoscale-jobs))))))))))

(deftest test-monitor-tx-report-queue
  (let [uri "datomic:mem://test-monitor-tx-report-queue"
        conn (restore-fresh-database! uri)
        killed-tasks (atom [])
        mock-driver (reify msched/SchedulerDriver
                      (kill-task! [_ task-id]
                        (swap! killed-tasks #(conj % task-id))))
        compute-cluster (testutil/fake-test-compute-cluster-with-driver conn uri mock-driver)
        job-id-1 (create-dummy-job conn)
        instance-id-1 (create-dummy-instance conn job-id-1 :compute-cluster compute-cluster)
        job-id-2 (create-dummy-job conn)
        instance-id-2 (create-dummy-instance conn job-id-2 :compute-cluster compute-cluster)]
    (cook.mesos/kill-job conn [(:job/uuid (d/entity (d/db conn) job-id-1))])
    (let [job-ent (d/entity (d/db conn) job-id-1)
          instance-ent (d/entity (d/db conn) instance-id-1)]
      (is (= :job.state/completed (:job/state job-ent)))
      (is (= :instance.status/unknown (:instance/status instance-ent))))
    (let [[report-mult close-fn] (cook.datomic/create-tx-report-mult conn)
          transaction-chan (async/chan (async/sliding-buffer 4096))
          _ (async/tap report-mult transaction-chan)
          _ (cook.scheduler.scheduler/monitor-tx-report-queue transaction-chan conn)]
      (cook.mesos/kill-job conn [(:job/uuid (d/entity (d/db conn) job-id-2))])
      (let [expected-tasks-killed [{:value (:instance/task-id (d/entity (d/db conn) instance-id-1))}
                                   {:value (:instance/task-id (d/entity (d/db conn) instance-id-2))}]
            tasks-killed? (fn [] (= expected-tasks-killed @killed-tasks))]
        (is (wait-for tasks-killed? :interval 20 :timeout 100 :unit-multiplier 1))))))

(deftest test-launch-matched-tasks!
  (setup)
  (let [fake-cc (testutil/make-kubernetes-compute-cluster {} #{"pool-name"} nil {})]
    (testing "logs transaction timeouts"
      (let [conn (restore-fresh-database! "datomic:mem://test-launch-matched-tasks!-logs-transaction-timeouts")
            timeout-exception-str "Transaction timed out."
            timeout-exception (ex-info timeout-exception-str {})
            logged-atom (atom nil)
            job-id (create-dummy-job conn)
            job (d/entity (d/db conn) job-id)
            ^TaskRequest task-request (sched/make-task-request (d/db conn) job nil)
            matches [{:tasks [(SimpleAssignmentResult. [] nil task-request)]}]
            job-uuid (-> task-request (get-in [:job :job/uuid]) str)]
        (with-redefs [cc/db-id (constantly -1) ; So we don't throw prematurely when trying to create the task structure.
                      d/transact (fn [_ _]
                                   (throw timeout-exception))
                      log/log* (fn [_ level _ message]
                                 (when (= :warn level)
                                   (reset! logged-atom message)))
                      cc/use-cook-executor? (constantly true)
                      timers/stop (constantly nil)
                      sched/match->compute-cluster (fn [_] fake-cc)]
          (is (thrown? ExecutionException (sched/launch-matched-tasks! matches conn nil nil nil nil)))
          (is (str/includes? @logged-atom timeout-exception-str))
          (is (str/includes? @logged-atom job-uuid)))))

    (testing "catches exceptions in compute cluster loop"
      (let [matches [{:leases [{:offer {}}]}]]
        (with-redefs [cc/db-id (constantly -1)
                      cc/launch-tasks (fn [_ _ _ _] (throw (ex-info "Foo" {})))
                      datomic/transact (constantly nil)
                      timers/stop (constantly nil)
                      sched/match->compute-cluster (fn [_] fake-cc)]
          (sched/launch-matched-tasks! matches nil nil nil nil nil))))))

(deftest test-reconcile-tasks
  (let [conn (restore-fresh-database! "datomic:mem://test-reconcile-tasks")
        fenzo (make-dummy-scheduler)
        fenzo-state {:fenzo fenzo :unassign-task-set (atom #{})}

        task-atom (atom [])
        mock-driver (reify msched/SchedulerDriver
                      (reconcile-tasks [_ tasks]
                        (reset! task-atom tasks)))
        fake-compute-cluster (testutil/setup-fake-test-compute-cluster conn)
        fake-compute-cluster-dbid (cc/db-id fake-compute-cluster)
        [_ [running-instance-id]] (create-dummy-job-with-instances conn
                                                                   :job-state :job.state/running
                                                                   :instances [{:instance-status :instance.status/running :instance/compute-cluster fake-compute-cluster-dbid}])
        [_ [unknown-instance-id]] (create-dummy-job-with-instances conn
                                                                   :job-state :job.state/running
                                                                   :instances [{:instance-status :instance.status/unknown :instance/compute-cluster fake-compute-cluster-dbid}])
        _ (create-dummy-job-with-instances conn
                                           :job-state :job.state/completed
                                           :instances [{:instance-status :instance.status/success :instance/compute-cluster fake-compute-cluster-dbid}])]
    (sched/reconcile-tasks (d/db conn) fake-compute-cluster mock-driver (constantly fenzo-state))
    (let [reconciled-tasks (set @task-atom)
          running-instance (d/entity (d/db conn) running-instance-id)
          unknown-instance (d/entity (d/db conn) unknown-instance-id)]
      (is (= 2 (count reconciled-tasks)))
      (is (contains? reconciled-tasks {:task-id {:value (:instance/task-id running-instance)}
                                       :state :task-running
                                       :slave-id {:value (:instance/slave-id running-instance)}}))
      (is (contains? reconciled-tasks {:task-id {:value (:instance/task-id unknown-instance)}
                                       :state :task-staging
                                       :slave-id {:value (:instance/slave-id unknown-instance)}})))))


(deftest test-limit-over-quota-jobs
  (setup)
  (with-redefs [config/max-over-quota-jobs (fn [] 10)]
    (let [conn (restore-fresh-database! "datomic:mem://test-limit-over-quota-jobs")
          _ (create-pool conn "test-pool")
          job-ids (doall (take 25 (repeatedly #(create-dummy-job conn :pool "test-pool"))))
          db (d/db conn)
          task-ents (->> job-ids
                         (map #(d/entity db %))
                         (map #(tools/create-task-ent %)))]
      (is (= 25 (count (sched/limit-over-quota-jobs task-ents {:mem Double/MAX_VALUE
                                                               :cpus Double/MAX_VALUE
                                                               :count Double/MAX_VALUE}))))
      (is (= 15 (count (sched/limit-over-quota-jobs task-ents {:mem Double/MAX_VALUE
                                                               :cpus Double/MAX_VALUE
                                                               :count 5})))))))

(deftest test-trigger-autoscaling!
  (setup)
  (let [autoscale!-invocations (atom [])
        compute-cluster (reify ComputeCluster
                          (autoscaling? [_ _] true)
                          (autoscale! [compute-cluster pool-name task-requests _]
                            (swap! autoscale!-invocations conj {:compute-cluster compute-cluster
                                                                :pool-name pool-name
                                                                :task-requests task-requests}))
                          (compute-cluster-name [_] "test-compute-cluster"))
        conn (restore-fresh-database! "datomic:mem://test-trigger-autoscaling")
        make-job-fn (fn []
                      (let [job-id (create-dummy-job conn)
                            job (->> job-id (d/entity (d/db conn)) tools/job-ent->map)]
                        job))
        job-1 (make-job-fn)
        job-2 (make-job-fn)
        job-3 (make-job-fn)
        jobs [job-1 job-2 job-3]]
    (sched/trigger-autoscaling! jobs "test-pool" [compute-cluster] sched/job->acceptable-compute-clusters)
    (is (= 1 (count @autoscale!-invocations)))
    (is (= compute-cluster (-> @autoscale!-invocations first :compute-cluster)))
    (is (= "test-pool" (-> @autoscale!-invocations first :pool-name)))
    (is (= [job-1 job-2 job-3] (-> @autoscale!-invocations first :task-requests)))))

(deftest test-create-datomic-scheduler
  (testing "match-trigger-chan causes pools to match round-robin"
    (let [send-next-chime-chan (async/chan)
          match-trigger-chan (async/chan (async/sliding-buffer 1))
          chimes-count-atom (atom 1)
          output-atom (atom [])]
      (with-redefs [sched/persist-mea-culpa-failure-limit! (fn [_ _])
                    d/db (fn [_])
                    pool/all-pools
                    (fn [_]
                      [{:pool/name "pool 1"
                        :pool/state :pool.state/active}
                       {:pool/name "pool 2"
                        :pool/state :pool.state/active}
                       {:pool/name "pool 3"
                        :pool/state :pool.state/active}
                       {:pool/name "old pool"
                        :pool/state :pool.state/inactive}])
                    sched/make-fenzo-state (fn [_ _ _])
<<<<<<< HEAD
                    sched/make-pool-handler (fn [_ _ _ _ _ trigger-chan _ _ pool-name _ _]
=======
                    sched/make-pool-handler (fn [_ _ _ _ _ _ _ _ trigger-chan _ _ pool-name _ _ _]
>>>>>>> ffcc61c9
                                              (tools/chime-at-ch
                                               trigger-chan
                                               (fn []
                                                 (swap! output-atom conj pool-name)
                                                 (async/>!! send-next-chime-chan :next))))
                    sched/start-jobs-prioritizer! (fn [_ _ _ _])
                    sched/prepare-match-trigger-chan (fn [_ _])]
        (sched/create-datomic-scheduler {:trigger-chans {:match-trigger-chan match-trigger-chan}})
        (async/go (async/>! send-next-chime-chan :start))
        (loop []
          (when (async/<!! send-next-chime-chan)
            (async/offer! match-trigger-chan :trigger)
            (swap! chimes-count-atom inc)
            (when (< @chimes-count-atom 10) (recur))))
        (async/<!! send-next-chime-chan)
        (is (= ["pool 1"
                "pool 2"
                "pool 3"
                "pool 1"
                "pool 2"
                "pool 3"
                "pool 1"
                "pool 2"
                "pool 3"] @output-atom))))))

(defn- test-prepare-match-trigger-chan-helper
  [settings pools expected-period]
  (with-redefs [t/now (constantly (org.joda.time.DateTime/parse "2020-07-11T20:45:58.459Z"))
                async/pipe (fn [_ _])
                chime/chime-ch (fn [times]
                                 (is (= (- (.getMillis (first (next times))) (.getMillis (first times))) expected-period)))
                config/offer-matching (constantly settings)]
    (sched/prepare-match-trigger-chan (async/chan 99) pools)))

(deftest test-prepare-match-trigger-chan
  (testing "Match period is a function of # of pools"
    (test-prepare-match-trigger-chan-helper {:global-min-match-interval-millis 100
                                             :target-per-pool-match-interval-millis 3000}
                                            [1 2 3]
                                            1000))
  (testing "Match period does not go below global min"
    (test-prepare-match-trigger-chan-helper {:global-min-match-interval-millis 100
                                             :target-per-pool-match-interval-millis 3000}
                                            (repeat 40 "x")
                                            100)))

(deftest test-job->resource-maps
  (testing "adds up resources by type"
    (is (= [{"cpus" 1.2
             "mem" 34
             "gpus/nvidia-tesla-k80" 2
             "disk/pd-ssd/request" 10
             "disk/pd-ssd/limit" 20}
            {"cpus" 2.3
             "mem" 45
             "gpus/nvidia-tesla-p100" 4}]
           (sched/jobs->resource-maps
             [{:job/environment [{:environment/name "COOK_GPU_MODEL"
                                  :environment/value "nvidia-tesla-k80"}]
               :job/resource [{:resource/type :cpus :resource/amount 1.2}
                              {:resource/type :mem :resource/amount 34}
                              {:resource/type :gpus :resource/amount 2}
                              {:resource/type :disk :resource.disk/request 10 :resource.disk/limit 20 :resource.disk/type "pd-ssd"}]}
              {:job/environment [{:environment/name "COOK_GPU_MODEL"
                                  :environment/value "nvidia-tesla-p100"}]
               :job/resource [{:resource/type :cpus :resource/amount 2.3}
                              {:resource/type :mem :resource/amount 45}
                              {:resource/type :gpus :resource/amount 4}]}]))))
  (testing "gracefully handles unspecified gpu model"
    (is (= [{"cpus" 1.2
             "mem" 34
             "gpus/unspecified-gpu-model" 2}
            {"cpus" 2.3
             "mem" 45
             "gpus/unspecified-gpu-model" 4}]
           (sched/jobs->resource-maps
             [{:job/resource [{:resource/type :cpus :resource/amount 1.2}
                              {:resource/type :mem :resource/amount 34}
                              {:resource/type :gpus :resource/amount 2}]}
              {:job/resource [{:resource/type :cpus :resource/amount 2.3}
                              {:resource/type :mem :resource/amount 45}
                              {:resource/type :gpus :resource/amount 4}]}]))))
  (testing "gracefully handles unspecified disk type"
    (is (= [{"cpus" 1.2
             "mem" 34
             "disk/unspecified-disk-type/request" 10}
            {"cpus" 2.3
             "mem" 45
             "disk/unspecified-disk-type/request" 50
             "disk/unspecified-disk-type/limit" 100}]
           (sched/jobs->resource-maps
             [{:job/resource [{:resource/type :cpus :resource/amount 1.2}
                              {:resource/type :mem :resource/amount 34}
                              {:resource/type :disk :resource.disk/request 10}]}
              {:job/resource [{:resource/type :cpus :resource/amount 2.3}
                              {:resource/type :mem :resource/amount 45}
                              {:resource/type :disk :resource.disk/request 50 :resource.disk/limit 100}]}])))))

(let [compute-cluster-1-name "test-compute-cluster-1"
      compute-cluster-2-name "test-compute-cluster-2"
      compute-cluster-3-name "test-compute-cluster-3"
      location-a "test-location-a"
      location-b "test-location-b"
      compute-cluster-1 {:cluster-definition
                         {:config {:location location-a}}
                         :name compute-cluster-1-name}
      compute-cluster-2 {:cluster-definition
                         {:config {:location location-b}}
                         :name compute-cluster-2-name}
      compute-cluster-3 {:cluster-definition
                         {:config {:location location-a}}
                         :name compute-cluster-3-name}
      instance-1 {:instance/compute-cluster
                      {:compute-cluster/cluster-name
                       compute-cluster-2-name}
                      :instance/start-time 1}
      instance-2 {:instance/compute-cluster
                       {:compute-cluster/cluster-name
                        compute-cluster-1-name}
                       :instance/start-time 2}
      instance-3 {:instance/compute-cluster
                       {:compute-cluster/cluster-name
                        compute-cluster-1-name}
                       :instance/start-time 2}
      instances [instance-1 instance-2]]

  (deftest test-job->preferred-compute-clusters
    (reset! cook.compute-cluster/cluster-name->compute-cluster-atom
            {compute-cluster-1-name compute-cluster-1
             compute-cluster-2-name compute-cluster-2
             compute-cluster-3-name compute-cluster-3})
    (is (= [compute-cluster-1
            compute-cluster-3]
           (sched/job->acceptable-compute-clusters
            {:job/checkpoint true
             :job/instance instances}
            [compute-cluster-1
             compute-cluster-2
             compute-cluster-3])))
    (is (= [compute-cluster-2]
           (sched/job->acceptable-compute-clusters
            {:job/checkpoint true
<<<<<<< HEAD
              :job/instance [instance-first]}
=======
             :job/instance [instance-1]}
>>>>>>> ffcc61c9
            [compute-cluster-1
             compute-cluster-2
             compute-cluster-3])))
    (is (= [compute-cluster-1
            compute-cluster-2
            compute-cluster-3]
           (sched/job->acceptable-compute-clusters
            {:job/checkpoint true
             :job/instance []}
            [compute-cluster-1
             compute-cluster-2
             compute-cluster-3])))
    (is (= [compute-cluster-1
            compute-cluster-2
            compute-cluster-3]
           (sched/job->acceptable-compute-clusters
            {:job/checkpoint false
             :job/instance instances}
            [compute-cluster-1
             compute-cluster-2
             compute-cluster-3]))))

  (deftest test-distribute-jobs-to-compute-clusters
    (testutil/setup)
    (reset! cook.compute-cluster/cluster-name->compute-cluster-atom
            {compute-cluster-1-name compute-cluster-1
             compute-cluster-2-name compute-cluster-2
             compute-cluster-3-name compute-cluster-3})
    (let [base-job {:job/checkpoint true
                    :job/instance instances}]
      (let [uuid (UUID/randomUUID)
            job1 (assoc base-job :job/uuid uuid)]
        (is (= (list [job1])
               (vals (sched/distribute-jobs-to-compute-clusters
                      [job1]
                      "test-pool"
                      [compute-cluster-1
                       compute-cluster-2
                       compute-cluster-3]
                      sched/job->acceptable-compute-clusters)))))
      (testing "max-jobs-for-autoscaling=0"
        (let [job (assoc base-job :job/uuid (UUID/randomUUID))]
          (is (= {}
                 (sched/distribute-jobs-to-compute-clusters
                  []
                  "test-pool"
                  [compute-cluster-1
                   compute-cluster-2
                   compute-cluster-3]
                  sched/job->acceptable-compute-clusters)))))
      (let [job (assoc base-job :job/uuid (UUID/randomUUID))]
        (is (= {}
               (sched/distribute-jobs-to-compute-clusters
                [(assoc job :job/uuid (UUID/randomUUID))]
                "test-pool"
                [compute-cluster-2]
<<<<<<< HEAD
                 sched/job->acceptable-compute-clusters)))))))
=======
                sched/job->acceptable-compute-clusters))))))
  
  (deftest test-jobs-kubernetes-task-metadata
    (testutil/setup)
    (reset! cook.compute-cluster/cluster-name->compute-cluster-atom
            {compute-cluster-1-name compute-cluster-1
             compute-cluster-2-name compute-cluster-2
             compute-cluster-3-name compute-cluster-3})
    (with-redefs [cc/use-cook-executor? (fn [_] false)]
      (let [base-job {:job/checkpoint true :job/user "wrinkle" :job/environment "env"}]
        ;; TODO(alexh): more test cases.
        (let [job1 (assoc base-job :job/uuid (UUID/randomUUID) :job/name "job1")
              job2 (assoc base-job :job/uuid (UUID/randomUUID) :job/name "job2")
              job3 (assoc base-job :job/uuid (UUID/randomUUID) :job/name "job3")
              jobs [job1 job2 job3]
              compute-cluster->jobs (sched/distribute-jobs-to-compute-clusters
                                     jobs
                                     "test-pool"
                                     [compute-cluster-1
                                      compute-cluster-2
                                      compute-cluster-3]
                                     sched/job->acceptable-compute-clusters)
              mesos-run-as-user "wrinkle"]
          (doseq [[compute-cluster jobs] compute-cluster->jobs
                  :let [task-metadata-seq (sched/jobs->kubernetes-task-metadata jobs "test-pool" mesos-run-as-user compute-cluster)]]
            ;; sanity check
            (is (= (count task-metadata-seq)
                   (count jobs)))

            (doseq [[job metadata] (mapv vector jobs task-metadata-seq)
                    :let [{:keys [job/name job/user job/uuid job/environment]} job
                          metadata-job (get-in metadata [:task-request :job])]]
              ;; zipped in order of jobs (expected behavior in `handle-kubernetes-scheduler-pool` for generating task-txns)
              (is (= (metadata-job :job/uuid)
                     uuid))
              (is (= (metadata-job :job/name)
                     name))
              (is (= (metadata-job :job/user)
                     user))
              (is (= (metadata-job :job/environment)
                     environment)))))))))
>>>>>>> ffcc61c9
<|MERGE_RESOLUTION|>--- conflicted
+++ resolved
@@ -2383,11 +2383,7 @@
                        {:pool/name "old pool"
                         :pool/state :pool.state/inactive}])
                     sched/make-fenzo-state (fn [_ _ _])
-<<<<<<< HEAD
                     sched/make-pool-handler (fn [_ _ _ _ _ trigger-chan _ _ pool-name _ _]
-=======
-                    sched/make-pool-handler (fn [_ _ _ _ _ _ _ _ trigger-chan _ _ pool-name _ _ _]
->>>>>>> ffcc61c9
                                               (tools/chime-at-ch
                                                trigger-chan
                                                (fn []
@@ -2501,17 +2497,17 @@
                          {:config {:location location-a}}
                          :name compute-cluster-3-name}
       instance-1 {:instance/compute-cluster
-                      {:compute-cluster/cluster-name
-                       compute-cluster-2-name}
-                      :instance/start-time 1}
+                  {:compute-cluster/cluster-name
+                   compute-cluster-2-name}
+                  :instance/start-time 1}
       instance-2 {:instance/compute-cluster
-                       {:compute-cluster/cluster-name
-                        compute-cluster-1-name}
-                       :instance/start-time 2}
+                  {:compute-cluster/cluster-name
+                   compute-cluster-1-name}
+                  :instance/start-time 2}
       instance-3 {:instance/compute-cluster
-                       {:compute-cluster/cluster-name
-                        compute-cluster-1-name}
-                       :instance/start-time 2}
+                  {:compute-cluster/cluster-name
+                   compute-cluster-1-name}
+                  :instance/start-time 2}
       instances [instance-1 instance-2]]
 
   (deftest test-job->preferred-compute-clusters
@@ -2530,11 +2526,7 @@
     (is (= [compute-cluster-2]
            (sched/job->acceptable-compute-clusters
             {:job/checkpoint true
-<<<<<<< HEAD
-              :job/instance [instance-first]}
-=======
              :job/instance [instance-1]}
->>>>>>> ffcc61c9
             [compute-cluster-1
              compute-cluster-2
              compute-cluster-3])))
@@ -2591,11 +2583,9 @@
                 [(assoc job :job/uuid (UUID/randomUUID))]
                 "test-pool"
                 [compute-cluster-2]
-<<<<<<< HEAD
-                 sched/job->acceptable-compute-clusters)))))))
-=======
+                ;;  sched/job->acceptable-compute-clusters)))))))
                 sched/job->acceptable-compute-clusters))))))
-  
+
   (deftest test-jobs-kubernetes-task-metadata
     (testutil/setup)
     (reset! cook.compute-cluster/cluster-name->compute-cluster-atom
@@ -2604,7 +2594,6 @@
              compute-cluster-3-name compute-cluster-3})
     (with-redefs [cc/use-cook-executor? (fn [_] false)]
       (let [base-job {:job/checkpoint true :job/user "wrinkle" :job/environment "env"}]
-        ;; TODO(alexh): more test cases.
         (let [job1 (assoc base-job :job/uuid (UUID/randomUUID) :job/name "job1")
               job2 (assoc base-job :job/uuid (UUID/randomUUID) :job/name "job2")
               job3 (assoc base-job :job/uuid (UUID/randomUUID) :job/name "job3")
@@ -2634,5 +2623,4 @@
               (is (= (metadata-job :job/user)
                      user))
               (is (= (metadata-job :job/environment)
-                     environment)))))))))
->>>>>>> ffcc61c9
+                     environment)))))))))