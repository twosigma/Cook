--- conflicted
+++ resolved
@@ -22,21 +22,13 @@
             [cook.scheduler.constraints :as constraints]
             [cook.scheduler.data-locality :as dl]
             [cook.scheduler.scheduler :as sched]
-            [cook.test.testutil :refer [create-dummy-group create-dummy-instance create-dummy-job create-dummy-job-with-instances
+            [cook.test.testutil :refer [create-dummy-group create-dummy-instance create-dummy-job create-dummy-job-with-instances create-pool
                                          restore-fresh-database! setup]]
             [cook.tools :as util]
-<<<<<<< HEAD
-            [cook.test.testutil :refer (restore-fresh-database! create-dummy-group create-dummy-job create-dummy-instance create-dummy-job-with-instances create-pool setup)]
             [datomic.api :as d :refer (db)])
   (:import [java.util Date UUID]
            org.joda.time.DateTime
            org.mockito.Mockito))
-=======
-            [datomic.api :as d :refer [db]])
-  (:import (java.util Date UUID)
-           (org.joda.time DateTime)
-           (org.mockito Mockito)))
->>>>>>> da5f3038
 
 (deftest test-get-group-constraint-name
   (is (= "unique-host-placement-group-constraint"
