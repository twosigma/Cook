--- conflicted
+++ resolved
@@ -15,12 +15,7 @@
 ;;
 (ns cook.test.config
   (:require [clojure.test :refer :all]
-<<<<<<< HEAD
-            [cook.config :as config :refer (config config-settings default-pool env read-edn-config
-                                 config-string->fitness-calculator)]
-=======
-            [cook.config :refer [config config-settings config-string->fitness-calculator default-pool env read-edn-config]]
->>>>>>> da5f3038
+            [cook.config :as config :refer (config config-settings config-string->fitness-calculator default-pool env read-edn-config)]
             [cook.test.rest.api :as api]
             [cook.test.testutil :refer [setup]])
   (:import (clojure.lang ExceptionInfo)
