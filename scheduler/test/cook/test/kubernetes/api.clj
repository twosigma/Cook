(ns cook.test.kubernetes.api
  (:require [clj-time.core :as t]
            [clojure.string :as str]
            [clojure.test :refer :all]
            [cook.config :as config]
            [cook.kubernetes.api :as api]
            [cook.test.testutil :as tu]
            [datomic.api :as d])
  (:import (io.kubernetes.client.openapi.models V1Container V1ContainerState V1ContainerStateWaiting V1ContainerStatus
                                                V1EnvVar V1ListMeta V1Node V1NodeSpec V1ObjectMeta V1Pod V1PodCondition
                                                V1PodList V1PodSpec V1PodStatus V1ResourceRequirements V1Taint V1Volume
                                                V1VolumeMount)))

(deftest test-get-consumption
  (testing "correctly computes consumption for a single pod"
<<<<<<< HEAD
<<<<<<< HEAD
    (let [pods [(tu/pod-helper "podA" "hostA" {:cpus 1.0 :mem 100.0 :gpus "2"})]
          node-name->pods (api/pods->node-name->pods pods)]
||||||| merged common ancestors
    (let [pods [(tu/pod-helper "podA" "hostA" {:cpus 1.0 :mem 100.0})]]
=======
    (let [pods [(tu/pod-helper "podA" "hostA" {:cpus 1.0 :mem 100.0})]
=======
    (let [pods [(tu/pod-helper "podA" "hostA" {:cpus 1.0 :mem 100.0 :gpus "2"})]
>>>>>>> 84ddd25d
          node-name->pods (api/pods->node-name->pods pods)]
>>>>>>> origin/master
      (is (= {"hostA" {:cpus 1.0
<<<<<<< HEAD
<<<<<<< HEAD
                       :mem 100.0
                       :gpus {"nvidia-tesla-p100" 2}}}
             (api/get-consumption node-name->pods)))))
||||||| merged common ancestors
                       :mem 100.0}}
             (api/get-consumption pods)))))
=======
                       :mem 100.0}}
=======
                       :mem 100.0
                       :gpus {"nvidia-tesla-p100" 2}}}
>>>>>>> 84ddd25d
             (api/get-consumption node-name->pods)))))
>>>>>>> origin/master

  (testing "correctly computes consumption for a pod with multiple containers"
    (let [pods [(tu/pod-helper "podA" "hostA"
<<<<<<< HEAD
<<<<<<< HEAD
                               {:cpus 1.0 :mem 100.0 :gpus "1"}
                               {:cpus 1.0 :mem 0.0 :gpus "4"}
                               {:mem 100.0})]
          node-name->pods (api/pods->node-name->pods pods)]
||||||| merged common ancestors
                               {:cpus 1.0 :mem 100.0}
                               {:cpus 1.0 :mem 0.0}
                               {:mem 100.0})]]
=======
                               {:cpus 1.0 :mem 100.0}
                               {:cpus 1.0 :mem 0.0}
=======
                               {:cpus 1.0 :mem 100.0 :gpus "1"}
                               {:cpus 1.0 :mem 0.0 :gpus "4"}
>>>>>>> 84ddd25d
                               {:mem 100.0})]
          node-name->pods (api/pods->node-name->pods pods)]
>>>>>>> origin/master
      (is (= {"hostA" {:cpus 2.0
<<<<<<< HEAD
<<<<<<< HEAD
                       :mem 200.0
                       :gpus {"nvidia-tesla-p100" 5}}}
             (api/get-consumption node-name->pods)))))
||||||| merged common ancestors
                       :mem 200.0}}
             (api/get-consumption pods)))))
=======
                       :mem 200.0}}
=======
                       :mem 200.0
                       :gpus {"nvidia-tesla-p100" 5}}}
>>>>>>> 84ddd25d
             (api/get-consumption node-name->pods)))))
>>>>>>> origin/master

  (testing "correctly aggregates pods by node name"
    (let [pods [(tu/pod-helper "podA" "hostA"
                               {:cpus 1.0
                                :mem 100.0
                                :gpus "2"})
                (tu/pod-helper "podB" "hostA"
                               {:cpus 1.0})
                (tu/pod-helper "podA" "hostA"
                               {:gpus "1"})
                (tu/pod-helper "podC" "hostB"
                               {:cpus 1.0}
                               {:mem 100.0})
                (tu/pod-helper "podC" "hostB"
                               {:cpus 2.0}
                               {:mem 30.0
                                :gpus "1"})
                (tu/pod-helper "podD" "hostC"
                               {:cpus 1.0})]
          node-name->pods (api/pods->node-name->pods pods)]
      (is (= {"hostA" {:cpus 2.0 :mem 100.0 :gpus {"nvidia-tesla-p100" 3}}
              "hostB" {:cpus 3.0 :mem 130.0 :gpus {"nvidia-tesla-p100" 1}}
              "hostC" {:cpus 1.0 :mem 0.0 :gpus {}}}
             (api/get-consumption node-name->pods))))))

(deftest test-get-capacity
  (let [node-name->node {"nodeA" (tu/node-helper "nodeA" 1.0 100.0 "2" nil)
                         "nodeB" (tu/node-helper "nodeB" 1.0 nil nil nil)
                         "nodeC" (tu/node-helper "nodeC" nil 100.0 "5" nil)
                         "nodeD" (tu/node-helper "nodeD" nil nil "7" nil)}]
    (is (= {"nodeA" {:cpus 1.0 :mem 100.0 :gpus {"nvidia-tesla-p100" 2}}
            "nodeB" {:cpus 1.0 :mem 0.0 :gpus {}}
            "nodeC" {:cpus 0.0 :mem 100.0 :gpus {"nvidia-tesla-p100" 5}}
            "nodeD" {:cpus 0.0 :mem 0.0 :gpus {"nvidia-tesla-p100" 7}}}
           (api/get-capacity node-name->node)))))

(defn assert-env-var-value
  [container name value]
  (let [^V1EnvVar variable (->> container .getEnv (filter (fn [var] (= name (.getName var)))) first)]
    (is (= name (.getName variable)))
    (is (= value (.getValue variable)))))

(deftest test-task-metadata->pod
  (testing "creates pod from metadata"
    (with-redefs [config/kubernetes (constantly {:default-workdir "/mnt/sandbox"})]
      (let [task-metadata {:task-id "my-task"
                           :command {:value "foo && bar"
                                     :environment {"FOO" "BAR"}
                                     :user (System/getProperty "user.name")}
                           :container {:type :docker
                                       :docker {:image "alpine:latest"}}
                           ;; assume this task requested {cpu:1.0,mem:512} for the job's container
                           ;; plus an additional {cpu:0.1,mem:64} for a sidecar container
                           :task-request {:resources {:mem 576
                                                      :cpus 1.1}
                                          :scalar-requests {"mem" 512
                                                            "cpus" 1.0}}
                           :hostname "kubehost"}
            pod (api/task-metadata->pod "cook" "testing-cluster" task-metadata)]
        (is (= "my-task" (-> pod .getMetadata .getName)))
        (is (= "cook" (-> pod .getMetadata .getNamespace)))
        (is (= "Never" (-> pod .getSpec .getRestartPolicy)))
        (is (= "kubehost" (-> pod .getSpec .getNodeSelector (get api/k8s-hostname-label))))
        (is (= 1 (count (-> pod .getSpec .getContainers))))
        (is (= {api/cook-pod-label "testing-cluster"} (-> pod .getMetadata .getLabels)))
        (is (< 0 (-> pod .getSpec .getSecurityContext .getRunAsGroup)))
        (is (< 0 (-> pod .getSpec .getSecurityContext .getRunAsUser)))

        (let [cook-sandbox-volume (->> pod
                                       .getSpec
                                       .getVolumes
                                       (filter (fn [^V1Volume v] (= "cook-sandbox-volume" (.getName v))))
                                       first)]
          (is (not (nil? cook-sandbox-volume)))
          (is (not (nil? (.getEmptyDir cook-sandbox-volume)))))

        (let [^V1Container container (-> pod .getSpec .getContainers first)
              container-env (.getEnv container)]
          (is (= "required-cook-job-container" (.getName container)))
          (is (= (conj api/default-shell "foo && bar") (.getCommand container)))
          (is (= "alpine:latest" (.getImage container)))
          (is (not (nil? container)))
          (is (= ["COOK_SANDBOX"
                  "EXECUTOR_PROGRESS_OUTPUT_FILE"
                  "FOO"
                  "HOME"
                  "MESOS_DIRECTORY"
                  "MESOS_SANDBOX"
                  "SIDECAR_WORKDIR"]
                 (->> container-env (map #(.getName %)) sort)))
          (is (= "/mnt/sandbox" (.getWorkingDir container)))
          (let [cook-sandbox-mount (->> container
                                        .getVolumeMounts
                                        (filter (fn [^V1VolumeMount m] (= "cook-sandbox-volume" (.getName m))))
                                        first)]
            (is (= "/mnt/sandbox" (.getMountPath cook-sandbox-mount))))

          (assert-env-var-value container "FOO" "BAR")
          (assert-env-var-value container "HOME" (.getWorkingDir container))
          (assert-env-var-value container "MESOS_SANDBOX" (.getWorkingDir container))

          (let [resources (-> container .getResources)]
            (is (= 1.0 (-> resources .getRequests (get "cpu") .getNumber .doubleValue)))
            (is (= (* 512.0 api/memory-multiplier) (-> resources .getRequests (get "memory") .getNumber .doubleValue)))
            (is (= (* 512.0 api/memory-multiplier) (-> resources .getLimits (get "memory") .getNumber .doubleValue))))))))

  (testing "user parameter"
    (let [task-metadata {:task-id "my-task"
                         :command {:value "foo && bar"
                                   :environment {"FOO" "BAR"}
                                   :user (System/getProperty "user.name")}
                         :container {:type :docker
                                     :docker {:image "alpine:latest"
                                              :parameters [{:key "user"
                                                            :value "100:10"}]}}
                         ;; assume this task requested {cpu:1.0,mem:512} for the job's container
                         ;; plus an additional {cpu:0.1,mem:64} for a sidecar container
                         :task-request {:resources {:mem 576
                                                    :cpus 1.1}
                                        :scalar-requests {"mem" 512
                                                          "cpus" 1.0}}
                         :hostname "kubehost"}
          pod (api/task-metadata->pod "cook" "test-cluster" task-metadata)]
      (is (= 100 (-> pod .getSpec .getSecurityContext .getRunAsUser)))
      (is (= 10 (-> pod .getSpec .getSecurityContext .getRunAsGroup)))))

  (testing "node selector for pool"
    (let [pool-name "test-pool"
          task-metadata {:container {:docker {:parameters [{:key "user"
                                                            :value "100:10"}]}}
                         :task-request {:job {:job/pool {:pool/name pool-name}}
                                        :scalar-requests {"mem" 512
                                                          "cpus" 1.0}}}
          ^V1Pod pod (api/task-metadata->pod nil nil task-metadata)
          ^V1PodSpec pod-spec (.getSpec pod)
          node-selector (.getNodeSelector pod-spec)]
      (is (contains? node-selector api/cook-pool-label))
      (is (= pool-name (get node-selector api/cook-pool-label)))))

  (testing "node selector for hostname"
    (let [hostname "test-host"
          task-metadata {:container {:docker {:parameters [{:key "user"
                                                            :value "100:10"}]}}
                         :hostname hostname
                         :task-request {:scalar-requests {"mem" 512
                                                          "cpus" 1.0}}}
          ^V1Pod pod (api/task-metadata->pod nil nil task-metadata)
          ^V1PodSpec pod-spec (.getSpec pod)
          node-selector (.getNodeSelector pod-spec)]
      (is (contains? node-selector api/k8s-hostname-label))
      (is (= hostname (get node-selector api/k8s-hostname-label)))))

  (testing "cpu limit configurability"
    (let [task-metadata {:container {:docker {:parameters [{:key "user"
                                                            :value "100:10"}]}}
                         :task-request {:scalar-requests {"mem" 512
                                                          "cpus" 1.0}}}
          pod->cpu-limit-fn (fn [^V1Pod pod]
                              (let [^V1Container container (-> pod .getSpec .getContainers first)
                                    ^V1ResourceRequirements resources (-> container .getResources)]
                                (-> resources .getLimits (get "cpu"))))]

      (with-redefs [config/kubernetes (constantly {:set-container-cpu-limit? true})]
        (let [^V1Pod pod (api/task-metadata->pod nil nil task-metadata)]
          (is (= 1.0 (-> pod pod->cpu-limit-fn .getNumber .doubleValue)))))

      (with-redefs [config/kubernetes (constantly {:set-container-cpu-limit? false})]
        (let [^V1Pod pod (api/task-metadata->pod nil nil task-metadata)]
          (is (nil? (pod->cpu-limit-fn pod)))))

      (with-redefs [config/kubernetes (constantly {})]
        (let [^V1Pod pod (api/task-metadata->pod nil nil task-metadata)]
          (is (nil? (pod->cpu-limit-fn pod)))))))
  (testing "checkpointing volumes"
    (with-redefs [config/kubernetes (constantly {:default-checkpoint-config {:volume-name "cook-checkpointing-tools-volume"
                                                                             :init-container-volume-mounts [{:path "/abc/xyz"}]
                                                                             :main-container-volume-mounts [{:path "/abc/xyz"}
                                                                                                            {:path "/qed/bbq"
                                                                                                             :sub-path "efg/hij"}]}
                                                 :init-container {:command ["init container command"]
                                                                  :image "init container image"}})]
      (let [task-metadata {:container {:docker {:parameters [{:key "user"
                                                              :value "100:10"}]}}
                           :task-request {:scalar-requests {"mem" 512
                                                            "cpus" 1.0}
                                          :job {:job/checkpoint {:checkpoint/mode "auto"}}}}
            ^V1Pod pod (api/task-metadata->pod nil nil task-metadata)
            ^V1Container init-container (-> pod .getSpec .getInitContainers first)
            ^V1Container main-container (-> pod .getSpec .getContainers (->> (filter #(= (.getName %) api/cook-container-name-for-job))) first)
            init-container-paths (into #{} (-> init-container .getVolumeMounts
                                                              (->> (filter #(= (.getName %) "cook-checkpointing-tools-volume")))
                                                              (->> (map #(str (.getMountPath %) (.getSubPath %))))))
            main-container-paths (into #{} (-> main-container .getVolumeMounts
                                                              (->> (filter #(= (.getName %) "cook-checkpointing-tools-volume")))
                                                              (->> (map #(str (.getMountPath %) (.getSubPath %))))))]
        (is (= #{"/abc/xyz"} init-container-paths))
        (is (= #{"/abc/xyz" "/qed/bbqefg/hij"} main-container-paths))))))

(defn- k8s-volume->clj [^V1Volume volume]
  {:name (.getName volume)
   :src (or (some-> volume .getHostPath .getPath)
            (when (.getEmptyDir volume)
              :empty-dir))})

(defn- k8s-mount->clj [^V1VolumeMount mount]
  {:name (.getName mount)
   :mount-path (.getMountPath mount)
   :read-only? (.getReadOnly mount)})

(defn- dummy-uuid-generator []
  (let [n (atom 0)]
    #(str "uuid-" (swap! n inc))))

(def sandbox-path "/mnt/sandbox")
(def legacy-sandbox-path "/mnt/mesos/sandbox")

(def expected-sandbox-volume
  {:name api/cook-sandbox-volume-name
   :src :empty-dir})

(def expected-sandbox-mount
  {:name api/cook-sandbox-volume-name
   :mount-path sandbox-path
   :read-only? false})
(def expected-legacy-sandbox-mount
  {:name api/cook-sandbox-volume-name
   :mount-path legacy-sandbox-path
   :read-only? false})

(deftest test-make-volumes
  (testing "empty cook volumes"
    (let [{:keys [volumes volume-mounts]} (api/make-volumes [] sandbox-path)
          volumes (map k8s-volume->clj volumes)
          volume-mounts (map k8s-mount->clj volume-mounts)]
      (is (= volumes [expected-sandbox-volume]))
      (is (= volume-mounts [expected-sandbox-mount expected-legacy-sandbox-mount]))))

  (testing "valid generated volume names"
    (let [host-path "/tmp/main/foo"
          {:keys [volumes volume-mounts]} (api/make-volumes [{:host-path host-path}] sandbox-path)]
      (let [volume (first volumes)
            volume-mount (first volume-mounts)]
        (is (= (.getName volume)
               (.getName volume-mount)))
        ; validation regex for k8s names
        (is (re-matches #"[a-z0-9]([-a-z0-9]*[a-z0-9])?" (.getName volume))))))

  (testing "validate minimal cook volume spec defaults"
    (with-redefs [d/squuid (dummy-uuid-generator)]
      (let [host-path "/tmp/main/foo"
            {:keys [volumes volume-mounts]} (api/make-volumes [{:host-path host-path}] sandbox-path)
          volumes (map k8s-volume->clj volumes)
          volume-mounts (map k8s-mount->clj volume-mounts)]
        (is (= volumes
               [{:name "syn-uuid-1" :src host-path}
                expected-sandbox-volume]))
        (is (= volume-mounts
               [{:name "syn-uuid-1" :mount-path host-path :read-only? true}
                expected-sandbox-mount expected-legacy-sandbox-mount])))))

  (testing "correct values for fully specified volume"
    (let [host-path "/tmp/foo"
          container-path "/mnt/foo"
          {:keys [volumes volume-mounts]} (api/make-volumes [{:host-path host-path
                                                              :container-path container-path
                                                              :mode "RW"}] container-path)
          [volume] volumes
          [volume-mount] volume-mounts]
      (is (= (.getName volume)
             (.getName volume-mount)))
      (is (= host-path (-> volume .getHostPath .getPath)))
      (is (not (.getReadOnly volume-mount)))
      (is (= container-path (.getMountPath volume-mount)))))

  (testing "disallows configured volumes"
    (with-redefs [config/kubernetes (constantly {:disallowed-container-paths #{"/tmp/foo"}})]
      (let [{:keys [volumes volume-mounts]} (api/make-volumes [{:host-path "/tmp/foo"}] "/tmp/unused")]
        (is (= 1 (count volumes)))
        (is (= 2 (count volume-mounts))))
      (let [{:keys [volumes volume-mounts]} (api/make-volumes [{:container-path "/tmp/foo"}] "/tmp/unused")]
        (is (= 1 (count volumes)))
        (is (= 2 (count volume-mounts)))))))


(deftest test-pod->synthesized-pod-state
  (testing "returns nil for empty pod"
    (is (nil? (api/pod->synthesized-pod-state nil))))

  (testing "no container status -> waiting"
    (let [pod (V1Pod.)
          pod-status (V1PodStatus.)
          pod-metadata (V1ObjectMeta.)]
      (.setStatus pod pod-status)
      (.setName pod-metadata "test-pod")
      (.setMetadata pod pod-metadata)
      (is (= {:state :pod/waiting
              :reason "Pending"}
             (api/pod->synthesized-pod-state pod)))))

  (testing "waiting"
    (let [pod (V1Pod.)
          pod-status (V1PodStatus.)
          pod-metadata (V1ObjectMeta.)
          container-status (V1ContainerStatus.)
          container-state (V1ContainerState.)
          waiting (V1ContainerStateWaiting.)]
      (.setReason waiting "waiting")
      (.setWaiting container-state waiting)
      (.setState container-status container-state)
      (.setName container-status "required-cook-job-container")
      (.setContainerStatuses pod-status [container-status])
      (.setStatus pod pod-status)
      (.setMetadata pod pod-metadata)
      (is (= {:state :pod/waiting
              :reason "waiting"}
             (api/pod->synthesized-pod-state pod)))))

  (testing "pod failed phase"
    (let [pod (V1Pod.)
          pod-status (V1PodStatus.)]
      (.setPhase pod-status "Failed")
      (.setReason pod-status "SomeSillyReason")
      (.setStatus pod pod-status)
      (is (= {:state :pod/failed
              :reason "SomeSillyReason"}
             (api/pod->synthesized-pod-state pod)))))

  (let [make-pod-with-condition-fn
        (fn [pod-condition-type pod-condition-status
             pod-condition-reason pod-condition-last-transition-time]
          (let [pod (V1Pod.)
                pod-status (V1PodStatus.)
                pod-metadata (V1ObjectMeta.)
                pod-condition (V1PodCondition.)]
            (.setType pod-condition pod-condition-type)
            (.setStatus pod-condition pod-condition-status)
            (.setReason pod-condition pod-condition-reason)
            (.setLastTransitionTime pod-condition pod-condition-last-transition-time)
            (.addConditionsItem pod-status pod-condition)
            (.setStatus pod pod-status)
            (.setName pod-metadata "test-pod")
            (.setMetadata pod pod-metadata)
            pod))

        make-unschedulable-pod-fn
        (fn [pod-condition-last-transition-time]
          (make-pod-with-condition-fn "PodScheduled" "False" "Unschedulable"
                                      pod-condition-last-transition-time))]

    (testing "unschedulable pod"
      (let [pod (make-unschedulable-pod-fn (t/epoch))]
        (with-redefs [config/kubernetes
                      (constantly {:pod-condition-unschedulable-seconds 60})]
          (is (= {:state :pod/failed
                  :reason "Unschedulable"}
                 (api/pod->synthesized-pod-state pod))))))

    (testing "briefly unschedulable pod"
      (let [pod (make-unschedulable-pod-fn (t/now))]
        (with-redefs [config/kubernetes
                      (constantly {:pod-condition-unschedulable-seconds 60})]
          (is (= {:state :pod/waiting
                  :reason "Pending"}
                 (api/pod->synthesized-pod-state pod))))))

    (testing "containers not initialized"
      (let [pod (make-pod-with-condition-fn "Initialized" "False" "ContainersNotInitialized" (t/epoch))
            container-status (V1ContainerStatus.)
            container-state (V1ContainerState.)
            waiting (V1ContainerStateWaiting.)
            pod-status (.getStatus pod)]
        (.setReason waiting "waiting")
        (.setWaiting container-state waiting)
        (.setState container-status container-state)
        (.setName container-status "required-cook-job-container")
        (.setContainerStatuses pod-status [container-status])
        (with-redefs [config/kubernetes
                      (constantly {:pod-condition-containers-not-initialized-seconds 60})]
          (is (= {:state :pod/failed
                  :reason "ContainersNotInitialized"}
                 (api/pod->synthesized-pod-state pod))))))

    (testing "node preempted default label"
      (let [pod (V1Pod.)
            pod-metadata (V1ObjectMeta.)
            pod-status (V1PodStatus.)]
        (.setStatus pod pod-status)
        (.setMetadata pod pod-metadata)
        (.setLabels pod-metadata {"node-preempted" 1589084484537})
        (is (= {:reason "Pending"
                :state :pod/waiting
                :pod-preempted-timestamp 1589084484537}
               (api/pod->synthesized-pod-state pod)))))
    (testing "node preempted custom label"
      (with-redefs [config/kubernetes (fn [] {:node-preempted-label "custom-node-preempted"})]
        (let [pod (V1Pod.)
              pod-metadata (V1ObjectMeta.)
              pod-status (V1PodStatus.)]
          (.setStatus pod pod-status)
          (.setMetadata pod pod-metadata)
          (.setLabels pod-metadata {"custom-node-preempted" 1589084484537})
          (is (= {:reason "Pending"
                  :state :pod/waiting
                  :pod-preempted-timestamp 1589084484537}
                 (api/pod->synthesized-pod-state pod))))))))

(deftest test-node-schedulable
  ;; TODO: Need the 'stuck pod scanner' to detect stuck states and move them into killed.
  (with-redefs [api/num-pods-on-node (constantly 1)]
    (testing "Blocklist-labels"
      (let [^V1Node node (V1Node.)
            metadata (V1ObjectMeta.)
            ^V1NodeSpec spec (V1NodeSpec.)]
        (.setLabels metadata {"blocklist-1" "val-1"})
        (.setName metadata "NodeName")
        (.setNamespace metadata "cook")
        (.setMetadata node metadata)
        (.setSpec node spec)
        (is (not (api/node-schedulable? node 30 nil ["blocklist-1"])))
        (is (api/node-schedulable? node 30 nil ["blocklist-2"]))))
    (testing "Pool Taint"
      (let [^V1Node node (V1Node.)
            metadata (V1ObjectMeta.)
            ^V1NodeSpec spec (V1NodeSpec.)
            ^V1Taint taint (V1Taint.)]
        (.setKey taint "cook-pool")
        (.setValue taint "a-pool")
        (.setEffect taint "NoSchedule")
        (.addTaintsItem spec taint)

        (.setName metadata "NodeName")
        (.setNamespace metadata "cook")
        (.setMetadata node metadata)
        (.setSpec node spec)
        (is (api/node-schedulable? node 30 nil ["blocklist-1"]))))
    (testing "Other Taint"
      (let [^V1Node node (V1Node.)
            metadata (V1ObjectMeta.)
            ^V1NodeSpec spec (V1NodeSpec.)
            ^V1Taint taint (V1Taint.)]
        (.setKey taint "othertaint")
        (.setValue taint "othertaintvalue")
        (.setEffect taint "NoSchedule")
        (.addTaintsItem spec taint)

        (.setName metadata "NodeName")
        (.setNamespace metadata "cook")
        (.setMetadata node metadata)
        (.setSpec node spec)
        (is (not (api/node-schedulable? node 30 nil ["blocklist-1"])))))))

(deftest test-initialize-pod-watch-helper
  (testing "only processes each pod once"
    (let [pod-list-metadata (V1ListMeta.)
          pod-list (doto (V1PodList.) (.setMetadata pod-list-metadata))
          namespaced-pod-names-visited (atom [])
          callback-fn (fn [namespaced-pod-name _ _]
                        (swap! namespaced-pod-names-visited conj namespaced-pod-name))
          compute-cluster-name "test-compute-cluster"
          pod-metadata (doto (V1ObjectMeta.) (.setLabels {api/cook-pod-label compute-cluster-name}))
          pod (doto (V1Pod.) (.setMetadata pod-metadata))
          namespaced-pod-name {:namespace "foo" :name "bar"}
          all-pods-atom (atom {namespaced-pod-name pod})]
      (with-redefs [api/get-all-pods-in-kubernetes (constantly [pod-list {namespaced-pod-name pod}])
                    api/create-pod-watch (constantly nil)]
        (api/initialize-pod-watch-helper nil compute-cluster-name all-pods-atom callback-fn))
      (is (= 1 (count @namespaced-pod-names-visited)))
      (is (= [namespaced-pod-name] @namespaced-pod-names-visited)))))

(deftest test-adjust-job-resources
  (testing "No change"
    (let [initial-resources {:mem 123
                             :cpu 456}
          job {}
          adjusted-resources (api/adjust-job-resources job initial-resources)]
      (is (= initial-resources adjusted-resources))))
  (with-redefs [config/kubernetes (fn [] {:sidecar {:resource-requirements {:cpu-request 0.6
                                                                            :memory-request 128}}})]
    (testing "Add resources for sidecar"
      (let [initial-resources {:mem 123
                               :cpus 456.1}
            expected-resources {:mem 251.0
                                :cpus 456.7}
            job {}
            adjusted-resources (api/adjust-job-resources job initial-resources)]
        (is (= expected-resources adjusted-resources)))))
  (with-redefs [config/kubernetes (fn [] {:default-checkpoint-config {:memory-overhead 129}})]
    (testing "Add resources for checkpointing"
      (let [initial-resources {:mem 123
                               :cpu 456.1}
            expected-resources {:mem 252.0
                                :cpu 456.1}
            job {:job/checkpoint {}}
            adjusted-resources (api/adjust-job-resources job initial-resources)]
        (is (= expected-resources adjusted-resources)))))
  (with-redefs [config/kubernetes (fn [] {:sidecar {:resource-requirements {:cpu-request 0.6
                                                                            :memory-request 128}}
                                          :default-checkpoint-config {:memory-overhead 129}})]
    (testing "Add resources for sidecar and checkpointing"
      (let [initial-resources {:mem 123
                               :cpus 456.1}
            expected-resources {:mem 380.0
                                :cpus 456.7}
            job {:job/checkpoint {}}
            adjusted-resources (api/adjust-job-resources job initial-resources)]
        (is (= expected-resources adjusted-resources))))))

(deftest test-calculate-effective-checkpointing-config
  (testing "No checkpoint"
    (with-redefs [config/kubernetes (fn [] {})]
      (let [job {}]
        (is (= nil (api/calculate-effective-checkpointing-config job 1))))))
  (testing "No change"
    (with-redefs [config/kubernetes (fn [] {})]
      (let [checkpoint {:mode "auto"}
            job {:job/checkpoint {:checkpoint/mode "auto"}}]
        (is (= checkpoint (api/calculate-effective-checkpointing-config job 1))))))
  (testing "Checkpoint and add defaults"
    (with-redefs [config/kubernetes (fn [] {:default-checkpoint-config {:memory-overhead 129}})]
      (let [checkpoint {:mode "auto"
                        :memory-overhead 129}
            job {:job/checkpoint {:checkpoint/mode "auto"}}]
        (is (= checkpoint (api/calculate-effective-checkpointing-config job 1))))))
  (testing "checkpoint when max attempts not set"
    (with-redefs [config/kubernetes (fn [] {:default-checkpoint-config {}})]
      (let [job {:job/checkpoint {:checkpoint/mode "auto"}
                 :job/instance [{:instance/reason {:reason/name :mesos-unknown}}
                                {:instance/reason {:reason/name :mesos-unknown}}
                                {:instance/reason {:reason/name :mesos-unknown}}]}]
        (is (= {:mode "auto"} (api/calculate-effective-checkpointing-config job 1))))))
  (testing "Don't checkpoint when max attempts exceeded"
    (with-redefs [config/kubernetes (fn [] {:default-checkpoint-config {:max-checkpoint-attempts 3}})]
      (let [job {:job/checkpoint {:checkpoint/mode "auto"}
                 :job/instance [{:instance/reason {:reason/name :mesos-unknown}}
                                {:instance/reason {:reason/name :mesos-unknown}}
                                {:instance/reason {:reason/name :mesos-unknown}}]}]
        (is (= nil (api/calculate-effective-checkpointing-config job 1)))))))

(deftest test-pod->sandbox-file-server-container-state
  (testing "file server not running"
    (let [pod (V1Pod.)
          pod-status (V1PodStatus.)
          container-status (V1ContainerStatus.)]
      (.setName container-status api/cook-container-name-for-file-server)
      (.addContainerStatusesItem pod-status container-status)
      (.setStatus pod pod-status)
      (= :not-running (api/pod->sandbox-file-server-container-state pod)))))<|MERGE_RESOLUTION|>--- conflicted
+++ resolved
@@ -13,76 +13,24 @@
 
 (deftest test-get-consumption
   (testing "correctly computes consumption for a single pod"
-<<<<<<< HEAD
-<<<<<<< HEAD
+
     (let [pods [(tu/pod-helper "podA" "hostA" {:cpus 1.0 :mem 100.0 :gpus "2"})]
           node-name->pods (api/pods->node-name->pods pods)]
-||||||| merged common ancestors
-    (let [pods [(tu/pod-helper "podA" "hostA" {:cpus 1.0 :mem 100.0})]]
-=======
-    (let [pods [(tu/pod-helper "podA" "hostA" {:cpus 1.0 :mem 100.0})]
-=======
-    (let [pods [(tu/pod-helper "podA" "hostA" {:cpus 1.0 :mem 100.0 :gpus "2"})]
->>>>>>> 84ddd25d
-          node-name->pods (api/pods->node-name->pods pods)]
->>>>>>> origin/master
       (is (= {"hostA" {:cpus 1.0
-<<<<<<< HEAD
-<<<<<<< HEAD
                        :mem 100.0
                        :gpus {"nvidia-tesla-p100" 2}}}
              (api/get-consumption node-name->pods)))))
-||||||| merged common ancestors
-                       :mem 100.0}}
-             (api/get-consumption pods)))))
-=======
-                       :mem 100.0}}
-=======
-                       :mem 100.0
-                       :gpus {"nvidia-tesla-p100" 2}}}
->>>>>>> 84ddd25d
-             (api/get-consumption node-name->pods)))))
->>>>>>> origin/master
 
   (testing "correctly computes consumption for a pod with multiple containers"
     (let [pods [(tu/pod-helper "podA" "hostA"
-<<<<<<< HEAD
-<<<<<<< HEAD
                                {:cpus 1.0 :mem 100.0 :gpus "1"}
                                {:cpus 1.0 :mem 0.0 :gpus "4"}
                                {:mem 100.0})]
           node-name->pods (api/pods->node-name->pods pods)]
-||||||| merged common ancestors
-                               {:cpus 1.0 :mem 100.0}
-                               {:cpus 1.0 :mem 0.0}
-                               {:mem 100.0})]]
-=======
-                               {:cpus 1.0 :mem 100.0}
-                               {:cpus 1.0 :mem 0.0}
-=======
-                               {:cpus 1.0 :mem 100.0 :gpus "1"}
-                               {:cpus 1.0 :mem 0.0 :gpus "4"}
->>>>>>> 84ddd25d
-                               {:mem 100.0})]
-          node-name->pods (api/pods->node-name->pods pods)]
->>>>>>> origin/master
       (is (= {"hostA" {:cpus 2.0
-<<<<<<< HEAD
-<<<<<<< HEAD
                        :mem 200.0
                        :gpus {"nvidia-tesla-p100" 5}}}
              (api/get-consumption node-name->pods)))))
-||||||| merged common ancestors
-                       :mem 200.0}}
-             (api/get-consumption pods)))))
-=======
-                       :mem 200.0}}
-=======
-                       :mem 200.0
-                       :gpus {"nvidia-tesla-p100" 5}}}
->>>>>>> 84ddd25d
-             (api/get-consumption node-name->pods)))))
->>>>>>> origin/master
 
   (testing "correctly aggregates pods by node name"
     (let [pods [(tu/pod-helper "podA" "hostA"
