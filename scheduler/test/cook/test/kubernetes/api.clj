(ns cook.test.kubernetes.api
  (:require [clj-time.core :as t]
            [clojure.java.shell :as sh]
            [clojure.test :refer :all]
            [cook.config :as config]
            [cook.kubernetes.api :as api]
            [cook.test.testutil :as tu]
            [datomic.api :as d])
  (:import (io.kubernetes.client.openapi.models V1Container V1ContainerState V1ContainerStateWaiting V1ContainerStatus
                                                V1EnvVar V1ListMeta V1Node V1NodeSpec V1ObjectMeta V1Pod V1PodCondition
                                                V1PodList V1PodSpec V1PodStatus V1ResourceRequirements V1Taint V1Volume
                                                V1VolumeMount)))

(deftest test-get-consumption
  (testing "correctly computes consumption for a single pod without gpus"

    (let [pods [(tu/pod-helper "podA" "hostA" {:cpus 1.0 :mem 100.0})]
          node-name->pods (api/pods->node-name->pods pods)]
      (is (= {"hostA" {:cpus 1.0
                       :mem 100.0
                       :gpus {}}}
             (api/get-consumption node-name->pods)))))

  (testing "correctly computes consumption for a single pod with gpus"

    (let [pods [(tu/pod-helper "podA" "hostA" {:cpus 1.0 :mem 100.0 :gpus "2" :gpu-model "nvidia-tesla-p100"})]
          node-name->pods (api/pods->node-name->pods pods)]
      (is (= {"hostA" {:cpus 1.0
                       :mem 100.0
                       :gpus {"nvidia-tesla-p100" 2}}}
             (api/get-consumption node-name->pods)))))

  (testing "correctly computes consumption for a pod with multiple containers without gpus"
    (let [pods [(tu/pod-helper "podA" "hostA"
                               {:cpus 1.0 :mem 100.0 :gpus "0"}
                               {:cpus 1.0 :mem 0.0}
                               {:mem 100.0})]
          node-name->pods (api/pods->node-name->pods pods)]
      (is (= {"hostA" {:cpus 2.0
                       :mem 200.0
                       :gpus {}}}
             (api/get-consumption node-name->pods)))))

  (testing "correctly computes consumption for a pod with multiple containers with gpus"
    (let [pods [(tu/pod-helper "podA" "hostA"
                               {:cpus 1.0 :mem 100.0 :gpus "1" :gpu-model "nvidia-tesla-p100"}
                               {:cpus 1.0 :mem 0.0 :gpus "4" :gpu-model "nvidia-tesla-p100"}
                               {:mem 100.0})]
          node-name->pods (api/pods->node-name->pods pods)]
      (is (= {"hostA" {:cpus 2.0
                       :mem 200.0
                       :gpus {"nvidia-tesla-p100" 5}}}
             (api/get-consumption node-name->pods)))))

  (testing "correctly aggregates pods by node name"
    (let [pods [(tu/pod-helper "podA" "hostA"
                               {:cpus 1.0
                                :mem 100.0
                                :gpus "2"
                                :gpu-model "nvidia-tesla-p100"})
                (tu/pod-helper "podB" "hostA"
                               {:cpus 1.0})
                (tu/pod-helper "podA" "hostA"
                               {:gpus "1"
                                :gpu-model "nvidia-tesla-p100"})
                (tu/pod-helper "podC" "hostB"
                               {:cpus 1.0}
                               {:mem 100.0})
                (tu/pod-helper "podC" "hostB"
                               {:cpus 2.0}
                               {:mem 30.0
                                :gpus "1"
                                :gpu-model "nvidia-tesla-k80"
                                :disk {:disk-request 10.0 :disk-limit 50.0 :disk-type "standard"}})
                (tu/pod-helper "podD" "hostC"
                               {:cpus 1.0
                                :disk {:disk-request 100.0 :disk-type "pd-ssd"}})
                (tu/pod-helper "podD" "hostC"
                               {:cpus 1.0
                                :disk {:disk-type "pd-ssd"}})
                (tu/pod-helper "podE" nil ; nil host should be skipped and not included in output.
                               {:cpus 12.0})]
          node-name->pods (api/pods->node-name->pods pods)]
      (is (= {"hostA" {:cpus 2.0 :mem 100.0 :gpus {"nvidia-tesla-p100" 3}}
              "hostB" {:cpus 3.0 :mem 130.0 :gpus {"nvidia-tesla-k80" 1} :disk {"standard" 10.0}}
              "hostC" {:cpus 2.0 :mem 0.0 :gpus {} :disk {"pd-ssd" 10100.0}}}
             (api/get-consumption node-name->pods))))))

(deftest test-get-capacity
  (let [node-name->node {"nodeA" (tu/node-helper "nodeA" 1.0 100.0 2 "nvidia-tesla-p100"  nil nil)
                         "nodeB" (tu/node-helper "nodeB" 1.0 nil nil nil nil nil)
                         "nodeC" (tu/node-helper "nodeC" nil 100.0 5 "nvidia-tesla-p100" nil nil)
                         "nodeD" (tu/node-helper "nodeD" nil nil 7 "nvidia-tesla-p100" nil nil)}]
    (is (= {"nodeA" {:cpus 1.0 :mem 100.0 :gpus {"nvidia-tesla-p100" 2}}
            "nodeB" {:cpus 1.0 :mem 0.0 :gpus {}}
            "nodeC" {:cpus 0.0 :mem 100.0 :gpus {"nvidia-tesla-p100" 5}}
            "nodeD" {:cpus 0.0 :mem 0.0 :gpus {"nvidia-tesla-p100" 7}}}
           (api/get-capacity node-name->node))))
  (let [node-name->node {"nodeA" (tu/node-helper "nodeA" 1.0 100.0 2 "nvidia-tesla-p100" {:disk-amount 500000 :disk-type "standard"} nil)
                         "nodeB" (tu/node-helper "nodeB" 2.0 100.0 nil nil {:disk-amount 300000 :disk-type "pd-ssd"} nil)}]
    (is (= {"nodeA" {:cpus 1.0 :mem 100.0 :gpus {"nvidia-tesla-p100" 2} :disk {"standard" 500000.0}}
            "nodeB" {:cpus 2.0 :mem 100.0 :gpus {} :disk {"pd-ssd" 300000.0}}}
           (api/get-capacity node-name->node)))))

(defn assert-env-var-value
  [container name value]
  (let [^V1EnvVar variable (->> container .getEnv (filter (fn [var] (= name (.getName var)))) first)]
    (is (= name (.getName variable)))
    (is (= value (.getValue variable)))))

(deftest test-task-metadata->pod
  (tu/setup)
  (let [fake-cc-config {:name "test-compute-cluster" :cook-pool-taint-name "test-taint" :cook-pool-taint-prefix ""}]
    (testing "supplemental group ids"
      (with-redefs [sh/sh (constantly {:exit 0 :out "12 34 56 78"})]
        ; Invocation with user alice, successful
        (let [task-metadata {:command {:user "alice"}
                             :task-request {:scalar-requests {"mem" 512 "cpus" 1.0}}}
              ^V1Pod pod (api/task-metadata->pod "test-namespace"
                                                 fake-cc-config
                                                 task-metadata)]
          (is (= [12 34 56 78] (-> pod .getSpec .getSecurityContext .getSupplementalGroups)))))

      (with-redefs [sh/sh (constantly {:exit 1})]
        ; Invocation with user alice, cached
        (let [task-metadata {:command {:user "alice"}
                             :task-request {:scalar-requests {"mem" 512 "cpus" 1.0}}}
              ^V1Pod pod (api/task-metadata->pod "test-namespace"
                                                 fake-cc-config
                                                 task-metadata)]
          (is (= [12 34 56 78] (-> pod .getSpec .getSecurityContext .getSupplementalGroups))))

        ; Invocation with user bob, unsucessful
        (let [task-metadata {:command {:user "bob"}
                             :task-request {:scalar-requests {"mem" 512 "cpus" 1.0}}}
              ^V1Pod pod (api/task-metadata->pod "test-namespace"
                                                 fake-cc-config
                                                 task-metadata)]
          (is (nil? (-> pod .getSpec .getSecurityContext .getSupplementalGroups))))))

    (testing "creates pod from metadata"
      (with-redefs [config/kubernetes (constantly {:default-workdir "/mnt/sandbox"})]
        (let [task-metadata {:task-id "my-task"
                             :command {:value "foo && bar"
                                       :environment {"FOO" "BAR"}
                                       :user (System/getProperty "user.name")}
                             :container {:type :docker
                                         :docker {:image "alpine:latest"}}
                             ;; assume this task requested {cpu:1.0,mem:512} for the job's container
                             ;; plus an additional {cpu:0.1,mem:64} for a sidecar container
                             :task-request {:resources {:mem 576
                                                        :cpus 1.1}
                                            :scalar-requests {"mem" 512
                                                              "cpus" 1.0}
                                            :job {:job/pool {:pool/name "fake-pool-12"}}}
                             :hostname "kubehost"}
              pod (api/task-metadata->pod "cook" {:name "testing-cluster" :cook-pool-taint-name "test-taint" :cook-pool-taint-prefix "taint-prefix-"} task-metadata)]
          (is (= "my-task" (-> pod .getMetadata .getName)))
          (is (= "cook" (-> pod .getMetadata .getNamespace)))
          (is (= "Never" (-> pod .getSpec .getRestartPolicy)))
          (is (= "kubehost" (-> pod .getSpec .getNodeSelector (get api/k8s-hostname-label))))
          (is (= 1 (count (-> pod .getSpec .getContainers))))
          (is (= "testing-cluster" (-> pod .getMetadata .getLabels (get api/cook-pod-label))))
          (is (< 0 (-> pod .getSpec .getSecurityContext .getRunAsGroup)))
          (is (< 0 (-> pod .getSpec .getSecurityContext .getRunAsUser)))

          (let [tolerations-on-pod (or (some-> pod .getSpec .getTolerations) [])
                found-cook-pool-toleration (filter #(= "test-taint" (.getKey %)) tolerations-on-pod)]
            (is (= 1 (count found-cook-pool-toleration)))
            (is (= "taint-prefix-fake-pool-12" (-> found-cook-pool-toleration first .getValue))))

          (let [cook-sandbox-volume (->> pod
                                         .getSpec
                                         .getVolumes
                                         (filter (fn [^V1Volume v] (= "cook-sandbox-volume" (.getName v))))
                                         first)]
            (is (not (nil? cook-sandbox-volume)))
            (is (not (nil? (.getEmptyDir cook-sandbox-volume)))))

          (let [^V1Container container (-> pod .getSpec .getContainers first)
                container-env (.getEnv container)]
            (is (= "required-cook-job-container" (.getName container)))
            (is (= (conj api/default-shell "foo && bar") (.getCommand container)))
            (is (= "alpine:latest" (.getImage container)))
            (is (not (nil? container)))
            (is (= ["COOK_COMPUTE_CLUSTER_NAME"
                    "COOK_POOL"
                    "COOK_SANDBOX"
                    "COOK_SCHEDULER_REST_URL"
                    "EXECUTOR_PROGRESS_OUTPUT_FILE"
                    "FOO"
                    "HOME"
                    "HOST_IP"
                    "MESOS_DIRECTORY"
                    "MESOS_SANDBOX"
                    "SIDECAR_WORKDIR"]
                   (->> container-env (map #(.getName %)) sort)))
            (is (= "/mnt/sandbox" (.getWorkingDir container)))
            (let [cook-sandbox-mount (->> container
                                          .getVolumeMounts
                                          (filter (fn [^V1VolumeMount m] (= "cook-sandbox-volume" (.getName m))))
                                          first)]
              (is (= "/mnt/sandbox" (.getMountPath cook-sandbox-mount))))

            (assert-env-var-value container "FOO" "BAR")
            (assert-env-var-value container "HOME" (.getWorkingDir container))
            (assert-env-var-value container "MESOS_SANDBOX" (.getWorkingDir container))

            (let [resources (-> container .getResources)]
              (is (= 1.0 (-> resources .getRequests (get "cpu") .getNumber .doubleValue)))
              (is (= (* 512.0 api/memory-multiplier) (-> resources .getRequests (get "memory") .getNumber .doubleValue)))
              (is (= (* 512.0 api/memory-multiplier) (-> resources .getLimits (get "memory") .getNumber .doubleValue))))))))

    (testing "user parameter"
      (let [task-metadata {:task-id "my-task"
                           :command {:value "foo && bar"
                                     :environment {"FOO" "BAR"}
                                     :user (System/getProperty "user.name")}
                           :container {:type :docker
                                       :docker {:image "alpine:latest"
                                                :parameters [{:key "user"
                                                              :value "100:10"}]}}
                           ;; assume this task requested {cpu:1.0,mem:512} for the job's container
                           ;; plus an additional {cpu:0.1,mem:64} for a sidecar container
                           :task-request {:resources {:mem 576
                                                      :cpus 1.1}
                                          :scalar-requests {"mem" 512
                                                            "cpus" 1.0}}
                           :hostname "kubehost"}
            pod (api/task-metadata->pod "cook" "test-cluster" task-metadata)]
        (is (= 100 (-> pod .getSpec .getSecurityContext .getRunAsUser)))
        (is (= 10 (-> pod .getSpec .getSecurityContext .getRunAsGroup)))))

    (testing "node selector for pool"
      (let [pool-name "test-pool"
            task-metadata {:command {:user "user"}
                           :container {:docker {:parameters [{:key "user"
                                                              :value "100:10"}]}}
                           :task-request {:job {:job/pool {:pool/name pool-name}}
                                          :scalar-requests {"mem" 512
                                                            "cpus" 1.0}}}
            ^V1Pod pod (api/task-metadata->pod nil {:cook-pool-label-name "pool-label-1"} task-metadata)
            ^V1PodSpec pod-spec (.getSpec pod)
            node-selector (.getNodeSelector pod-spec)]
        (is (contains? node-selector "pool-label-1"))
        (is (= pool-name (get node-selector "pool-label-1")))))

    (testing "node selector for hostname"
      (let [hostname "test-host"
            task-metadata {:command {:user "user"}
                           :container {:docker {:parameters [{:key "user"
                                                              :value "100:10"}]}}
                           :hostname hostname
                           :task-request {:scalar-requests {"mem" 512
                                                            "cpus" 1.0}}}
            ^V1Pod pod (api/task-metadata->pod nil nil task-metadata)
            ^V1PodSpec pod-spec (.getSpec pod)
            node-selector (.getNodeSelector pod-spec)]
        (is (contains? node-selector api/k8s-hostname-label))
        (is (= hostname (get node-selector api/k8s-hostname-label)))))

    (testing "cpu limit configurability"
      (let [task-metadata {:command {:user "user"}
                           :container {:docker {:parameters [{:key "user"
                                                              :value "100:10"}]}}
                           :task-request {:scalar-requests {"mem" 512
                                                            "cpus" 1.0}}}
            pod->cpu-limit-fn (fn [^V1Pod pod]
                                (let [^V1Container container (-> pod .getSpec .getContainers first)
                                      ^V1ResourceRequirements resources (-> container .getResources)]
                                  (-> resources .getLimits (get "cpu"))))]

        (with-redefs [config/kubernetes (constantly {:set-container-cpu-limit? true})]
          (let [^V1Pod pod (api/task-metadata->pod nil nil task-metadata)]
            (is (= 1.0 (-> pod pod->cpu-limit-fn .getNumber .doubleValue)))))

        (with-redefs [config/kubernetes (constantly {:set-container-cpu-limit? false})]
          (let [^V1Pod pod (api/task-metadata->pod nil nil task-metadata)]
            (is (nil? (pod->cpu-limit-fn pod)))))

        (with-redefs [config/kubernetes (constantly {})]
          (let [^V1Pod pod (api/task-metadata->pod nil nil task-metadata)]
            (is (nil? (pod->cpu-limit-fn pod)))))))

    (testing "checkpointing volumes"
      (with-redefs [config/kubernetes (constantly {:default-checkpoint-config {:volume-name "cook-checkpointing-tools-volume"
                                                                               :init-container-volume-mounts [{:path "/abc/xyz"}]
                                                                               :main-container-volume-mounts [{:path "/abc/xyz"}
                                                                                                              {:path "/qed/bbq"
                                                                                                               :sub-path "efg/hij"}]}
                                                   :init-container {:command ["init container command"]
                                                                    :image "init container image"}})]
        (let [task-metadata {:command {:user "user"}
                             :container {:docker {:parameters [{:key "user"
                                                                :value "100:10"}]}}
                             :task-request {:scalar-requests {"mem" 512
                                                              "cpus" 1.0}
                                            :job {:job/checkpoint {:checkpoint/mode "auto"}}}}
              ^V1Pod pod (api/task-metadata->pod nil nil task-metadata)
              ^V1Container init-container (-> pod .getSpec .getInitContainers first)
              ^V1Container main-container (-> pod .getSpec .getContainers (->> (filter #(= (.getName %) api/cook-container-name-for-job))) first)
              init-container-paths (into #{} (-> init-container .getVolumeMounts
                                                 (->> (filter #(= (.getName %) "cook-checkpointing-tools-volume")))
                                                 (->> (map #(str (.getMountPath %) (.getSubPath %))))))
              main-container-paths (into #{} (-> main-container .getVolumeMounts
                                                 (->> (filter #(= (.getName %) "cook-checkpointing-tools-volume")))
                                                 (->> (map #(str (.getMountPath %) (.getSubPath %))))))]
          (is (= #{"/abc/xyz"} init-container-paths))
          (is (= #{"/abc/xyz" "/qed/bbqefg/hij"} main-container-paths)))))

    (testing "gpu task-metadata"
      (let [task-metadata {:task-id "my-task"
                           :command {:value "foo && bar"
                                     :environment {"FOO" "BAR"}
                                     :user (System/getProperty "user.name")}
                           :container {:type :docker
                                       :docker {:image "alpine:latest"}}
                           :task-request {:resources {:mem 576
                                                      :cpus 1.1
                                                      :gpus 2}
                                          :scalar-requests {"mem" 512
                                                            "cpus" 1.0}
<<<<<<< HEAD
                                          :job {:job/checkpoint {:checkpoint/mode "auto"}}}}
            ^V1Pod pod (api/task-metadata->pod nil nil task-metadata)
            ^V1Container init-container (-> pod .getSpec .getInitContainers first)
            ^V1Container main-container (-> pod .getSpec .getContainers (->> (filter #(= (.getName %) api/cook-container-name-for-job))) first)
            init-container-paths (into #{} (-> init-container .getVolumeMounts
                                                              (->> (filter #(= (.getName %) "cook-checkpointing-tools-volume")))
                                                              (->> (map #(str (.getMountPath %) (.getSubPath %))))))
            main-container-paths (into #{} (-> main-container .getVolumeMounts
                                                              (->> (filter #(= (.getName %) "cook-checkpointing-tools-volume")))
                                                              (->> (map #(str (.getMountPath %) (.getSubPath %))))))]
        (is (= #{"/abc/xyz"} init-container-paths))
        (is (= #{"/abc/xyz" "/qed/bbqefg/hij"} main-container-paths)))))

  (testing "gpu task-metadata"
    (let [task-metadata {:task-id "my-task"
                         :command {:value "foo && bar"
                                   :environment {"FOO" "BAR"}
                                   :user (System/getProperty "user.name")}
                         :container {:type :docker
                                     :docker {:image "alpine:latest"}}
                         :task-request {:resources {:mem 576
                                                    :cpus 1.1
                                                    :gpus 2}
                                        :scalar-requests {"mem" 512
                                                          "cpus" 1.0}
                                        :job {:job/environment #{{:environment/name "COOK_GPU_MODEL"
                                                                  :environment/value "nvidia-tesla-p100"}}}}
                         :hostname "kubehost"}
          ^V1Pod pod (api/task-metadata->pod "cook" "testing-cluster" task-metadata)
          ^V1PodSpec pod-spec (.getSpec pod)
          ^V1Container container (-> pod-spec .getContainers first)]
      (is (= (-> pod-spec .getNodeSelector (get "cloud.google.com/gke-accelerator")) "nvidia-tesla-p100"))
      (is (= (-> pod-spec .getNodeSelector (get "gpu-count")) "2"))
      (is (= 2 (-> container .getResources .getRequests (get "nvidia.com/gpu") api/to-int)))
      (is (= 2 (-> container .getResources .getLimits (get "nvidia.com/gpu") api/to-int)))))


  (testing "disk task-metadata"
    (with-redefs [config/disk-type-node-label-name (constantly "cloud.google.com/gke-boot-disk")
                  config/disk (constantly [{:pool-regex "test-pool"
                                            :max-size 256000.0
                                            :valid-types #{"standard", "pd-ssd"}
                                            :default-type "standard"
                                            :default-request 10000.0
                                            :type-map {"standard", "pd-standard"}}])]
      (let [pool-name "test-pool"
            task-metadata {:task-id "my-task"
                           :command {:value "foo && bar"
                                     :environment {"FOO" "BAR"}
                                     :user (System/getProperty "user.name")}
                           :container {:type :docker
                                       :docker {:image "alpine:latest"}}
                           :task-request {:resources {:mem  576
                                                      :cpus 1.1
                                                      :disk {:request 250000.0, :limit 255000.0, :type "pd-ssd"}}
                                          :scalar-requests {"mem"  512
                                                            "cpus" 1.0}
                                          :job {:job/pool {:pool/name pool-name}}}
                           :hostname "kubehost"}
            ^V1Pod pod (api/task-metadata->pod "cook" "testing-cluster" task-metadata)
            ^V1PodSpec pod-spec (.getSpec pod)
            ^V1Container container (-> pod-spec .getContainers first)]
        (is (= (-> pod-spec .getNodeSelector (get "cloud.google.com/gke-boot-disk")) "pd-ssd"))
        (is (= 250000.0 (-> container .getResources .getRequests (get "ephemeral-storage") api/to-double)))
        (is (= 255000.0 (-> container .getResources .getLimits (get "ephemeral-storage") api/to-double))))

      (let [pool-name "test-pool"
            task-metadata {:task-id "my-task"
                           :command {:value "foo && bar"
                                     :environment {"FOO" "BAR"}
                                     :user (System/getProperty "user.name")}
                           :container {:type :docker
                                       :docker {:image "alpine:latest"}}
                           :task-request {:resources {:mem  576
                                                      :cpus 1.1}
                                          :scalar-requests {"mem"  512
                                                            "cpus" 1.0}
                                          :job {:job/pool {:pool/name pool-name}}}
=======
                                          :job {:job/environment #{{:environment/name "COOK_GPU_MODEL"
                                                                    :environment/value "nvidia-tesla-p100"}}}}
>>>>>>> dd55afa7
                           :hostname "kubehost"}
            ^V1Pod pod (api/task-metadata->pod "cook" "testing-cluster" task-metadata)
            ^V1PodSpec pod-spec (.getSpec pod)
            ^V1Container container (-> pod-spec .getContainers first)]
<<<<<<< HEAD
        ; check that pod has default values for disk request, type, and limit
        (is (= (-> pod-spec .getNodeSelector (get "cloud.google.com/gke-boot-disk")) "pd-standard"))
        (is (= 10000.0 (-> container .getResources .getRequests (get "ephemeral-storage") api/to-double)))
        (is (nil? (-> container .getResources .getLimits (get "ephemeral-storage")))))))

  (testing "job labels -> pod labels"
    (let [task-metadata {:command {:user "test-user"}
                         :task-request {:job {:job/label [{:label/key "not-platform/foo"
                                                           :label/value "bar"}
                                                          {:label/key "platform/baz"
                                                           :label/value "qux"}
                                                          {:label/key "platform/another"
                                                           :label/value "included"}]}
                                        :scalar-requests {"mem" 512 "cpus" 1.0}}}]

      ; With a prefix configured
      (with-redefs [config/kubernetes
                    (constantly {:add-job-label-to-pod-prefix "platform/"})]
        (let [^V1Pod pod (api/task-metadata->pod "test-namespace"
                                                 {:name "test-compute-cluster" :cook-pool-taint-name "test-taint"}
                                                 task-metadata)
              pod-labels (-> pod .getMetadata .getLabels)]
          (is (= "qux" (get pod-labels "platform/baz")))
          (is (= "included" (get pod-labels "platform/another")))
          (is (not (contains? pod-labels "not-platform/foo")))))

      ; With no prefix configured
      (with-redefs [config/kubernetes (constantly {})]
        (let [^V1Pod pod (api/task-metadata->pod "test-namespace"
                                                 {:name "test-compute-cluster" :cook-pool-taint-name "test-taint"}
                                                 task-metadata)
              pod-labels (-> pod .getMetadata .getLabels)]
          (is (not (contains? pod-labels "platform/baz")))
          (is (not (contains? pod-labels "platform/another")))
          (is (not (contains? pod-labels "not-platform/foo")))))))

  (testing "job application -> pod labels"
    ; All workload- fields specified
    (let [task-metadata {:command {:user "test-user"}
                         :task-request {:job {:job/application {:application/workload-class "foo"
                                                                :application/workload-id "bar"
                                                                :application/workload-details "baz"}}
                                        :scalar-requests {"mem" 512 "cpus" 1.0}}}
          ^V1Pod pod (api/task-metadata->pod "test-namespace"
                                             {:name "test-compute-cluster" :cook-pool-taint-name "test-taint"}
                                             task-metadata)
          pod-labels (-> pod .getMetadata .getLabels)]
      (is (= "foo" (get pod-labels "workload-class")))
      (is (= "bar" (get pod-labels "workload-id")))
      (is (= "baz" (get pod-labels "workload-details"))))

    ; No workload-class specified
    (let [task-metadata {:command {:user "test-user"}
                         :task-request {:job {:job/application {:application/workload-id "bar"
                                                                :application/workload-details "baz"}}
                                        :scalar-requests {"mem" 512 "cpus" 1.0}}}
          ^V1Pod pod (api/task-metadata->pod "test-namespace"
                                             {:name "test-compute-cluster" :cook-pool-taint-name "test-taint"}
                                             task-metadata)
          pod-labels (-> pod .getMetadata .getLabels)]
      (is (= "cook-job" (get pod-labels "workload-class")))
      (is (= "bar" (get pod-labels "workload-id")))
      (is (= "baz" (get pod-labels "workload-details"))))

    ; No workload-id specified
    (let [task-metadata {:command {:user "test-user"}
                         :task-request {:job {:job/application {:application/workload-class "foo"
                                                                :application/workload-details "baz"}}
                                        :scalar-requests {"mem" 512 "cpus" 1.0}}}
          ^V1Pod pod (api/task-metadata->pod "test-namespace"
                                             {:name "test-compute-cluster" :cook-pool-taint-name "test-taint"}
                                             task-metadata)
          pod-labels (-> pod .getMetadata .getLabels)]
      (is (= "foo" (get pod-labels "workload-class")))
      (is (= "unspecified" (get pod-labels "workload-id")))
      (is (= "baz" (get pod-labels "workload-details"))))

    ; No workload-details specified
    (let [task-metadata {:command {:user "test-user"}
                         :task-request {:job {:job/application {:application/workload-class "foo"
                                                                :application/workload-id "bar"}}
                                        :scalar-requests {"mem" 512 "cpus" 1.0}}}
          ^V1Pod pod (api/task-metadata->pod "test-namespace"
                                             {:name "test-compute-cluster" :cook-pool-taint-name "test-taint"}
                                             task-metadata)
          pod-labels (-> pod .getMetadata .getLabels)]
      (is (= "foo" (get pod-labels "workload-class")))
      (is (= "bar" (get pod-labels "workload-id")))
      (is (= "none" (get pod-labels "workload-details"))))

    ; No workload- fields specified
    (let [task-metadata {:command {:user "test-user"}
                         :task-request {:job {:job/application {}}
                                        :scalar-requests {"mem" 512 "cpus" 1.0}}}
          ^V1Pod pod (api/task-metadata->pod "test-namespace"
                                             {:name "test-compute-cluster" :cook-pool-taint-name "test-taint"}
                                             task-metadata)
          pod-labels (-> pod .getMetadata .getLabels)]
      (is (= "cook-job" (get pod-labels "workload-class")))
      (is (= "unspecified" (get pod-labels "workload-id")))
      (is (= "none" (get pod-labels "workload-details"))))))
=======
        (is (= (-> pod-spec .getNodeSelector (get "cloud.google.com/gke-accelerator")) "nvidia-tesla-p100"))
        (is (= (-> pod-spec .getNodeSelector (get "gpu-count")) "2"))
        (is (= 2 (-> container .getResources .getRequests (get "nvidia.com/gpu") api/to-int)))
        (is (= 2 (-> container .getResources .getLimits (get "nvidia.com/gpu") api/to-int)))))

    (testing "job labels -> pod labels"
      (let [task-metadata {:command {:user "test-user"}
                           :task-request {:job {:job/label [{:label/key "not-platform/foo"
                                                             :label/value "bar"}
                                                            {:label/key "platform/baz"
                                                             :label/value "qux"}
                                                            {:label/key "platform/another"
                                                             :label/value "included"}]}
                                          :scalar-requests {"mem" 512 "cpus" 1.0}}}]

        ; With a prefix configured
        (with-redefs [config/kubernetes
                      (constantly {:add-job-label-to-pod-prefix "platform/"})]
          (let [^V1Pod pod (api/task-metadata->pod "test-namespace"
                                                   fake-cc-config
                                                   task-metadata)
                pod-labels (-> pod .getMetadata .getLabels)]
            (is (= "qux" (get pod-labels "platform/baz")))
            (is (= "included" (get pod-labels "platform/another")))
            (is (not (contains? pod-labels "not-platform/foo")))))

        ; With no prefix configured
        (with-redefs [config/kubernetes (constantly {})]
          (let [^V1Pod pod (api/task-metadata->pod "test-namespace"
                                                   fake-cc-config
                                                   task-metadata)
                pod-labels (-> pod .getMetadata .getLabels)]
            (is (not (contains? pod-labels "platform/baz")))
            (is (not (contains? pod-labels "platform/another")))
            (is (not (contains? pod-labels "not-platform/foo")))))))

    (testing "job application -> pod labels"
      ; All workload- fields specified
      (let [task-metadata {:command {:user "test-user"}
                           :task-request {:job {:job/application {:application/workload-class "foo"
                                                                  :application/workload-id "bar"
                                                                  :application/workload-details "baz"}}
                                          :scalar-requests {"mem" 512 "cpus" 1.0}}}
            ^V1Pod pod (api/task-metadata->pod "test-namespace"
                                               fake-cc-config
                                               task-metadata)
            pod-labels (-> pod .getMetadata .getLabels)]
        (is (= "foo" (get pod-labels "workload-class")))
        (is (= "bar" (get pod-labels "workload-id")))
        (is (= "baz" (get pod-labels "workload-details"))))

      ; No workload-class specified
      (let [task-metadata {:command {:user "test-user"}
                           :task-request {:job {:job/application {:application/workload-id "bar"
                                                                  :application/workload-details "baz"}}
                                          :scalar-requests {"mem" 512 "cpus" 1.0}}}
            ^V1Pod pod (api/task-metadata->pod "test-namespace"
                                               fake-cc-config
                                               task-metadata)
            pod-labels (-> pod .getMetadata .getLabels)]
        (is (= "cook-job" (get pod-labels "workload-class")))
        (is (= "bar" (get pod-labels "workload-id")))
        (is (= "baz" (get pod-labels "workload-details"))))

      ; No workload-id specified
      (let [task-metadata {:command {:user "test-user"}
                           :task-request {:job {:job/application {:application/workload-class "foo"
                                                                  :application/workload-details "baz"}}
                                          :scalar-requests {"mem" 512 "cpus" 1.0}}}
            ^V1Pod pod (api/task-metadata->pod "test-namespace"
                                               fake-cc-config
                                               task-metadata)
            pod-labels (-> pod .getMetadata .getLabels)]
        (is (= "foo" (get pod-labels "workload-class")))
        (is (= "unspecified" (get pod-labels "workload-id")))
        (is (= "baz" (get pod-labels "workload-details"))))

      ; No workload-details specified
      (let [task-metadata {:command {:user "test-user"}
                           :task-request {:job {:job/application {:application/workload-class "foo"
                                                                  :application/workload-id "bar"}}
                                          :scalar-requests {"mem" 512 "cpus" 1.0}}}
            ^V1Pod pod (api/task-metadata->pod "test-namespace"
                                               fake-cc-config
                                               task-metadata)
            pod-labels (-> pod .getMetadata .getLabels)]
        (is (= "foo" (get pod-labels "workload-class")))
        (is (= "bar" (get pod-labels "workload-id")))
        (is (= "none" (get pod-labels "workload-details"))))

      ; No workload- fields specified
      (let [task-metadata {:command {:user "test-user"}
                           :task-request {:job {:job/application {}}
                                          :scalar-requests {"mem" 512 "cpus" 1.0}}}
            ^V1Pod pod (api/task-metadata->pod "test-namespace"
                                               fake-cc-config
                                               task-metadata)
            pod-labels (-> pod .getMetadata .getLabels)]
        (is (= "cook-job" (get pod-labels "workload-class")))
        (is (= "unspecified" (get pod-labels "workload-id")))
        (is (= "none" (get pod-labels "workload-details")))))))
>>>>>>> dd55afa7

(defn- k8s-volume->clj [^V1Volume volume]
  {:name (.getName volume)
   :src (or (some-> volume .getHostPath .getPath)
            (when (.getEmptyDir volume)
              :empty-dir))})

(defn- k8s-mount->clj [^V1VolumeMount mount]
  {:name (.getName mount)
   :mount-path (.getMountPath mount)
   :read-only? (.getReadOnly mount)})

(defn- dummy-uuid-generator []
  (let [n (atom 0)]
    #(str "uuid-" (swap! n inc))))

(def sandbox-path "/mnt/sandbox")
(def legacy-sandbox-path "/mnt/mesos/sandbox")

(def expected-sandbox-volume
  {:name api/cook-sandbox-volume-name
   :src :empty-dir})

(def expected-sandbox-mount
  {:name api/cook-sandbox-volume-name
   :mount-path sandbox-path
   :read-only? false})
(def expected-legacy-sandbox-mount
  {:name api/cook-sandbox-volume-name
   :mount-path legacy-sandbox-path
   :read-only? false})

(deftest test-make-volumes
  (testing "empty cook volumes"
    (let [{:keys [volumes volume-mounts]} (api/make-volumes [] sandbox-path)
          volumes (map k8s-volume->clj volumes)
          volume-mounts (map k8s-mount->clj volume-mounts)]
      (is (= volumes [expected-sandbox-volume]))
      (is (= volume-mounts [expected-sandbox-mount expected-legacy-sandbox-mount]))))

  (testing "valid generated volume names"
    (let [host-path "/tmp/main/foo"
          {:keys [volumes volume-mounts]} (api/make-volumes [{:host-path host-path}] sandbox-path)]
      (let [volume (first volumes)
            volume-mount (first volume-mounts)]
        (is (= (.getName volume)
               (.getName volume-mount)))
        ; validation regex for k8s names
        (is (re-matches #"[a-z0-9]([-a-z0-9]*[a-z0-9])?" (.getName volume))))))

  (testing "validate minimal cook volume spec defaults"
    (with-redefs [d/squuid (dummy-uuid-generator)]
      (let [host-path "/tmp/main/foo"
            {:keys [volumes volume-mounts]} (api/make-volumes [{:host-path host-path}] sandbox-path)
          volumes (map k8s-volume->clj volumes)
          volume-mounts (map k8s-mount->clj volume-mounts)]
        (is (= volumes
               [{:name "syn-uuid-1" :src host-path}
                expected-sandbox-volume]))
        (is (= volume-mounts
               [{:name "syn-uuid-1" :mount-path host-path :read-only? true}
                expected-sandbox-mount expected-legacy-sandbox-mount])))))

  (testing "correct values for fully specified volume"
    (let [host-path "/tmp/foo"
          container-path "/mnt/foo"
          {:keys [volumes volume-mounts]} (api/make-volumes [{:host-path host-path
                                                              :container-path container-path
                                                              :mode "RW"}] container-path)
          [volume] volumes
          [volume-mount] volume-mounts]
      (is (= (.getName volume)
             (.getName volume-mount)))
      (is (= host-path (-> volume .getHostPath .getPath)))
      (is (not (.getReadOnly volume-mount)))
      (is (= container-path (.getMountPath volume-mount)))))

  (testing "disallows configured volumes"
    (with-redefs [config/kubernetes (constantly {:disallowed-container-paths #{"/tmp/foo"}})]
      (let [{:keys [volumes volume-mounts]} (api/make-volumes [{:host-path "/tmp/foo"}] "/tmp/unused")]
        (is (= 1 (count volumes)))
        (is (= 2 (count volume-mounts))))
      (let [{:keys [volumes volume-mounts]} (api/make-volumes [{:container-path "/tmp/foo"}] "/tmp/unused")]
        (is (= 1 (count volumes)))
        (is (= 2 (count volume-mounts)))))))


(deftest test-pod->synthesized-pod-state
  (testing "returns nil for empty pod"
    (is (nil? (api/pod->synthesized-pod-state nil nil))))

  (testing "no container status -> waiting"
    (let [pod (V1Pod.)
          pod-status (V1PodStatus.)
          pod-metadata (V1ObjectMeta.)
          pod-name "test-pod"]
      (.setStatus pod pod-status)
      (.setName pod-metadata pod-name)
      (.setMetadata pod pod-metadata)
      (is (= {:state :pod/waiting
              :reason "Pending"}
             (api/pod->synthesized-pod-state pod-name pod)))))

  (testing "waiting"
    (let [pod (V1Pod.)
          pod-status (V1PodStatus.)
          pod-metadata (V1ObjectMeta.)
          container-status (V1ContainerStatus.)
          container-state (V1ContainerState.)
          waiting (V1ContainerStateWaiting.)]
      (.setReason waiting "waiting")
      (.setWaiting container-state waiting)
      (.setState container-status container-state)
      (.setName container-status "required-cook-job-container")
      (.setContainerStatuses pod-status [container-status])
      (.setStatus pod pod-status)
      (.setMetadata pod pod-metadata)
      (is (= {:state :pod/waiting
              :reason "waiting"}
             (api/pod->synthesized-pod-state "test-pod" pod)))))

  (testing "pod failed phase"
    (let [pod (V1Pod.)
          pod-status (V1PodStatus.)]
      (.setPhase pod-status "Failed")
      (.setReason pod-status "SomeSillyReason")
      (.setStatus pod pod-status)
      (is (= {:state :pod/failed
              :reason "SomeSillyReason"}
             (api/pod->synthesized-pod-state "test-pod" pod)))))

  (let [make-pod-with-condition-fn
        (fn [pod-name pod-condition-type pod-condition-status
             pod-condition-reason pod-condition-last-transition-time]
          (let [pod (V1Pod.)
                pod-status (V1PodStatus.)
                pod-metadata (V1ObjectMeta.)
                pod-condition (V1PodCondition.)]
            (.setType pod-condition pod-condition-type)
            (.setStatus pod-condition pod-condition-status)
            (.setReason pod-condition pod-condition-reason)
            (.setLastTransitionTime pod-condition pod-condition-last-transition-time)
            (.addConditionsItem pod-status pod-condition)
            (.setStatus pod pod-status)
            (.setName pod-metadata pod-name)
            (.setMetadata pod pod-metadata)
            pod))

        make-unschedulable-pod-fn
        (fn [pod-name pod-condition-last-transition-time]
          (make-pod-with-condition-fn pod-name "PodScheduled" "False" "Unschedulable"
                                      pod-condition-last-transition-time))]

    (testing "unschedulable pod"
      (let [pod-name "test-pod"
            pod (make-unschedulable-pod-fn pod-name (t/epoch))]
        (with-redefs [config/kubernetes
                      (constantly {:pod-condition-unschedulable-seconds 60})]
          (is (= {:state :pod/failed
                  :reason "Unschedulable"}
                 (api/pod->synthesized-pod-state pod-name pod))))))

    (testing "briefly unschedulable pod"
      (let [pod-name "test-pod"
            pod (make-unschedulable-pod-fn pod-name (t/now))]
        (with-redefs [config/kubernetes
                      (constantly {:pod-condition-unschedulable-seconds 60})]
          (is (= {:state :pod/waiting
                  :reason "Pending"}
                 (api/pod->synthesized-pod-state pod-name pod))))))

    (testing "unschedulable synthetic pod"
      (let [pod-name api/cook-synthetic-pod-name-prefix
            pod (make-unschedulable-pod-fn pod-name (t/minus (t/now) (t/minutes 16)))]
        (with-redefs [config/kubernetes
                      (constantly {:synthetic-pod-condition-unschedulable-seconds 900})]
          (is (= {:state :pod/failed
                  :reason "Unschedulable"}
                 (api/pod->synthesized-pod-state pod-name pod))))))

    (testing "briefly unschedulable synthetic pod"
      (let [pod-name api/cook-synthetic-pod-name-prefix
            pod (make-unschedulable-pod-fn pod-name (t/minus (t/now) (t/minutes 14)))]
        (with-redefs [config/kubernetes
                      (constantly {:synthetic-pod-condition-unschedulable-seconds 900})]
          (is (= {:state :pod/waiting
                  :reason "Pending"}
                 (api/pod->synthesized-pod-state pod-name pod))))))

    (testing "containers not initialized"
      (let [pod-name "test-pod"
            pod (make-pod-with-condition-fn pod-name "Initialized" "False" "ContainersNotInitialized" (t/epoch))
            container-status (V1ContainerStatus.)
            container-state (V1ContainerState.)
            waiting (V1ContainerStateWaiting.)
            pod-status (.getStatus pod)]
        (.setReason waiting "waiting")
        (.setWaiting container-state waiting)
        (.setState container-status container-state)
        (.setName container-status "required-cook-job-container")
        (.setContainerStatuses pod-status [container-status])
        (with-redefs [config/kubernetes
                      (constantly {:pod-condition-containers-not-initialized-seconds 60})]
          (is (= {:state :pod/failed
                  :reason "ContainersNotInitialized"}
                 (api/pod->synthesized-pod-state pod-name pod))))))

    (testing "node preempted default label"
      (let [pod (V1Pod.)
            pod-metadata (V1ObjectMeta.)
            pod-status (V1PodStatus.)]
        (.setStatus pod pod-status)
        (.setMetadata pod pod-metadata)
        (.setLabels pod-metadata {"node-preempted" 1589084484537})
        (is (= {:reason "Pending"
                :state :pod/waiting
                :pod-preempted-timestamp 1589084484537}
               (api/pod->synthesized-pod-state "test-pod" pod)))))

    (testing "node preempted custom label"
      (with-redefs [config/kubernetes (fn [] {:node-preempted-label "custom-node-preempted"})]
        (let [pod (V1Pod.)
              pod-metadata (V1ObjectMeta.)
              pod-status (V1PodStatus.)]
          (.setStatus pod pod-status)
          (.setMetadata pod pod-metadata)
          (.setLabels pod-metadata {"custom-node-preempted" 1589084484537})
          (is (= {:reason "Pending"
                  :state :pod/waiting
                  :pod-preempted-timestamp 1589084484537}
                 (api/pod->synthesized-pod-state "test-pod" pod))))))))

(deftest test-node-schedulable
  ;; TODO: Need the 'stuck pod scanner' to detect stuck states and move them into killed.
  (with-redefs [api/num-pods-on-node (constantly 1)]
    (testing "Blocklist-labels"
      (let [^V1Node node (V1Node.)
            metadata (V1ObjectMeta.)
            ^V1NodeSpec spec (V1NodeSpec.)]
        (.setLabels metadata {"blocklist-1" "val-1"})
        (.setName metadata "NodeName")
        (.setNamespace metadata "cook")
        (.setMetadata node metadata)
        (.setUnschedulable spec false)
        (.setSpec node spec)
        (is (not (api/node-schedulable? {:node-blocklist-labels ["blocklist-1"]} node 30 nil)))
        (is (api/node-schedulable? {:node-blocklist-labels ["blocklist-2"]} node 30 nil))))
    (testing "Pool Taint"
      (let [^V1Node node (V1Node.)
            metadata (V1ObjectMeta.)
            ^V1NodeSpec spec (V1NodeSpec.)
            ^V1Taint taint (V1Taint.)]
        (.setKey taint "the-taint-to-use")
        (.setValue taint "a-pool")
        (.setEffect taint "NoSchedule")
        (.addTaintsItem spec taint)

        (.setName metadata "NodeName")
        (.setNamespace metadata "cook")
        (.setMetadata node metadata)
        (.setUnschedulable spec false)
        (.setSpec node spec)
        (is (api/node-schedulable? {:node-blocklist-labels ["blocklist-1"] :cook-pool-taint-name "the-taint-to-use"} node 30 nil))
        (is (not (api/node-schedulable? {:node-blocklist-labels ["blocklist-1"] :cook-pool-taint-name "a-taint-different-than-node"} node 30 nil)))))
    (testing "Other Taint"
      (let [^V1Node node (V1Node.)
            metadata (V1ObjectMeta.)
            ^V1NodeSpec spec (V1NodeSpec.)
            ^V1Taint taint (V1Taint.)]
        (.setKey taint "othertaint")
        (.setValue taint "othertaintvalue")
        (.setEffect taint "NoSchedule")
        (.addTaintsItem spec taint)

        (.setName metadata "NodeName")
        (.setNamespace metadata "cook")
        (.setMetadata node metadata)
        (.setUnschedulable spec false)
        (.setSpec node spec)
        (is (not (api/node-schedulable? {:node-blocklist-labels ["blocklist-1"]} node 30 nil)))))
    (testing "GPU Taint"
      (let [^V1Node node (V1Node.)
            metadata (V1ObjectMeta.)
            ^V1NodeSpec spec (V1NodeSpec.)
            ^V1Taint taint (V1Taint.)]
        (.setKey taint "nvidia.com/gpu")
        (.setValue taint "present")
        (.setEffect taint "NoSchedule")
        (.addTaintsItem spec taint)

        (.setName metadata "NodeName")
        (.setNamespace metadata "cook")
        (.setMetadata node metadata)
        (.setUnschedulable spec false)
        (.setSpec node spec)
        (is (api/node-schedulable? {:node-blocklist-labels ["blocklist-1"]} node 30 nil))))
    (testing "Unschedule node spec"
      (let [^V1Node node (V1Node.)
            metadata (V1ObjectMeta.)
            ^V1NodeSpec spec (V1NodeSpec.)]
        (.setName metadata "NodeName")
        (.setNamespace metadata "cook")
        (.setMetadata node metadata)
        (.setUnschedulable spec true)
        (.setSpec node spec)
        (is (not (api/node-schedulable? {:node-blocklist-labels []} node 30 nil))))
      (let [^V1Node node (V1Node.)
            metadata (V1ObjectMeta.)
            ^V1NodeSpec spec (V1NodeSpec.)]
        (.setName metadata "NodeName")
        (.setNamespace metadata "cook")
        (.setMetadata node metadata)
        (.setUnschedulable spec nil)
        (.setSpec node spec)
        ; nil Unschedulable should pass.
        (is (api/node-schedulable? {:node-blocklist-labels []} node 30 nil)))
      (let [^V1Node node (V1Node.)
            metadata (V1ObjectMeta.)
            ^V1NodeSpec spec (V1NodeSpec.)]
        (.setName metadata "NodeName")
        (.setNamespace metadata "cook")
        (.setMetadata node metadata)
        (.setUnschedulable spec false)
        (.setSpec node spec)
        (is (api/node-schedulable? {:node-blocklist-labels []} node 30 nil))))))

(deftest test-initialize-pod-watch-helper
  (testing "only processes each pod once"
    (let [pod-list-metadata (V1ListMeta.)
          pod-list (doto (V1PodList.) (.setMetadata pod-list-metadata))
          namespaced-pod-names-visited (atom [])
          callback-fn (fn [namespaced-pod-name _ _]
                        (swap! namespaced-pod-names-visited conj namespaced-pod-name))
          compute-cluster-name "test-compute-cluster"
          pod-metadata (doto (V1ObjectMeta.) (.setLabels {api/cook-pod-label compute-cluster-name}))
          pod (doto (V1Pod.) (.setMetadata pod-metadata))
          namespaced-pod-name {:namespace "foo" :name "bar"}
          all-pods-atom (atom {namespaced-pod-name pod})]
      (with-redefs [api/get-all-pods-in-kubernetes (constantly [pod-list {namespaced-pod-name pod}])
                    api/create-pod-watch (constantly nil)]
        (api/initialize-pod-watch-helper {:name compute-cluster-name :all-pods-atom all-pods-atom :node-name->pod-name->pod (atom {})} callback-fn))
      (is (= 1 (count @namespaced-pod-names-visited)))
      (is (= [namespaced-pod-name] @namespaced-pod-names-visited)))))

(deftest test-adjust-job-resources
  (testing "No change"
    (let [initial-resources {:mem 123
                             :cpu 456}
          job {}
          adjusted-resources (api/adjust-job-resources job initial-resources)]
      (is (= initial-resources adjusted-resources))))
  (with-redefs [config/kubernetes (fn [] {:sidecar {:resource-requirements {:cpu-request 0.6
                                                                            :memory-request 128}}})]
    (testing "Add resources for sidecar"
      (let [initial-resources {:mem 123
                               :cpus 456.1}
            expected-resources {:mem 251.0
                                :cpus 456.7}
            job {}
            adjusted-resources (api/adjust-job-resources job initial-resources)]
        (is (= expected-resources adjusted-resources)))))
  (with-redefs [config/kubernetes (fn [] {:default-checkpoint-config {:memory-overhead 129}})]
    (testing "Add resources for checkpointing"
      (let [initial-resources {:mem 123
                               :cpu 456.1}
            expected-resources {:mem 252.0
                                :cpu 456.1}
            job {:job/checkpoint {}}
            adjusted-resources (api/adjust-job-resources job initial-resources)]
        (is (= expected-resources adjusted-resources)))))
  (with-redefs [config/kubernetes (fn [] {:sidecar {:resource-requirements {:cpu-request 0.6
                                                                            :memory-request 128}}
                                          :default-checkpoint-config {:memory-overhead 129}})]
    (testing "Add resources for sidecar and checkpointing"
      (let [initial-resources {:mem 123
                               :cpus 456.1}
            expected-resources {:mem 380.0
                                :cpus 456.7}
            job {:job/checkpoint {}}
            adjusted-resources (api/adjust-job-resources job initial-resources)]
        (is (= expected-resources adjusted-resources))))))

(deftest test-calculate-effective-checkpointing-config
  (testing "No checkpoint"
    (with-redefs [config/kubernetes (fn [] {})]
      (let [job {}]
        (is (= nil (api/calculate-effective-checkpointing-config job 1))))))
  (testing "No change"
    (with-redefs [config/kubernetes (fn [] {})]
      (let [checkpoint {:mode "auto"}
            job {:job/checkpoint {:checkpoint/mode "auto"}}]
        (is (= checkpoint (api/calculate-effective-checkpointing-config job 1))))))
  (testing "Checkpoint and add defaults"
    (with-redefs [config/kubernetes (fn [] {:default-checkpoint-config {:memory-overhead 129}})]
      (let [checkpoint {:mode "auto"
                        :memory-overhead 129}
            job {:job/checkpoint {:checkpoint/mode "auto"}}]
        (is (= checkpoint (api/calculate-effective-checkpointing-config job 1))))))
  (testing "Kill switch enabled"
    (with-redefs [config/kubernetes (fn [] {:default-checkpoint-config {:disable-checkpointing true}})]
      (let [job {:job/checkpoint {:checkpoint/mode "auto"}}]
        (is (= nil (api/calculate-effective-checkpointing-config job 1))))))
  (testing "checkpoint when max attempts not set"
    (with-redefs [config/kubernetes (fn [] {:default-checkpoint-config {}})]
      (let [job {:job/checkpoint {:checkpoint/mode "auto"}
                 :job/instance [{:instance/reason {:reason/name :mesos-unknown}}
                                {:instance/reason {:reason/name :mesos-unknown}}
                                {:instance/reason {:reason/name :mesos-unknown}}]}]
        (is (= {:mode "auto"} (api/calculate-effective-checkpointing-config job 1))))))
  (testing "Don't checkpoint when max attempts exceeded"
    (with-redefs [config/kubernetes (fn [] {:default-checkpoint-config {:max-checkpoint-attempts 3}})]
      (let [job {:job/checkpoint {:checkpoint/mode "auto"}
                 :job/instance [{:instance/reason {:reason/name :mesos-unknown}}
                                {:instance/reason {:reason/name :mesos-unknown}}
                                {:instance/reason {:reason/name :mesos-unknown}}]}]
        (is (= nil (api/calculate-effective-checkpointing-config job 1)))))))

(deftest test-pod->sandbox-file-server-container-state
  (testing "file server not running"
    (let [pod (V1Pod.)
          pod-status (V1PodStatus.)
          container-status (V1ContainerStatus.)]
      (.setName container-status api/cook-container-name-for-file-server)
      (.addContainerStatusesItem pod-status container-status)
      (.setStatus pod pod-status)
      (= :not-running (api/pod->sandbox-file-server-container-state pod)))))<|MERGE_RESOLUTION|>--- conflicted
+++ resolved
@@ -320,7 +320,6 @@
                                                       :gpus 2}
                                           :scalar-requests {"mem" 512
                                                             "cpus" 1.0}
-<<<<<<< HEAD
                                           :job {:job/checkpoint {:checkpoint/mode "auto"}}}}
             ^V1Pod pod (api/task-metadata->pod nil nil task-metadata)
             ^V1Container init-container (-> pod .getSpec .getInitContainers first)
@@ -399,15 +398,10 @@
                                           :scalar-requests {"mem"  512
                                                             "cpus" 1.0}
                                           :job {:job/pool {:pool/name pool-name}}}
-=======
-                                          :job {:job/environment #{{:environment/name "COOK_GPU_MODEL"
-                                                                    :environment/value "nvidia-tesla-p100"}}}}
->>>>>>> dd55afa7
                            :hostname "kubehost"}
             ^V1Pod pod (api/task-metadata->pod "cook" "testing-cluster" task-metadata)
             ^V1PodSpec pod-spec (.getSpec pod)
             ^V1Container container (-> pod-spec .getContainers first)]
-<<<<<<< HEAD
         ; check that pod has default values for disk request, type, and limit
         (is (= (-> pod-spec .getNodeSelector (get "cloud.google.com/gke-boot-disk")) "pd-standard"))
         (is (= 10000.0 (-> container .getResources .getRequests (get "ephemeral-storage") api/to-double)))
@@ -509,109 +503,6 @@
       (is (= "cook-job" (get pod-labels "workload-class")))
       (is (= "unspecified" (get pod-labels "workload-id")))
       (is (= "none" (get pod-labels "workload-details"))))))
-=======
-        (is (= (-> pod-spec .getNodeSelector (get "cloud.google.com/gke-accelerator")) "nvidia-tesla-p100"))
-        (is (= (-> pod-spec .getNodeSelector (get "gpu-count")) "2"))
-        (is (= 2 (-> container .getResources .getRequests (get "nvidia.com/gpu") api/to-int)))
-        (is (= 2 (-> container .getResources .getLimits (get "nvidia.com/gpu") api/to-int)))))
-
-    (testing "job labels -> pod labels"
-      (let [task-metadata {:command {:user "test-user"}
-                           :task-request {:job {:job/label [{:label/key "not-platform/foo"
-                                                             :label/value "bar"}
-                                                            {:label/key "platform/baz"
-                                                             :label/value "qux"}
-                                                            {:label/key "platform/another"
-                                                             :label/value "included"}]}
-                                          :scalar-requests {"mem" 512 "cpus" 1.0}}}]
-
-        ; With a prefix configured
-        (with-redefs [config/kubernetes
-                      (constantly {:add-job-label-to-pod-prefix "platform/"})]
-          (let [^V1Pod pod (api/task-metadata->pod "test-namespace"
-                                                   fake-cc-config
-                                                   task-metadata)
-                pod-labels (-> pod .getMetadata .getLabels)]
-            (is (= "qux" (get pod-labels "platform/baz")))
-            (is (= "included" (get pod-labels "platform/another")))
-            (is (not (contains? pod-labels "not-platform/foo")))))
-
-        ; With no prefix configured
-        (with-redefs [config/kubernetes (constantly {})]
-          (let [^V1Pod pod (api/task-metadata->pod "test-namespace"
-                                                   fake-cc-config
-                                                   task-metadata)
-                pod-labels (-> pod .getMetadata .getLabels)]
-            (is (not (contains? pod-labels "platform/baz")))
-            (is (not (contains? pod-labels "platform/another")))
-            (is (not (contains? pod-labels "not-platform/foo")))))))
-
-    (testing "job application -> pod labels"
-      ; All workload- fields specified
-      (let [task-metadata {:command {:user "test-user"}
-                           :task-request {:job {:job/application {:application/workload-class "foo"
-                                                                  :application/workload-id "bar"
-                                                                  :application/workload-details "baz"}}
-                                          :scalar-requests {"mem" 512 "cpus" 1.0}}}
-            ^V1Pod pod (api/task-metadata->pod "test-namespace"
-                                               fake-cc-config
-                                               task-metadata)
-            pod-labels (-> pod .getMetadata .getLabels)]
-        (is (= "foo" (get pod-labels "workload-class")))
-        (is (= "bar" (get pod-labels "workload-id")))
-        (is (= "baz" (get pod-labels "workload-details"))))
-
-      ; No workload-class specified
-      (let [task-metadata {:command {:user "test-user"}
-                           :task-request {:job {:job/application {:application/workload-id "bar"
-                                                                  :application/workload-details "baz"}}
-                                          :scalar-requests {"mem" 512 "cpus" 1.0}}}
-            ^V1Pod pod (api/task-metadata->pod "test-namespace"
-                                               fake-cc-config
-                                               task-metadata)
-            pod-labels (-> pod .getMetadata .getLabels)]
-        (is (= "cook-job" (get pod-labels "workload-class")))
-        (is (= "bar" (get pod-labels "workload-id")))
-        (is (= "baz" (get pod-labels "workload-details"))))
-
-      ; No workload-id specified
-      (let [task-metadata {:command {:user "test-user"}
-                           :task-request {:job {:job/application {:application/workload-class "foo"
-                                                                  :application/workload-details "baz"}}
-                                          :scalar-requests {"mem" 512 "cpus" 1.0}}}
-            ^V1Pod pod (api/task-metadata->pod "test-namespace"
-                                               fake-cc-config
-                                               task-metadata)
-            pod-labels (-> pod .getMetadata .getLabels)]
-        (is (= "foo" (get pod-labels "workload-class")))
-        (is (= "unspecified" (get pod-labels "workload-id")))
-        (is (= "baz" (get pod-labels "workload-details"))))
-
-      ; No workload-details specified
-      (let [task-metadata {:command {:user "test-user"}
-                           :task-request {:job {:job/application {:application/workload-class "foo"
-                                                                  :application/workload-id "bar"}}
-                                          :scalar-requests {"mem" 512 "cpus" 1.0}}}
-            ^V1Pod pod (api/task-metadata->pod "test-namespace"
-                                               fake-cc-config
-                                               task-metadata)
-            pod-labels (-> pod .getMetadata .getLabels)]
-        (is (= "foo" (get pod-labels "workload-class")))
-        (is (= "bar" (get pod-labels "workload-id")))
-        (is (= "none" (get pod-labels "workload-details"))))
-
-      ; No workload- fields specified
-      (let [task-metadata {:command {:user "test-user"}
-                           :task-request {:job {:job/application {}}
-                                          :scalar-requests {"mem" 512 "cpus" 1.0}}}
-            ^V1Pod pod (api/task-metadata->pod "test-namespace"
-                                               fake-cc-config
-                                               task-metadata)
-            pod-labels (-> pod .getMetadata .getLabels)]
-        (is (= "cook-job" (get pod-labels "workload-class")))
-        (is (= "unspecified" (get pod-labels "workload-id")))
-        (is (= "none" (get pod-labels "workload-details")))))))
->>>>>>> dd55afa7
 
 (defn- k8s-volume->clj [^V1Volume volume]
   {:name (.getName volume)
