(ns cook.test.kubernetes.compute-cluster
  (:require [clojure.test :refer :all]
            [cook.compute-cluster :as cc]
            [cook.config :as config]
            [cook.kubernetes.api :as api]
            [cook.kubernetes.compute-cluster :as kcc]
            [cook.mesos.task :as task]
            [cook.scheduler.scheduler :as sched]
            [cook.test.testutil :as tu]
            [datomic.api :as d])
  (:import (clojure.lang ExceptionInfo)
           (io.kubernetes.client.openapi.models V1NodeSelectorRequirement V1Pod V1PodSecurityContext)
           (java.util.concurrent Executors)
           (java.util UUID)))

(deftest test-get-or-create-cluster-entity-id
  (let [conn (tu/restore-fresh-database! "datomic:mem://test-get-or-create-cluster-entity-id")]
    (testing "successfully creates clusters"
      (let [eid (kcc/get-or-create-cluster-entity-id conn "test-a")
            entity (d/entity (d/db conn) eid)]
        (is (= "test-a" (:compute-cluster/cluster-name entity)))
        (is (= :compute-cluster.type/kubernetes (:compute-cluster/type entity)))))
    (testing "does not create duplicate clusters"
      (let [eid (kcc/get-or-create-cluster-entity-id conn "test-b")
            eid2 (kcc/get-or-create-cluster-entity-id conn "test-b")]
        (is eid)
        (is eid2)
        (is (= eid eid2))))))

(deftest test-get-pods-in-pool
  (let [in
        {:pool->node-name->node (atom {:pool-a {:node-1 1 :node-2 2}
                                       :pool-b {:node-3 3}
                                       :pool-c {:node-4 4}
                                       :pool-d {:node-5 5}
                                       :pool-e {}})
         :node-name->pod-name->pod (atom {:node-1 {:pod-1a 1 :pod-1b 2}
                                          :node-2 {:pod-2a 2}
                                          :node-3 {}
                                          :node-4 {:pod-4a 1 :pod-4b 2}})}]
    (is (= {:pod-1a 1 :pod-1b 2 :pod-2a 2} (kcc/get-pods-in-pool in :pool-a)))
    (is (= {} (kcc/get-pods-in-pool in :pool-b)))
    (is (= {:pod-4a 1 :pod-4b 2} (kcc/get-pods-in-pool in :pool-c)))
    (is (= {} (kcc/get-pods-in-pool in :pool-d)))
    (is (= {} (kcc/get-pods-in-pool in :pool-e)))
    (is (= {} (kcc/get-pods-in-pool in :pool-f)))))

(deftest test-get-name->node-for-pool
  (let [in (atom {:pool-a {:node-1 1 :node-2 2}
                  :pool-b {}})]
    (is (= {:node-1 1 :node-2 2} (kcc/get-name->node-for-pool @in :pool-a)))
    (is (= {} (kcc/get-name->node-for-pool @in :pool-b)))
    (is (= {} (kcc/get-name->node-for-pool @in nil)))))

(deftest test-namespace-config
  (tu/setup)
  (let [conn (tu/restore-fresh-database! "datomic:mem://test-namespace-config")
        task-assignment-result-helper (fn [user]
                                        (let [job-id (tu/create-dummy-job conn :user user)
                                              job-ent (d/entity (d/db conn) job-id)]
                                          (-> job-ent
                                              tu/make-task-request
                                              tu/make-task-assignment-result)))
        launched-pod-atom (atom nil)]
    (with-redefs [api/launch-pod (fn [_ _ {:keys [launch-pod]} _]
                                   (reset! launched-pod-atom launch-pod))
                  api/make-security-context (constantly (V1PodSecurityContext.))]
      (testing "static namespace"
        (let [compute-cluster (kcc/->KubernetesComputeCluster nil "kubecompute" nil nil
                                                              (atom {}) (atom {}) (atom {}) (atom {}) (atom {}) (atom {}) (atom {}) (atom nil)
                                                              {:kind :static :namespace "cook"} nil nil nil nil
                                                              (Executors/newSingleThreadExecutor)
                                                              {} (atom :running) (atom false) false
                                                              cook.rate-limit/AllowAllRateLimiter "t-a" "p-a" "l-a")
              task-metadata (task/TaskAssignmentResult->task-metadata (d/db conn)
                                                                      nil
                                                                      compute-cluster
                                                                      (task-assignment-result-helper "testuser"))]

          (cc/launch-tasks compute-cluster "test-pool" [{:task-metadata-seq [task-metadata]}] (fn [_]))
          (is (= "cook" (-> @launched-pod-atom
                            :pod
                            .getMetadata
                            .getNamespace)))))

      (testing "per-user namespace"
        (let [compute-cluster (kcc/->KubernetesComputeCluster nil "kubecompute" nil nil
                                                              (atom {}) (atom {}) (atom {}) (atom {}) (atom {}) (atom {}) (atom {}) (atom nil)
                                                              {:kind :per-user} nil nil nil nil
                                                              (Executors/newSingleThreadExecutor)
                                                              {} (atom :running) (atom false) false
                                                              cook.rate-limit/AllowAllRateLimiter "t-b" "p-b" "l-b")
              task-metadata (task/TaskAssignmentResult->task-metadata (d/db conn)
                                                                      nil
                                                                      compute-cluster
                                                                      (task-assignment-result-helper "testuser"))]
          (cc/launch-tasks compute-cluster "test-pool" [{:task-metadata-seq [task-metadata]}] (fn [_]))
          (is (= "testuser" (-> @launched-pod-atom
                                :pod
                                .getMetadata
                                .getNamespace))))))))

(deftest test-generate-offers
  (tu/setup)
  (with-redefs [api/launch-pod (constantly true)
                config/disk-type-node-label-name (constantly "cloud.google.com/gke-boot-disk")]
    (let [conn (tu/restore-fresh-database! "datomic:mem://test-generate-offers")
          compute-cluster (kcc/->KubernetesComputeCluster nil "kubecompute" nil nil
                                                          (atom {}) (atom {}) (atom {}) (atom {}) (atom {}) (atom {}) (atom {}) (atom nil)
                                                          {:kind :static :namespace "cook"} nil 3 nil nil
                                                          (Executors/newSingleThreadExecutor)
                                                          {} (atom :running) (atom false) false
<<<<<<< HEAD
                                                          cook.rate-limit/AllowAllRateLimiter "t-c" "l-c")
          node-name->node {"nodeA" (tu/node-helper "nodeA" 1.0 1000.0 10 "nvidia-tesla-p100" nil nil)
                           "nodeB" (tu/node-helper "nodeB" 1.0 1000.0 25 "nvidia-tesla-p100" nil nil)
                           "nodeC" (tu/node-helper "nodeC" 1.0 1000.0 nil nil nil nil)
                           "nodeE" (tu/node-helper "nodeE" 2.0 1100.0 nil nil {:disk-amount 256000 :disk-type "pd-standard"} nil)
                           "my.fake.host" (tu/node-helper "my.fake.host" 1.0 1000.0 nil nil nil nil)}
=======
                                                          cook.rate-limit/AllowAllRateLimiter "t-c" "p-c" "l-c")
          node-name->node {"nodeA" (tu/node-helper "nodeA" 1.0 1000.0 10 "nvidia-tesla-p100" nil)
                           "nodeB" (tu/node-helper "nodeB" 1.0 1000.0 25 "nvidia-tesla-p100" nil)
                           "nodeC" (tu/node-helper "nodeC" 1.0 1000.0 nil nil nil)
                           "my.fake.host" (tu/node-helper "my.fake.host" 1.0 1000.0 nil nil nil)}
>>>>>>> dd55afa7
          j1 (tu/create-dummy-job conn :ncpus 0.1)
          j2 (tu/create-dummy-job conn :ncpus 0.2)
          db (d/db conn)
          job-ent-1 (d/entity db j1)
          job-ent-2 (d/entity db j2)
          task-1 (tu/make-task-metadata job-ent-1 db compute-cluster)
          task-2 (tu/make-task-metadata job-ent-2 db compute-cluster)
          _ (cc/launch-tasks compute-cluster "no-pool" [{:task-metadata-seq [task-1 task-2]}] (fn [_]))
          task-1-id (-> task-1 :task-request :task-id)
          pods {{:namespace "cook" :name "podA"} (tu/pod-helper "podA" "nodeA"
                                                                {:cpus 0.25 :mem 250.0 :gpus "9" :gpu-model "nvidia-tesla-p100"}
                                                                {:cpus 0.1 :mem 100.0})
                {:namespace "cook" :name "podB"} (tu/pod-helper "podB" "nodeA"
                                                                {:cpus 0.25 :mem 250.0 :gpus "1" :gpu-model "nvidia-tesla-p100"})
                {:namespace "cook" :name "podC"} (tu/pod-helper "podC" "nodeB"
                                                                {:cpus 1.0 :mem 1100.0 :gpus "10" :gpu-model "nvidia-tesla-p100"})
                {:namespace "cook" :name "podD"} (tu/pod-helper "podD" "nodeD"
                                                                {:cpus 1.0 :mem 1100.0 :gpus "10" :gpu-model "nvidia-tesla-p100"})
                {:namespace "cook" :name "podE"} (tu/pod-helper "podE" "nodeE"
                                                                {:cpus 1.0 :mem 1100.0 :disk {:disk-request 50 :disk-limit 70 :disk-type "pd-standard"}})
                {:namespace "cook" :name task-1-id} (tu/pod-helper task-1-id "my.fake.host"
                                                                   {:cpus 0.1 :mem 10.0})}
          node-name->pods (api/pods->node-name->pods (kcc/add-starting-pods compute-cluster pods))
          offers (kcc/generate-offers compute-cluster node-name->node node-name->pods)]
      (is (= 5 (count offers)))
      (let [offer (first (filter #(= "nodeA" (:hostname %))
                                 offers))]
        (is (not (nil? offer)))
        (is (= "kubecompute" (:framework-id offer)))
        (is (= {:value "nodeA"} (:slave-id offer)))
        (is (= [{:name "mem" :type :value-scalar :scalar 400.0}
                {:name "cpus" :type :value-scalar :scalar 0.4}
                {:name "disk" :type :value-text->scalar :text->scalar {}}
                {:name "gpus" :type :value-text->scalar :text->scalar {"nvidia-tesla-p100" 0}}]
               (:resources offer)))
        (is (:reject-after-match-attempt offer)))

      (let [offer (first (filter #(= "nodeB" (:hostname %))
                                 offers))]
        (is (= {:value "nodeB"} (:slave-id offer)))
        (is (= [{:name "mem" :type :value-scalar :scalar 0.0}
                {:name "cpus" :type :value-scalar :scalar 0.0}
                {:name "disk" :type :value-text->scalar :text->scalar {}}
                {:name "gpus" :type :value-text->scalar :text->scalar {"nvidia-tesla-p100" 15}}]
               (:resources offer))))

      (let [offer (first (filter #(= "my.fake.host" (:hostname %)) offers))]
        (is (= [{:name "mem" :type :value-scalar :scalar 980.0}
                {:name "cpus" :type :value-scalar :scalar 0.7}
                {:name "disk" :type :value-text->scalar :text->scalar {}}
                {:name "gpus" :type :value-text->scalar :text->scalar {}}]
               (:resources offer))))

      (let [offer (first (filter #(= "nodeE" (:hostname %))
                                 offers))]
        (is (= {:value "nodeE"} (:slave-id offer)))
        (is (= [{:name "mem" :type :value-scalar :scalar 0.0}
                {:name "cpus" :type :value-scalar :scalar 1.0}
                {:name "disk" :type :value-text->scalar :text->scalar {"pd-standard" 255950.0}}
                {:name "gpus" :type :value-text->scalar :text->scalar {}}]
               (:resources offer)))))))

(deftest determine-cook-expected-state
  ; TODO
  )

(deftest test-autoscale!
  (tu/setup)
  (let [pool-name "test-pool"
        make-job-fn (fn [job-uuid user]
                      {:job/resource [{:resource/type :cpus, :resource/amount 0.1}
                                      {:resource/type :mem, :resource/amount 32}]
                       :job/user user
                       :job/uuid job-uuid
                       :job/pool pool-name})]
    (testing "synthetic pods basics"
      (let [job-uuid-1 (str (UUID/randomUUID))
            job-uuid-2 (str (UUID/randomUUID))
            job-uuid-3 (str (UUID/randomUUID))
            ^V1Pod outstanding-synthetic-pod-1 (tu/synthetic-pod-helper job-uuid-1 pool-name nil)
            compute-cluster (tu/make-kubernetes-compute-cluster {nil outstanding-synthetic-pod-1}
                                                                #{pool-name} nil {:user "user"})
            pending-jobs [(make-job-fn job-uuid-1 nil)
                          (make-job-fn job-uuid-2 nil)
                          (make-job-fn job-uuid-3 nil)]
            launched-pods-atom (atom [])]
        (with-redefs [api/launch-pod (fn [_ _ cook-expected-state-dict _]
                                       (swap! launched-pods-atom conj cook-expected-state-dict))
                      kcc/get-pods-in-pool (constantly {{:namespace nil :name job-uuid-1} outstanding-synthetic-pod-1})]
          (cc/autoscale! compute-cluster pool-name pending-jobs sched/adjust-job-resources-for-pool-fn))
        (is (= 2 (count @launched-pods-atom)))
        (is (= job-uuid-2 (-> @launched-pods-atom (nth 0) :launch-pod :pod kcc/synthetic-pod->job-uuid)))
        (is (= job-uuid-3 (-> @launched-pods-atom (nth 1) :launch-pod :pod kcc/synthetic-pod->job-uuid)))))

    (testing "synthetic pod max pod limit"
      (let [job-uuid-1 (str (UUID/randomUUID))
            job-uuid-2 (str (UUID/randomUUID))
            job-uuid-3 (str (UUID/randomUUID))
            ^V1Pod outstanding-synthetic-pod-1 (tu/synthetic-pod-helper job-uuid-1 pool-name nil)
            compute-cluster (tu/make-kubernetes-compute-cluster {nil outstanding-synthetic-pod-1}
                                                                #{pool-name} nil {:max-total-pods 2 :user "user"})
            pending-jobs [(make-job-fn job-uuid-1 nil)
                          (make-job-fn job-uuid-2 nil)
                          (make-job-fn job-uuid-3 nil)]
            launched-pods-atom (atom [])]
        (with-redefs [api/launch-pod (fn [_ _ cook-expected-state-dict _]
                                       (swap! launched-pods-atom conj cook-expected-state-dict))
                      kcc/get-pods-in-pool (constantly {{:namespace nil :name job-uuid-1} outstanding-synthetic-pod-1})]
          (cc/autoscale! compute-cluster pool-name pending-jobs sched/adjust-job-resources-for-pool-fn))
        ; We have one running and a limit of 2, so should have a max of 1 launch.
        (is (= 1 (count @launched-pods-atom)))
        (is (= job-uuid-2 (-> @launched-pods-atom (nth 0) :launch-pod :pod kcc/synthetic-pod->job-uuid)))))

    (testing "synthetic pods use the user's namespace"
      (let [job-uuid-1 (str (UUID/randomUUID))
            job-uuid-2 (str (UUID/randomUUID))
            pool-name "test-pool"
            compute-cluster (tu/make-kubernetes-compute-cluster {} #{pool-name} nil {})
            pending-jobs [(make-job-fn job-uuid-1 "user-1")
                          (make-job-fn job-uuid-2 "user-2")]
            launched-pods-atom (atom [])]
        (with-redefs [api/launch-pod (fn [_ _ cook-expected-state-dict _]
                                       (swap! launched-pods-atom conj cook-expected-state-dict))]
          (cc/autoscale! compute-cluster pool-name pending-jobs sched/adjust-job-resources-for-pool-fn))
        (is (= 2 (count @launched-pods-atom)))
        (is (= "user-1" (-> @launched-pods-atom (nth 0) :launch-pod :pod .getMetadata .getNamespace)))
        (is (= "user-2" (-> @launched-pods-atom (nth 1) :launch-pod :pod .getMetadata .getNamespace)))))

    (testing "synthetic pods avoid job's previous hosts"
      (let [job-uuid-1 (str (UUID/randomUUID))
            pool-name "test-pool"
            compute-cluster (tu/make-kubernetes-compute-cluster {} #{pool-name} nil {})
            pending-jobs [(-> (make-job-fn job-uuid-1 "user-1")
                              (assoc :job/instance
                                     [{:instance/hostname "test-host-1"}
                                      {:instance/hostname "test-host-2"}]))]
            launched-pods-atom (atom [])]
        (with-redefs [api/launch-pod (fn [_ _ cook-expected-state-dict _]
                                       (swap! launched-pods-atom conj cook-expected-state-dict))]
          (cc/autoscale! compute-cluster pool-name pending-jobs sched/adjust-job-resources-for-pool-fn))
        (is (= 1 (count @launched-pods-atom)))
        (let [^V1NodeSelectorRequirement node-selector-requirement
              (-> @launched-pods-atom
                  (nth 0)
                  :launch-pod
                  :pod
                  .getSpec
                  .getAffinity
                  .getNodeAffinity
                  .getRequiredDuringSchedulingIgnoredDuringExecution
                  .getNodeSelectorTerms
                  first
                  .getMatchExpressions
                  first)]
          (is (= api/k8s-hostname-label (.getKey node-selector-requirement)))
          (is (= "NotIn" (.getOperator node-selector-requirement)))
          (is (= #{"test-host-1" "test-host-2"} (set (.getValues node-selector-requirement)))))))

    (testing "synthetic pods have safe-to-evict annotation"
      (let [job-uuid-1 (str (UUID/randomUUID))
            pool-name "test-pool"
            compute-cluster (tu/make-kubernetes-compute-cluster {} #{pool-name} nil {})
            pending-jobs [(make-job-fn job-uuid-1 "user-1")]
            launched-pods-atom (atom [])]
        (with-redefs [api/launch-pod (fn [_ _ cook-expected-state-dict _]
                                       (swap! launched-pods-atom conj cook-expected-state-dict))]
          (cc/autoscale! compute-cluster pool-name pending-jobs sched/adjust-job-resources-for-pool-fn))
        (is (= 1 (count @launched-pods-atom)))
        (is (= "true"
               (-> @launched-pods-atom
                   (nth 0)
                   :launch-pod
                   :pod
                   .getMetadata
                   .getAnnotations
                   (get api/k8s-safe-to-evict-annotation))))))
    (testing "synthetic pods with gpus"
      (let [job-uuid-1 (str (UUID/randomUUID))
            pool-name "test-pool"
            compute-cluster (tu/make-kubernetes-compute-cluster {} #{pool-name} nil nil)
            pending-jobs [(-> (make-job-fn job-uuid-1 "user-1")
                              (assoc :job/environment
                                     #{{:environment/name "COOK_GPU_MODEL"
                                        :environment/value "nvidia-tesla-p100"}}
                                     :job/resource [{:resource/type :cpus, :resource/amount 0.1}
                                                    {:resource/type :mem, :resource/amount 32}
                                                    {:resource/type :gpus, :resource/amount 1}]))]
            launched-pods-atom (atom [])]
        (with-redefs [api/launch-pod (fn [_ _ cook-expected-state-dict _]
                                       (swap! launched-pods-atom conj cook-expected-state-dict))]
          (cc/autoscale! compute-cluster pool-name pending-jobs sched/adjust-job-resources-for-pool-fn))
        (is (= 1 (count @launched-pods-atom)))
        (is (= job-uuid-1 (-> @launched-pods-atom (nth 0) :launch-pod :pod kcc/synthetic-pod->job-uuid)))
        (let [container-resources (-> @launched-pods-atom
                                      (nth 0)
                                      :launch-pod
                                      :pod
                                      .getSpec
                                      .getContainers
                                      first
                                      .getResources)]
        (is (= 1 (-> container-resources .getRequests (get "nvidia.com/gpu") (api/to-int))))
        (is (= 1 (-> container-resources .getLimits (get "nvidia.com/gpu") (api/to-int)))))))))

(deftest test-factory-fn
  (testing "guards against inappropriate number of threads"
    (with-redefs [kcc/get-or-create-cluster-entity-id (constantly 1)
                  cc/register-compute-cluster! (constantly nil)]
      (is (kcc/factory-fn {:use-google-service-account? false} nil))
      (is (kcc/factory-fn {:launch-task-num-threads 1
                           :use-google-service-account? false}
                          nil))
      (is (kcc/factory-fn {:launch-task-num-threads 511
                           :use-google-service-account? false}
                          nil))
      (is (thrown? ExceptionInfo
                   (kcc/factory-fn {:launch-task-num-threads 0
                                    :use-google-service-account? false}
                                   nil)))
      (is (thrown? ExceptionInfo
                   (kcc/factory-fn {:launch-task-num-threads 512
                                    :use-google-service-account? false}
                                   nil))))))

(deftest test-total-resource
  (testing "gracefully handles missing resource"
    (= 3 (kcc/total-resource {"node-a" {:cpus 1} "node-b" {} "node-c" {:cpus 2}} :cpus))))<|MERGE_RESOLUTION|>--- conflicted
+++ resolved
@@ -110,20 +110,12 @@
                                                           {:kind :static :namespace "cook"} nil 3 nil nil
                                                           (Executors/newSingleThreadExecutor)
                                                           {} (atom :running) (atom false) false
-<<<<<<< HEAD
                                                           cook.rate-limit/AllowAllRateLimiter "t-c" "l-c")
           node-name->node {"nodeA" (tu/node-helper "nodeA" 1.0 1000.0 10 "nvidia-tesla-p100" nil nil)
                            "nodeB" (tu/node-helper "nodeB" 1.0 1000.0 25 "nvidia-tesla-p100" nil nil)
                            "nodeC" (tu/node-helper "nodeC" 1.0 1000.0 nil nil nil nil)
                            "nodeE" (tu/node-helper "nodeE" 2.0 1100.0 nil nil {:disk-amount 256000 :disk-type "pd-standard"} nil)
                            "my.fake.host" (tu/node-helper "my.fake.host" 1.0 1000.0 nil nil nil nil)}
-=======
-                                                          cook.rate-limit/AllowAllRateLimiter "t-c" "p-c" "l-c")
-          node-name->node {"nodeA" (tu/node-helper "nodeA" 1.0 1000.0 10 "nvidia-tesla-p100" nil)
-                           "nodeB" (tu/node-helper "nodeB" 1.0 1000.0 25 "nvidia-tesla-p100" nil)
-                           "nodeC" (tu/node-helper "nodeC" 1.0 1000.0 nil nil nil)
-                           "my.fake.host" (tu/node-helper "my.fake.host" 1.0 1000.0 nil nil nil)}
->>>>>>> dd55afa7
           j1 (tu/create-dummy-job conn :ncpus 0.1)
           j2 (tu/create-dummy-job conn :ncpus 0.2)
           db (d/db conn)
