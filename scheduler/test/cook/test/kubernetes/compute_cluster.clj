(ns cook.test.kubernetes.compute-cluster
  (:require [clojure.core.cache :as cache]
            [clojure.test :refer :all]
            [cook.compute-cluster :as cc]
            [cook.kubernetes.api :as api]
            [cook.kubernetes.compute-cluster :as kcc]
            [cook.kubernetes.controller :as controller]
            [cook.mesos.task :as task]
            [cook.scheduler.scheduler :as sched]
            [cook.test.testutil :as tu]
            [cook.tools :as util]
            [datomic.api :as d])
  (:import (com.netflix.fenzo SimpleAssignmentResult)
           (io.kubernetes.client.models V1PodSecurityContext)))

(deftest test-get-or-create-cluster-entity-id
  (let [conn (tu/restore-fresh-database! "datomic:mem://test-get-or-create-cluster-entity-id")]
    (testing "successfully creates clusters"
      (let [eid (kcc/get-or-create-cluster-entity-id conn "test-a")
            entity (d/entity (d/db conn) eid)]
        (is (= "test-a" (:compute-cluster/cluster-name entity)))
        (is (= :compute-cluster.type/kubernetes (:compute-cluster/type entity)))))
    (testing "does not create duplicate clusters"
      (let [eid (kcc/get-or-create-cluster-entity-id conn "test-b")
            eid2 (kcc/get-or-create-cluster-entity-id conn "test-b")]
        (is eid)
        (is eid2)
        (is (= eid eid2))))))

(deftest test-namespace-config
  (tu/setup)
  (let [conn (tu/restore-fresh-database! "datomic:mem://test-namespace-config")
        task-assignment-result-helper (fn [user]
                                        (let [job-id (tu/create-dummy-job conn :user user)
                                              job-ent (d/entity (d/db conn) job-id)]
                                          (-> job-ent
                                              tu/make-task-request
                                              tu/make-task-assignment-result)))
        launched-pod-atom (atom nil)]
    (with-redefs [api/launch-task (fn [api {:keys [launch-pod]}]
                                    (reset! launched-pod-atom launch-pod))
                  api/make-security-context (constantly (V1PodSecurityContext.))]
      (testing "static namespace"
        (let [compute-cluster (kcc/->KubernetesComputeCluster nil "kubecompute" nil nil nil
                                                              (atom {}) (atom {}) (atom {}) (atom {}) (atom nil)
<<<<<<< HEAD
                                                              {:kind :static :namespace "cook"} nil nil nil)
=======
                                                              {:kind :static :namespace "cook"} nil nil)
>>>>>>> 761240f0
              task-metadata (task/TaskAssignmentResult->task-metadata (d/db conn)
                                                                      nil
                                                                      compute-cluster
                                                                      (task-assignment-result-helper "testuser"))]

          (cc/launch-tasks compute-cluster [] [task-metadata])
          (is (= "cook" (-> @launched-pod-atom
                            :pod
                            .getMetadata
                            .getNamespace)))))

      (testing "per-user namespace"
        (let [compute-cluster (kcc/->KubernetesComputeCluster nil "kubecompute" nil nil nil
                                                              (atom {}) (atom {}) (atom {}) (atom {}) (atom nil)
<<<<<<< HEAD
                                                              {:kind :per-user} nil nil nil)
=======
                                                              {:kind :per-user} nil nil)
>>>>>>> 761240f0
              task-metadata (task/TaskAssignmentResult->task-metadata (d/db conn)
                                                                      nil
                                                                      compute-cluster
                                                                      (task-assignment-result-helper "testuser"))]
          (cc/launch-tasks compute-cluster [] [task-metadata])
          (is (= "testuser" (-> @launched-pod-atom
                            :pod
                            .getMetadata
                            .getNamespace))))))))

(deftest test-generate-offers
  (tu/setup)
  (with-redefs [api/launch-task (constantly nil)]
    (let [conn (tu/restore-fresh-database! "datomic:mem://test-generate-offers")
          compute-cluster (kcc/->KubernetesComputeCluster nil "kubecompute" nil nil nil
                                                          (atom {}) (atom {}) (atom {}) (atom {}) (atom nil)
<<<<<<< HEAD
                                                          {:kind :static :namespace "cook"} nil nil nil)
=======
                                                          {:kind :static :namespace "cook"} nil 3)
>>>>>>> 761240f0
          node-name->node {"nodeA" (tu/node-helper "nodeA" 1.0 1000.0 nil)
                           "nodeB" (tu/node-helper "nodeB" 1.0 1000.0 nil)
                           "nodeC" (tu/node-helper "nodeC" 1.0 1000.0 nil)
                           "my.fake.host" (tu/node-helper "my.fake.host" 1.0 1000.0 nil)}
          j1 (tu/create-dummy-job conn :ncpus 0.1)
          j2 (tu/create-dummy-job conn :ncpus 0.2)
          db (d/db conn)
          job-ent-1 (d/entity db j1)
          job-ent-2 (d/entity db j2)
          task-1 (tu/make-task-metadata job-ent-1 db compute-cluster)
          _ (cc/launch-tasks compute-cluster nil [task-1
                                                  (tu/make-task-metadata job-ent-2 db compute-cluster)])
          task-1-id (-> task-1 :task-request :task-id)
          pod-name->pod {{:namespace "cook" :name "podA"} (tu/pod-helper "podA" "nodeA"
                                                                         {:cpus 0.25 :mem 250.0}
                                                                         {:cpus 0.1 :mem 100.0})
                         {:namespace "cook" :name "podB"} (tu/pod-helper "podB" "nodeA"
                                                                         {:cpus 0.25 :mem 250.0})
                         {:namespace "cook" :name "podC"} (tu/pod-helper "podC" "nodeB"
                                                                         {:cpus 1.0 :mem 1100.0})
                         {:namespace "cook" :name task-1-id} (tu/pod-helper task-1-id "my.fake.host"
                                                                            {:cpus 0.1 :mem 10.0})}
          all-offers (kcc/generate-offers compute-cluster node-name->node (kcc/all-pods compute-cluster pod-name->pod))
          offers (get all-offers "no-pool")]
      (is (= 4 (count offers)))
      (let [offer (first (filter #(= "nodeA" (:hostname %))
                                 offers))]
        (is (not (nil? offer)))
        (is (= "kubecompute" (:framework-id offer)))
        (is (= {:value "nodeA"} (:slave-id offer)))
        (is (= [{:name "mem" :type :value-scalar :scalar 400.0}
                {:name "cpus" :type :value-scalar :scalar 0.4}
                {:name "disk" :type :value-scalar :scalar 0.0}]
               (:resources offer)))
        (is (:reject-after-match-attempt offer)))

      (let [offer (first (filter #(= "nodeB" (:hostname %))
                                 offers))]
        (is (= {:value "nodeB"} (:slave-id offer)))
        (is (= [{:name "mem" :type :value-scalar :scalar 0.0}
                {:name "cpus" :type :value-scalar :scalar 0.0}
                {:name "disk" :type :value-scalar :scalar 0.0}]
               (:resources offer))))

      (let [offer (first (filter #(= "my.fake.host" (:hostname %)) offers))]
        (is (= [{:name "mem" :type :value-scalar :scalar 980.0}
                {:name "cpus" :type :value-scalar :scalar 0.7}
                {:name "disk" :type :value-scalar :scalar 0.0}]
               (:resources offer)))))))

(deftest determine-expected-state
  ; TODO
  )<|MERGE_RESOLUTION|>--- conflicted
+++ resolved
@@ -43,11 +43,7 @@
       (testing "static namespace"
         (let [compute-cluster (kcc/->KubernetesComputeCluster nil "kubecompute" nil nil nil
                                                               (atom {}) (atom {}) (atom {}) (atom {}) (atom nil)
-<<<<<<< HEAD
-                                                              {:kind :static :namespace "cook"} nil nil nil)
-=======
-                                                              {:kind :static :namespace "cook"} nil nil)
->>>>>>> 761240f0
+                                                              {:kind :static :namespace "cook"} nil nil nil nil)
               task-metadata (task/TaskAssignmentResult->task-metadata (d/db conn)
                                                                       nil
                                                                       compute-cluster
@@ -62,11 +58,7 @@
       (testing "per-user namespace"
         (let [compute-cluster (kcc/->KubernetesComputeCluster nil "kubecompute" nil nil nil
                                                               (atom {}) (atom {}) (atom {}) (atom {}) (atom nil)
-<<<<<<< HEAD
-                                                              {:kind :per-user} nil nil nil)
-=======
-                                                              {:kind :per-user} nil nil)
->>>>>>> 761240f0
+                                                              {:kind :per-user} nil nil nil nil)
               task-metadata (task/TaskAssignmentResult->task-metadata (d/db conn)
                                                                       nil
                                                                       compute-cluster
@@ -83,11 +75,7 @@
     (let [conn (tu/restore-fresh-database! "datomic:mem://test-generate-offers")
           compute-cluster (kcc/->KubernetesComputeCluster nil "kubecompute" nil nil nil
                                                           (atom {}) (atom {}) (atom {}) (atom {}) (atom nil)
-<<<<<<< HEAD
-                                                          {:kind :static :namespace "cook"} nil nil nil)
-=======
-                                                          {:kind :static :namespace "cook"} nil 3)
->>>>>>> 761240f0
+                                                          {:kind :static :namespace "cook"} nil 3 nil nil)
           node-name->node {"nodeA" (tu/node-helper "nodeA" 1.0 1000.0 nil)
                            "nodeB" (tu/node-helper "nodeB" 1.0 1000.0 nil)
                            "nodeC" (tu/node-helper "nodeC" 1.0 1000.0 nil)
