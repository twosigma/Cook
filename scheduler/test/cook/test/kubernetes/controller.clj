--- conflicted
+++ resolved
@@ -231,11 +231,8 @@
     (let [compute-cluster {:k8s-actual-state-map (atom {})
                            :cook-expected-state-map (atom {})}
           pod-name "test-pod"]
-<<<<<<< HEAD
       (with-redefs [config/kubernetes make-test-kubernetes-config]
         (controller/scan-process compute-cluster pod-name)))))
-=======
-      (controller/scan-process compute-cluster pod-name))))
 
 (deftest test-handle-pod-preemption
   (testing "avoids datomic write for synthetic pods"
@@ -243,5 +240,4 @@
                   (fn [_ _]
                     (throw (ex-info "BAD" {})))]
       (is (= {:cook-expected-state :cook-expected-state/completed}
-             (controller/handle-pod-preemption {} (str api/cook-synthetic-pod-name-prefix "-test-pod")))))))
->>>>>>> 489d8e18
+             (controller/handle-pod-preemption {} (str api/cook-synthetic-pod-name-prefix "-test-pod")))))))