;; This tests leaves state behind that messes up cook.test.mesos.mesos-mock, cook.test.unscheduled, rest.api, and data-locality.
;; It seems to leave behind a thread that changes job states; maybe restoring consistency between task state and
;; job state?
(ns cook.test.zz-simulator
  (:gen-class)
  (:require [cheshire.core :as cheshire]
            [clj-time.coerce :as tc]
            [clj-time.core :as t]
            [clojure.core.async :as async]
            [clojure.data.csv :as csv]
            [clojure.data.json :as json]
            [clojure.edn :as edn]
            [clojure.java.io :as io]
            [clojure.test :refer :all]
            [clojure.tools.cli :refer [parse-opts]]
            [clojure.tools.logging :as log]
            [clojure.walk :refer [keywordize-keys]]
<<<<<<< HEAD
            [com.rpl.specter :refer [ALL FIRST MAP-KEYS MAP-VALS select transform]]
            [cook.config :refer [default-fitness-calculator executor-config init-logger pool-schedulers]]
=======
            [com.rpl.specter :refer [ALL MAP-KEYS MAP-VALS transform]]
            [cook.config :refer [executor-config init-logger]]
>>>>>>> ffcc61c9
            [cook.datomic :as datomic]
            [cook.mesos :as c]
            [cook.mesos.mesos-compute-cluster :as mcc]
            [cook.mesos.mesos-mock :as mm]
            [cook.plugins.completion :as completion]
            [cook.progress :as progress]
            [cook.scheduler.scheduler :as sched]
            [cook.scheduler.share :as share]
            [cook.test.postgres]
            [cook.test.testutil :as testutil :refer [poll-until
                                                     restore-fresh-database!]]
            [cook.tools :as util]
            [datomic.api :as d]
            [plumbing.core :refer [map-vals]])
  (:import (java.util Date)
           (java.util.concurrent.locks ReentrantReadWriteLock)
           (org.apache.curator.framework CuratorFrameworkFactory)
           (org.apache.curator.framework.state ConnectionStateListener)
           (org.apache.curator.retry BoundedExponentialBackoffRetry)
           (org.joda.time DateTimeUtils)))

(use-fixtures :once cook.test.postgres/with-pg-db)

;;; This namespace contains a simulator for cook scheduler that accepts a trace file
;;; (defined later on) of jobs to "run" through the simulation as well as how much
;;; faster to run through time (e.g. 2x faster). The output is a "run trace" which
;;; is a csv with the following fields:
;;;  [job_uuid, task_uuid, submit_time, start_time, end_time, host_name, slave_id, status]

;;; Job trace must have the following keys per job:
;;; [:submit-time-ms :run-time-ms :job/uuid :job/command :job/user :job/name :job/max-retries
;;;  :job/max-runtime :job/priority :job/disable-mea-culpa-retries :job/resource]

(defn setup-test-curator-framework
  ([]
   (setup-test-curator-framework 2282))
  ([zk-port]
    ;; Copied from src/cook/components
    ;; TODO: don't copy from components
   (let [retry-policy (BoundedExponentialBackoffRetry. 100 120000 10)
         ;; The 180s session and 30s connection timeouts were pulled from a google group
         ;; recommendation
         zookeeper-server (org.apache.curator.test.TestingServer. zk-port false)
         zk-str (str "localhost:" zk-port)
         curator-framework (CuratorFrameworkFactory/newClient zk-str 180000 30000 retry-policy)]
     (.start zookeeper-server)
     (.. curator-framework
         getConnectionStateListenable
         (addListener (reify ConnectionStateListener
                        (stateChanged [_ client newState]
                          (log/info "Curator state changed:"
                                    (str newState))))))
     (.start curator-framework)
     [zookeeper-server curator-framework])))

(def default-rebalancer-config {:interval-seconds 5
                                :dru-scale 1.0
                                :safe-dru-threshold 1.0
                                :min-dru-diff 0.5
                                :max-preemption 100.0
                                :pool-regex ".*"})

(def default-schedulers-config [{:pool-regex ".*"
                                 :scheduler-config {:scheduler "fenzo"
                                                    :good-enough-fitness 1.0
                                                    :fenzo-fitness-calculator default-fitness-calculator
                                                    :fenzo-max-jobs-considered 2000
                                                    :fenzo-scaleback 0.95
                                                    :fenzo-floor-iterations-before-warn 10
                                                    :fenzo-floor-iterations-before-reset 1000}}])

(def default-task-constraints {:timeout-hours 1
                               :timeout-interval-minutes 1
                               :memory-gb 140
                               :cpus 40
                               :retry-limit 5})
(def default-kubernetes-scheduler-config {:pool-regex "$^"
                                          :max-considerable 1000})

(defmacro with-cook-scheduler
  [conn make-mesos-driver-fn scheduler-config trigger-matching? schedulers-config & body]
  `(let [conn# ~conn
         [zookeeper-server# curator-framework#] (setup-test-curator-framework)
         mesos-mult# (or (:mesos-datomic-mult ~scheduler-config)
                         (async/mult (async/chan)))
         pool-name->pending-jobs-atom# (or (:pool-name->pending-jobs-atom ~scheduler-config)
                                           (atom {}))
         zk-prefix# (or (:zk-prefix ~scheduler-config)
                        "/cook")
         offer-incubate-time-ms# (or (:offer-incubate-time-ms ~scheduler-config)
                                     1000)
         mea-culpa-failure-limit# (or (:mea-culpa-failure-limit ~scheduler-config)
                                      5)
         task-constraints# (merge default-task-constraints (:task-constraints ~scheduler-config))
         executor-config# {:command "cook-executor"
                           :default-progress-regex-string "regex-string"
                           :log-level "INFO"
                           :max-message-length 512
                           :portion 0.25
                           :progress-sample-interval-ms 1000
                           :uri {:cache true
                                 :executable true
                                 :extract false
                                 :value "file:///path/to/cook/executor"}}
         progress-config# {:batch-size 100
                           :pending-threshold 1000
                           :publish-interval-ms 2000
                           :sequence-cache-threshold 1000}
         rebalancer-config# (merge default-rebalancer-config (:rebalancer-config ~scheduler-config))
         framework-id# "cool-framework-id"
         exit-code-syncer-state# {:task-id->exit-code-agent (agent {})}
         sandbox-syncer-state# {:task-id->sandbox-agent (agent {})}
         host-settings# {:server-port 12321 :hostname "localhost"}
         leadership-atom# (atom false)
         optimizer-config# (or (:optimizer-config ~scheduler-config)
                               {})
         trigger-chans# (or (:trigger-chans ~scheduler-config)
                            (c/make-trigger-chans rebalancer-config# progress-config# optimizer-config# task-constraints#))
         progress-update-chans# (or (:progress-update-chans ~scheduler-config)
                                    (progress/make-progress-update-channels
                                      (:progress-updater-trigger-chan trigger-chans#) progress-config# conn#))
         mesos-heartbeat-chan# (async/chan 1024)
         create-compute-cluster# (fn [compute-cluster-name# framework-id# db-id# driver-atom#]
                                   (mcc/->MesosComputeCluster compute-cluster-name#
                                                              framework-id#
                                                              db-id#
                                                              driver-atom#
                                                              sandbox-syncer-state#
                                                              exit-code-syncer-state#
                                                              mesos-heartbeat-chan#
                                                              progress-update-chans#
                                                              trigger-chans#
                                                              {}
                                                              {"no-pool" (async/chan 100)}
                                                              {}
                                                              cook.rate-limit/AllowAllRateLimiter
                                                              (ReentrantReadWriteLock. true)))
         prepare-match-trigger-chan-orig# ~sched/prepare-match-trigger-chan
         kubernetes-scheduler-config# (merge default-kubernetes-scheduler-config (:kubernetes-scheduler ~scheduler-config))]
     (try
       (with-redefs [executor-config (constantly executor-config#)
                     completion/plugin completion/no-op
                     ; This initializatioon is needed so the code to validate that the
                     ; registration responses matches the configured cook scheduler passes simulator
                     ; and mesos-mock unit tests. (cook.scheduler, lines 1428 create-mesos-scheduler)
                     mcc/make-mesos-driver ~make-mesos-driver-fn
                     datomic/conn conn#
                     sched/prepare-match-trigger-chan (fn [match-trigger-chan# pools#]
                                                        (when
                                                          ~trigger-matching?
                                                          (prepare-match-trigger-chan-orig# match-trigger-chan# pools#)))
                     pool-schedulers (constantly (if (empty? ~schedulers-config)
                                                          default-schedulers-config
                                                          ~schedulers-config))]
         (testutil/fake-test-compute-cluster-with-driver conn#
                                                         testutil/fake-test-compute-cluster-name
                                                         nil ; no dummy driver - simulator is going to call initialize
                                                         create-compute-cluster#
                                                         framework-id#)
         (c/start-leader-selector
           {:curator-framework curator-framework#
            :mea-culpa-failure-limit mea-culpa-failure-limit#
            :mesos-datomic-conn conn#
            :mesos-datomic-mult mesos-mult#
            :mesos-heartbeat-chan mesos-heartbeat-chan#
            :leadership-atom leadership-atom#
            :pool-name->pending-jobs-atom pool-name->pending-jobs-atom#
            :mesos-run-as-user nil
            :offer-incubate-time-ms offer-incubate-time-ms#
            :optimizer-config optimizer-config#
            :rebalancer-config rebalancer-config#
            :server-config host-settings#
            :task-constraints task-constraints#
            :trigger-chans trigger-chans#
            :zk-prefix zk-prefix#
            :api-only false
            :kubernetes-scheduler-config kubernetes-scheduler-config#})
         (do ~@body))
       (finally
         (.close curator-framework#)
         (.stop zookeeper-server#)
         (doseq [[trigger-service# trigger-chan#] trigger-chans#]
           (log/info "Shutting down" trigger-service#)
           (async/close! trigger-chan#))))))

(defn generate-task-trace-map
  [task]
  (let [job (:job/_instance task)
        resources (util/job-ent->resources job)
        group (first (:group/_job job))]
    {:job_id (str (:job/uuid job))
     :instance_id (:instance/task-id task)
     :submit_time_ms (.getTime (:job/submit-time job))
     :mesos_start_time_ms (if (:instance/mesos-start-time task)
                            (.getTime (:instance/mesos-start-time task))
                            -1)
     :group_id (:group/uuid group)
     :start_time_ms (.getTime (:instance/start-time task))
     :end_time_ms (.getTime (or (:instance/end-time task) (tc/to-date (t/now))))
     :expected_run_time (:job/expected-runtime job)
     :status (:instance/status task)
     :hostname (:instance/hostname task)
     :slave_id (:instance/slave-id task)
     :reason (or (when (= (:instance/status task) :instance.status/failed)
                   (:reason/string (:instance/reason task)))
                 "")
     :user (:job/user job)
     :mem (or (:mem resources) -1)
     :cpus (or (:cpus resources) -1)
     :job_name (or (:job/name job) "")
     :requested_run_time (->> (:job/label job)
                              (filter #(= (:label/key %) "JOB-RUNTIME"))
                              first
                              :label/value)
     :requested_status (->> (:job/label job)
                            (filter #(= (:label/key %) "JOB-STATUS"))
                            first
                            :label/value)}))

(defn dump-jobs-to-csv
  "Given a mesos db, dump a csv with a row per task"
  [task-ents file & {:keys [add-headers append] :or {add-headers true append false}}]
  ;; Use snake case to make it easier for downstream tools to consume
  (let [headers [:job_id :instance_id :group_id :submit_time_ms :mesos_start_time_ms :start_time_ms
                 :end_time_ms :hostname :slave_id :status :reason :user :mem :cpus :job_name
                 :requested_run_time :expected_run_time :requested_status]
        tasks (map generate-task-trace-map task-ents)]
    (with-open [out-file (io/writer file :append append)]
      (csv/write-csv out-file
                     (concat (when add-headers [(mapv name headers)])
                             (map (apply juxt headers) tasks))))))

(defn pull-all-task-ents
  "Returns a seq of task entities from the db"
  [mesos-db]
  (->> (d/q '[:find [?i ...]
              :where
              [?i :instance/task-id _]]
            mesos-db)
       (map (partial d/entity mesos-db))))

(defn pull-all-task-ents-completed-in-time-range
  "Returns a seq of task entities from the db for the specified time range."
  [mesos-db start-time-inc end-time-exc]
  (->> (d/q '[:find [?i ...]
              :in $ ?st ?et
              :where
              [?i :instance/task-id _]
              [?i :instance/end-time ?t]
              [(>= ?t ?st)]
              [(< ?t ?et)]]
            mesos-db start-time-inc end-time-exc)
       (map (partial d/entity mesos-db))))

(defn submit-job
  "Submits a job to datomic"
  [conn job]
  (let [job-keys [:job/command :job/disable-mea-culpa-retries
                  :job/max-retries :job/max-runtime
                  :job/name :job/priority :job/resource
                  :job/user :job/uuid :job/expected-runtime]]
    (let [runtime-label-id (d/tempid :db.part/user)
          runtime-env {:db/id runtime-label-id
                       :label/key "JOB-RUNTIME"
                       :label/value (str (:run-time-ms job))}
          status-label-id (d/tempid :db.part/user)
          status-env {:db/id status-label-id
                      :label/key "JOB-STATUS"
                      :label/value (get job :status "finished")}
          commit-latch-id (d/tempid :db.part/user)
          commit-latch {:db/id commit-latch-id
                        :commit-latch/committed? true}
          group-uuid (:job/group job)
          job-id (d/tempid :db.part/user)
          group (when group-uuid
                  [{:db/id (d/tempid :db.part/user)
                    :group/uuid (java.util.UUID/fromString group-uuid)
                    :group/job job-id}])
          txn [runtime-env
               status-env
               commit-latch
               (-> (select-keys job job-keys)
                   (assoc :db/id job-id
                          :job/commit-latch commit-latch-id
                          :job/custom-executor false
                          :job/label [status-label-id runtime-label-id]
                          :job/state :job.state/waiting
                          :job/submit-time (tc/to-date (t/now)))
                   (update :job/uuid #(java.util.UUID/fromString %))
                   (update :job/command #(or % ""))
                   (update :job/name #(or % ""))
                   (update :job/max-runtime #(int (or % (-> 7 t/days t/in-millis)))))]
          txn (concat txn group)]
      @(d/transact conn txn))))

(defn task->runtime-ms
  "Function passed into the mesos mock to get the runtime of a given task"
  [task]
  (->> task
       :labels
       :labels
       (filter #(= (:key %) "JOB-RUNTIME"))
       first
       :value
       read-string))

(defn task->complete-status
  "Function passed into the mesos mock to get the completion status of the task"
  [task]
  (->> task
       :labels
       :labels
       (filter #(= (:key %) "JOB-STATUS"))
       first
       :value
       (str "task-")
       (keyword)))

(defn sorted-order?
  "Returns true if the coll is sorted, false otherwise"
  [coll]
  (= coll (sort coll)))

(defn- write-completed-tasks
  "Writes completed tasks between start-time and current-time to the temp-out-trace-file."
  [mesos-db time-ms-between-incremental-output temp-out-trace-file simulation-start-time start-time current-time]
  (log/info "Starting temporary output iteration" start-time "to" current-time)
  (let [start-date (Date. ^long start-time)
        end-date (Date. ^long current-time)
        completed-task-ents (pull-all-task-ents-completed-in-time-range mesos-db start-date end-date)]
    (if (seq completed-task-ents)
      (do
        (log/info "Writing" (count completed-task-ents) "tasks to temporary output for simulation time" current-time)
        (dump-jobs-to-csv completed-task-ents temp-out-trace-file
                          :add-headers (= start-time simulation-start-time)
                          :append true))
      (log/info "No completed tasks in last" time-ms-between-incremental-output "ms"))))

;; TODO need way of setting share
(defn simulate
  "Starts cook scheduler connected to a mock of mesos and submits jobs in the
   trace between:
    (simulation-time, simulation-time+cycle-step-ms]
   The start simulation time is the min submit time in the trace.

   Returns a list of the task entities run"
  [mesos-hosts trace cycle-step-ms config schedulers-config temp-out-trace-file]
  (let [simulation-time (-> trace first :submit-time-ms)
        mesos-datomic-conn (restore-fresh-database! (get config :datomic-url "datomic:mem://mock-mesos"))
        offer-trigger-chan (async/chan)
        complete-trigger-chan (async/chan)
        ranker-trigger-chan (async/chan)
        matcher-trigger-chan (async/chan)
        rebalancer-trigger-chan (async/chan)
        optimizer-trigger-chan (async/chan)
        state-atom (atom {})
        make-mesos-driver-fn (fn [config scheduler framework-id]
                               (mm/mesos-mock mesos-hosts offer-trigger-chan scheduler
                                              :task->runtime-ms task->runtime-ms
                                              :task->complete-status task->complete-status
                                              :complete-trigger-chan complete-trigger-chan
                                              :state-atom state-atom))
        config (merge {:shares [{:user "default" :mem 4000.0 :cpus 4.0 :gpus 1.0}]
                       :time-ms-between-incremental-output (-> 10 t/minutes t/in-millis)
                       :time-ms-between-optimizer-calls (-> 3 t/minutes t/in-millis)
                       :time-ms-between-rebalancing (-> 30 t/minutes t/in-millis)}
                      config)
        opt-config {:host-feed {:create-fn 'cook.scheduler.optimizer/create-dummy-host-feed
                                :config {}}
                    :optimizer {:create-fn 'cook.scheduler.optimizer/create-dummy-optimizer
                                :config {}}}
        scheduler-config (merge (:scheduler-config config)
                                {:optimizer-config opt-config}
                                {:trigger-chans {:rank-trigger-chan ranker-trigger-chan
                                                 :match-trigger-chan matcher-trigger-chan
                                                 :rebalancer-trigger-chan rebalancer-trigger-chan
                                                 :optimizer-trigger-chan optimizer-trigger-chan
                                                 ;; Don't care about these yet
                                                 :progress-updater-trigger-chan (async/chan)
                                                 :straggler-trigger-chan (async/chan)
                                                 :lingering-task-trigger-chan (async/chan)
                                                 :cancelled-task-trigger-chan (async/chan)}})
        {:keys [time-ms-between-incremental-output time-ms-between-optimizer-calls time-ms-between-rebalancing]} config]
    ;; launch a thread to perform incremental writes of completed jobs
    (when temp-out-trace-file
      (let [last-start-time-atom (atom simulation-time)
            write-thread (Thread.
                           ^Runnable
                           (fn write-completed-tasks-runner []
                             (while true
                               (Thread/sleep time-ms-between-incremental-output)
                               (try
                                 (let [start-time @last-start-time-atom
                                       current-time (.getMillis (t/now))
                                       mesos-db (d/db mesos-datomic-conn)]
                                   (write-completed-tasks
                                     mesos-db time-ms-between-incremental-output temp-out-trace-file
                                     simulation-time start-time current-time)
                                   (reset! last-start-time-atom current-time))
                                 (catch Throwable ex
                                   (log/error ex "Error writing incremental completed job output!"))))))]
        (log/info "Temporary output will be updated every" time-ms-between-incremental-output "ms")
        (.setDaemon write-thread true)
        (.start write-thread)))
    ;; We are setting time to enable us to have deterministic runs
    ;; of the simulator while hooking into the scheduler as non-invasively
    ;; as possible. A longer explanation can be found in the simulator dev docs.
    (DateTimeUtils/setCurrentMillisFixed simulation-time)
    (log/info "Starting simulation at" simulation-time)
    ;; launch the simulator
    (with-cook-scheduler
      mesos-datomic-conn
      make-mesos-driver-fn
      scheduler-config
      false
      schedulers-config
      (try
        (doseq [{:keys [user mem cpus gpus]} (:shares config)]
          (share/set-share! mesos-datomic-conn user nil "simulation" :mem mem :cpus cpus :gpus gpus))
        (loop [trace trace
               simulation-time simulation-time
               time-ms-since-last-rebalancer 0
               time-ms-since-last-optimizer-call 0]

          (DateTimeUtils/setCurrentMillisFixed simulation-time)

          (let [start-ms (System/currentTimeMillis)
                submission-batch (take-while #(<= (:submit-time-ms %) simulation-time) trace)
                send-offers-complete-chan (async/chan)
                flush-complete-chan (async/chan)
                match-complete-chan (async/chan)
                rank-complete-chan (async/chan)
                optimizer-complete-chan (async/chan)
                rebalancer-complete-chan (async/chan)]
            (when-not (sorted-order? (map :submit-time-ms submission-batch))
              (throw (ex-info "Trace jobs are expected to be sorted by submit-time-ms"
                              {:simulation-time simulation-time
                               :first-100-times (vec (take 100 (map :submit-time-ms submission-batch)))})))
            (log/info "Simulation time: " simulation-time)
            (log/info "submission-batch size: " (count submission-batch))

            (log/info "Submitting batch")
            ;; Submit new jobs
            (doseq [job submission-batch]
              (DateTimeUtils/setCurrentMillisFixed (inc (.getTime (tc/to-date (t/now)))))
              (submit-job mesos-datomic-conn job))
            ;; Ensure peer has acknowledged the new jobs
            (when (seq submission-batch)
              (poll-until #(d/q '[:find ?j .
                                  :in $ ?t
                                  :where
                                  [?j :job/submit-time ?t]]
                                (d/db mesos-datomic-conn)
                                ;; This relies on
                                ;; 1. Time is controlled
                                ;; 2. We increment time for each job submitted
                                (tc/to-date (t/now)))
                          50
                          60000))
            (log/info "Batch submission complete")

            ;; Request for jobs that are complete to have cook be notified
            (log/info "Send completion status to scheduler")
            (DateTimeUtils/setCurrentMillisFixed (inc (.getTime (tc/to-date (t/now)))))
            (async/>!! complete-trigger-chan flush-complete-chan)
            (async/<!! flush-complete-chan)

            ;; Ensure mesos and cook state of running jobs matches
            (poll-until #(= (set (map (comp str :instance/task-id)
                                      (util/get-running-task-ents (d/db mesos-datomic-conn))))
                            (set (map str
                                      (keys (:task-id->task @state-atom)))))
                        50
                        60000
                        #(let [cook-tasks (set (map (comp str :instance/task-id)
                                                    (util/get-running-task-ents (d/db mesos-datomic-conn))))
                               mesos-tasks (set (map str
                                                     (keys (:task-id->task @state-atom))))]
                           {:running-tasks-ents (count cook-tasks)
                            :tasks-in-mesos (count mesos-tasks)
                            :cook-minus-mesos (count (clojure.set/difference cook-tasks mesos-tasks))
                            :mesos-minus-cook (count (clojure.set/difference mesos-tasks cook-tasks))}))
            (log/info "Completion statuses sent")

            ;; Request rank occurs
            (log/info "Starting rank")
            (DateTimeUtils/setCurrentMillisFixed (inc (.getTime (tc/to-date (t/now)))))
            (async/>!! ranker-trigger-chan rank-complete-chan)
            (async/<!! rank-complete-chan)
            (log/info "Rank complete")

            (when (> time-ms-since-last-optimizer-call time-ms-between-optimizer-calls)
              (log/info "Starting optimizer")
              (async/>!! optimizer-trigger-chan optimizer-complete-chan)
              (async/<!! optimizer-complete-chan)
              (log/info "Optimizer complete"))

            ;; Match
            (log/info "Starting match")
            (DateTimeUtils/setCurrentMillisFixed (inc (.getTime (tc/to-date (t/now)))))
            (async/>!! offer-trigger-chan send-offers-complete-chan)
            (async/<!! send-offers-complete-chan)
            (async/>!! matcher-trigger-chan match-complete-chan)
            (async/<!! match-complete-chan)
            ;; Ensure the launch has been processed by mesos
            (poll-until #(every? :instance/mesos-start-time
                                 (util/get-running-task-ents (d/db mesos-datomic-conn)))
                        50
                        60000)
            (log/info "Match complete")

            ;; Rebalance
            (when (> time-ms-since-last-rebalancer time-ms-between-rebalancing)
              (log/info "Starting rebalance")
              (DateTimeUtils/setCurrentMillisFixed (inc (.getTime (tc/to-date (t/now)))))
              (async/>!! rebalancer-trigger-chan rebalancer-complete-chan)
              (async/<!! rebalancer-complete-chan)
              (log/info "Rebalance complete"))

            ;; Periodically perform full gc under hypothesis that holding onto
            ;; lot of memory is causing problems
            (when (> (rand) 0.9)
              (log/warn "Forcing GC")
              (System/gc))

            (when (seq trace)
              (recur (drop (count submission-batch) trace)
                     (+ simulation-time cycle-step-ms)
                     (if (> time-ms-since-last-rebalancer time-ms-between-rebalancing)
                       0
                       (+ time-ms-since-last-rebalancer cycle-step-ms))
                     (if (> time-ms-since-last-optimizer-call time-ms-between-optimizer-calls)
                       0
                       (+ time-ms-since-last-optimizer-call cycle-step-ms))))))
        (println "count of jobs submitted " (count (d/q '[:find ?e
                                                          :where
                                                          [?e :job/uuid _]]
                                                        (d/db mesos-datomic-conn))))
        (pull-all-task-ents (d/db mesos-datomic-conn))

        (catch Throwable t
          (println t) ;; TODO for some reason I'm not seeing exceptions, hoping this helps
          (throw t))))))

(def cli-options
  [[nil "--trace-file TRACE_FILE" "File of jobs to submit"]
   [nil "--host-file HOST_FILE" "File of hosts available in the mesos cluster"]
   [nil "--cycle-step-ms CYCLE_STEP"
    "How much time passes between cycles to move through trace file."
    :parse-fn #(Integer/parseInt %)]
   [nil "--out-trace-file TRACE_FILE" "File to output trace of tasks run"]
   [nil "--config-file CONFIG_FILE" "File in edn format containing config for the simulation"]
   ["-h" "--help"]])

(def required-options
  #{:trace-file :host-file :out-trace-file})

(defn usage
  "Returns a string describing the usage of the simulator"
  [summary]
  (str "lein run -m cook.test.simulator [OPTS]\n" summary))

;; Consider having a simulation config file
(defn -main
  [& args]
  (println "Starting simulation")
  (System/setProperty "COOK.SIMULATION" (str true))
  (init-logger)
  (let [{:keys [options errors summary]} (parse-opts args cli-options)
        {:keys [trace-file host-file cycle-step-ms out-trace-file config-file help]} options]
    (when errors
      (println errors)
      (println (usage summary))
      (System/exit 1))
    (when help
      (println (usage summary))
      (System/exit 0))
    (when (not= (count required-options) (count (select-keys options required-options)))
      (println "Missing required options: "
               (->> options
                    keys
                    set
                    (clojure.set/difference required-options)
                    (map name)))
      (println (usage summary))
      (System/exit 1))
    (log/info "Pulling input files")
    (let [hosts (->> (json/read-str (slurp host-file))
                     keywordize-keys
                     ;; This is needed because we want the roles to be strings
                     (transform [ALL :resources MAP-VALS MAP-KEYS] name))
          config (if config-file
                        (edn/read-string (slurp config-file))
                        {})
          cycle-step-ms (or cycle-step-ms (:cycle-step-ms config))
          _ (when-not cycle-step-ms
              (throw (ex-info "Must configure cycle-step-ms on command line or config file" {})))
          task-ents (simulate hosts
                              (cheshire/parse-stream (clojure.java.io/reader trace-file) true)
                              cycle-step-ms
                              config
                              (get-in config [:settings :pools :schedulers])
                              (str out-trace-file ".temp-" (System/nanoTime)))]
      (println "tasks run: " (count task-ents))
      (dump-jobs-to-csv task-ents out-trace-file)
      (println "Done writing trace")
      (System/exit 0))))

(defn create-trace-job
  "Returns a job that can be used in the trace"
  [run-time-ms submit-time-ms &
   {:keys [user uuid command ncpus memory name retry-count max-runtime priority job-state submit-time custom-executor? gpus group committed?
           disable-mea-culpa-retries]
    :or {user (System/getProperty "user.name")
         uuid (d/squuid)
         committed? true
         command "dummy command"
         ncpus 1.0
         memory 10.0
         name "dummy_job"
         submit-time (java.util.Date.)
         retry-count 5
         max-runtime (* 1000 60 60 24 5)
         priority 50
         job-state :job.state/waiting
         disable-mea-culpa-retries false}}]
  (let [job-info (merge {:job/uuid (str uuid)
                         :job/command command
                         :job/user user
                         :job/name name
                         :job/max-retries retry-count
                         :job/max-runtime max-runtime
                         :job/priority priority
                         :job/disable-mea-culpa-retries disable-mea-culpa-retries
                         :job/resource [{:resource/type :resource.type/cpus
                                         :resource/amount (double ncpus)}
                                        {:resource/type :resource.type/mem
                                         :resource/amount (double memory)}]}
                        {:submit-time-ms submit-time-ms
                         :run-time-ms run-time-ms})
        job-info (if gpus
                   (update-in job-info [:job/resource] conj {:resource/type :resource.type/gpus
                                                             :resource/amount (double gpus)})
                   job-info)]
    job-info))

(defn trace-host
  [host-name mem cpus]
  {:hostname (str host-name)
   :attributes {}
   :resources {:cpus {"*" cpus}
               :mem {"*" mem}
               :ports {"*" [{:begin 1
                             :end 100}]}}
   :slave-id (java.util.UUID/randomUUID)})

(defn summary-stats [jobs]
  (->> jobs
       (map util/job-ent->resources)
       (map #(assoc % :count 1))
       (reduce (partial merge-with +))))

(defn normalize-trace
  "Normalizes the trace so that all times are based off the min submit time"
  [trace]
  (let [min-submit-time (apply min (map :submit_time_ms trace))]
    (->> trace
         (transform [ALL :submit_time_ms] #(- % min-submit-time))
         (transform [ALL :start_time_ms] #(- % min-submit-time))
         (transform [ALL :end_time_ms] #(- % min-submit-time)))))

(defn trace-diffs
  [trace-a trace-b]
  (let [job-trace-fn (fn job-trace-fn [tasks]
                       {:job-id (:job_id (first tasks))
                        :submit-time (:submit_time_ms (first tasks))
                        :start-times (vec (sort (map :start_time_ms tasks)))
                        :tasks tasks})
        ks [:job-id :submit-time :start-times]
        job-trace-a (->> trace-a
                         (map generate-task-trace-map)
                         normalize-trace
                         (group-by :job_id)
                         (map-vals job-trace-fn)
                         vals)
        job-trace-b (->> trace-b
                         (map generate-task-trace-map)
                         normalize-trace
                         (group-by :job_id)
                         (map-vals job-trace-fn)
                         vals)
        joined-trace (group-by :job-id (concat job-trace-a job-trace-b))]
    (->> joined-trace
         (remove (comp #(when (= (count %) 2)
                          (= (select-keys (first %) ks)
                             (select-keys (second %) ks)))
                       second)))))

(defn traces-equivalent?
  [trace-a trace-b]
  (not (seq (trace-diffs trace-a trace-b))))

(deftest test-simulator
  (cook.test.testutil/setup)
  (let [users ["a" "b" "c" "d"]
        jobs (-> (for [minute (range 5)
                       sim-i (range (+ (rand-int 50) 30))]
                   (create-trace-job (+ (rand-int 1200000) 600000) ; 1 to 20 minutes
                                     (+ (* 1000 60 minute) (+ (rand-int 2000) -1000))
                                     :user (first (shuffle users))
                                     :command "sleep 10" ;; Doesn't matter
                                     :custom-executor? false
                                     :memory (+ (rand-int 1000) 2000)
                                     :ncpus (+ (rand-int 3) 1)))
                 (conj (create-trace-job 10000
                                         (-> 1 t/hours t/in-millis)
                                         :user "e"
                                         :command "sleep 10"
                                         :custom-executor? false
                                         :memory 10000
                                         :ncpus 3)))
        jobs (sort-by :submit-time-ms jobs)
        num-hosts 120
        host-mem 20000.0
        host-cpus 20.0
        hosts (for [i (range num-hosts)]
                (trace-host i host-mem host-cpus))
        cycle-step-ms 30000
        config {:shares [{:cpus (/ host-cpus 10) :gpus 1.0 :mem (/ host-mem 10) :user "default"}]
                :scheduler-config {:rebalancer-config {:max-preemption 1.0}}}
        schedulers-config [{:pool-regex ".*"
                            :scheduler-config {:scheduler "fenzo"
                                               :good-enough-fitness 1.0
                                               :fenzo-fitness-calculator default-fitness-calculator
                                               :fenzo-max-jobs-considered 200
                                               :fenzo-scaleback 0.95
                                               :fenzo-floor-iterations-before-warn 10
                                               :fenzo-floor-iterations-before-reset 1000}}]
        out-trace-a (simulate hosts jobs cycle-step-ms config schedulers-config nil)
        out-trace-b (simulate hosts jobs cycle-step-ms config schedulers-config nil)]
    (is (> (count out-trace-a) 0))
    (is (> (count out-trace-b) 0))
    (is (traces-equivalent? out-trace-a out-trace-b)
        {:diffs (sort-by (comp :submit-time first second)
                         (trace-diffs out-trace-a out-trace-b))})))<|MERGE_RESOLUTION|>--- conflicted
+++ resolved
@@ -15,13 +15,8 @@
             [clojure.tools.cli :refer [parse-opts]]
             [clojure.tools.logging :as log]
             [clojure.walk :refer [keywordize-keys]]
-<<<<<<< HEAD
             [com.rpl.specter :refer [ALL FIRST MAP-KEYS MAP-VALS select transform]]
             [cook.config :refer [default-fitness-calculator executor-config init-logger pool-schedulers]]
-=======
-            [com.rpl.specter :refer [ALL MAP-KEYS MAP-VALS transform]]
-            [cook.config :refer [executor-config init-logger]]
->>>>>>> ffcc61c9
             [cook.datomic :as datomic]
             [cook.mesos :as c]
             [cook.mesos.mesos-compute-cluster :as mcc]
