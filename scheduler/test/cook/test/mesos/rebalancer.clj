;;
;; Copyright (c) Two Sigma Open Source, LLC
;;
;; Licensed under the Apache License, Version 2.0 (the "License");
;; you may not use this file except in compliance with the License.
;; You may obtain a copy of the License at
;;
;;  http://www.apache.org/licenses/LICENSE-2.0
;;
;; Unless required by applicable law or agreed to in writing, software
;; distributed under the License is distributed on an "AS IS" BASIS,
;; WITHOUT WARRANTIES OR CONDITIONS OF ANY KIND, either express or implied.
;; See the License for the specific language governing permissions and
;; limitations under the License.
;;
(ns cook.test.mesos.rebalancer
  (:use clojure.test)
  (:require [clojure.core.cache :as cache]
            [clojure.test.check.generators :as gen]
            [cook.mesos.dru :as dru]
            [cook.mesos.rebalancer :as rebalancer :refer (->State)]
            [cook.mesos.scheduler :as sched]
            [cook.mesos.share :as share]
            [cook.mesos.util :as util]
            [cook.test.testutil :refer (restore-fresh-database! create-dummy-job create-dummy-instance
                                                                create-dummy-group init-agent-attributes-cache)]
            [datomic.api :as d :refer (q)])
  (:import (com.netflix.fenzo SimpleAssignmentResult TaskRequest)))

(defn create-running-job
  [conn host & args]
  (let [job (apply create-dummy-job (cons conn args))
        inst (create-dummy-instance conn job :instance-status :instance.status/running :hostname host)]
  [job inst]))

(defn- update-agent-attributes-cache!
  [agent-attributes-cache-atom slave-id props]
  (swap! agent-attributes-cache-atom (fn [c]
                                       (if (cache/has? c slave-id)
                                         (cache/hit c slave-id)
                                         (cache/miss c slave-id props)))))

(defn create-and-cache-running-job
  [conn hostname agent-attributes-cache hostname->props & args]
  (let [job (apply create-dummy-job (cons conn args))
        inst (create-dummy-instance conn job :instance-status :instance.status/running :hostname hostname)
        slave-id (:instance/slave-id (d/entity (d/db conn) inst))]
  (update-agent-attributes-cache! agent-attributes-cache slave-id (get hostname->props hostname))
  [job inst]))

(deftest test-init-state
  (testing "test1"
    (let [datomic-uri "datomic:mem://test-init-state"
          conn (restore-fresh-database! datomic-uri)
          job1 (create-dummy-job conn :user "ljin" :memory 10.0 :ncpus 10.0)
          job2 (create-dummy-job conn :user "ljin" :memory 5.0  :ncpus 5.0)
          job3 (create-dummy-job conn :user "ljin" :memory 15.0 :ncpus 25.0)
          job4 (create-dummy-job conn :user "ljin" :memory 25.0 :ncpus 15.0)
          job5 (create-dummy-job conn :user "wzhao" :memory 8.0 :ncpus 8.0)
          job6 (create-dummy-job conn :user "wzhao" :memory 10.0 :ncpus 10.0)
          job7 (create-dummy-job conn :user "wzhao" :memory 10.0 :ncpus 10.0)
          job8 (create-dummy-job conn :user "wzhao" :memory 10.0 :ncpus 10.0)

          task1 (create-dummy-instance conn job1 :instance-status :instance.status/running)
          task2 (create-dummy-instance conn job2 :instance-status :instance.status/running)
          task3 (create-dummy-instance conn job3 :instance-status :instance.status/running)
          task4 (create-dummy-instance conn job4 :instance-status :instance.status/running)
          task5 (create-dummy-instance conn job5 :instance-status :instance.status/running)
          task6 (create-dummy-instance conn job6 :instance-status :instance.status/running)
          task7 (create-dummy-instance conn job7 :instance-status :instance.status/running)
          task8 (create-dummy-instance conn job8 :instance-status :instance.status/running)

          task-ent1 (d/entity (d/db conn) task1)
          task-ent2 (d/entity (d/db conn) task2)
          task-ent3 (d/entity (d/db conn) task3)
          task-ent4 (d/entity (d/db conn) task4)
          task-ent5 (d/entity (d/db conn) task5)
          task-ent6 (d/entity (d/db conn) task6)
          task-ent7 (d/entity (d/db conn) task7)
          task-ent8 (d/entity (d/db conn) task8)]
      (let [_ (share/set-share! conn "default" nil
                                "Limits for new cluster"
                                :mem 25.0 :cpus 25.0 :gpus 1.0)
            scored-task1 (dru/->ScoredTask task-ent1 0.4 10.0 10.0)
            scored-task2 (dru/->ScoredTask task-ent2 0.6 5.0 5.0)
            scored-task3 (dru/->ScoredTask task-ent3 1.6 15.0 25.0)
            scored-task4 (dru/->ScoredTask task-ent4 2.2 25.0 15.0)
            scored-task5 (dru/->ScoredTask task-ent5 0.32 8.0 8.0)
            scored-task6 (dru/->ScoredTask task-ent6 0.72 10.0 10.0)
            scored-task7 (dru/->ScoredTask task-ent7 1.12 10.0 10.0)
            scored-task8 (dru/->ScoredTask task-ent8 1.52 10.0 10.0)
            db (d/db conn)
            running-tasks (util/get-running-task-ents db)
            pending-jobs []
            pool-ent {:pool/name :no-pool
                      :pool/dru-mode :pool.dru-mode/default}
            {:keys [task->scored-task user->sorted-running-task-ents]}
            (rebalancer/init-state db running-tasks pending-jobs {} pool-ent)]
        (is (= [task-ent4 task-ent3 task-ent8 task-ent7
                task-ent6 task-ent2 task-ent1 task-ent5]
               (keys task->scored-task)))
        (is (= [scored-task4 scored-task3 scored-task8 scored-task7
                scored-task6 scored-task2 scored-task1 scored-task5]
               (vals task->scored-task)))
        (is (= [task-ent1 task-ent2 task-ent3 task-ent4]
               (seq (get user->sorted-running-task-ents "ljin"))))
        (is (= [task-ent5 task-ent6 task-ent7 task-ent8]
               (seq (get user->sorted-running-task-ents "wzhao"))))))))

(deftest test-pending-normal-job-dru
  (testing "test1"
    (let [datomic-uri "datomic:mem://test-compute-pending-job-dru"
          conn (restore-fresh-database! datomic-uri)
          job1 (create-dummy-job conn :name "job1" :user "ljin" :memory 10.0 :ncpus 10.0)
          job2 (create-dummy-job conn :name "job2" :user "ljin" :memory 5.0 :ncpus 5.0)
          job3 (create-dummy-job conn :name "job3" :user "ljin" :memory 15.0 :ncpus 25.0)
          job4 (create-dummy-job conn :name "job4" :user "ljin" :memory 25.0 :ucpus 15.0)
          job5 (create-dummy-job conn :name "job5" :user "wzhao" :memory 8.0 :ncpus 8.0)
          job6 (create-dummy-job conn :name "job6" :user "wzhao" :memory 10.0 :ncpus 10.0)
          job7 (create-dummy-job conn :name "job7" :user "wzhao" :memory 10.0 :ncpus 10.0)
          job8 (create-dummy-job conn :name "job8" :user "wzhao" :memory 10.0 :ncpus 10.0)

          job9 (create-dummy-job conn :name "job9" :user "wzhao" :memory 10.0 :ncpus 10.0)
          job10 (create-dummy-job conn :name "job10" :user "sunil" :memory 20.0 :ncpus 20.0)
          job11 (create-dummy-job conn :name "job11" :user "ljin" :memory 10.0 :ucpus 10.0)

          _ (create-dummy-instance conn job1 :instance-status :instance.status/running)
          _ (create-dummy-instance conn job2 :instance-status :instance.status/running)
          _ (create-dummy-instance conn job3 :instance-status :instance.status/running)
          _ (create-dummy-instance conn job4 :instance-status :instance.status/running)
          _ (create-dummy-instance conn job5 :instance-status :instance.status/running)
          _ (create-dummy-instance conn job6 :instance-status :instance.status/running)
          _ (create-dummy-instance conn job7 :instance-status :instance.status/running)
          _ (create-dummy-instance conn job8 :instance-status :instance.status/running)

          _ (share/set-share! conn "default" nil
                              "limits for new cluster"
                              :mem 25.0 :cpus 25.0 :gpus 1.0)

          db (d/db conn)
          running-tasks (util/get-running-task-ents db)
          pending-jobs (map #(d/entity db %) [job9 job10 job11])
          pool-ent {:pool/name :no-pool
                    :pool/dru-mode :pool.dru-mode/default}
          state (rebalancer/init-state db running-tasks pending-jobs {} pool-ent)]
      (is (= 1.92 (rebalancer/compute-pending-normal-job-dru state (d/entity db job9))))
      (is (= 0.8 (rebalancer/compute-pending-normal-job-dru state (d/entity db job10))))
      (is (= 2.6 (rebalancer/compute-pending-normal-job-dru state (d/entity db job11)))))))

(deftest test-pending-gpu-job-dru
  (let [datomic-uri "datomic:mem://test-rebalancer/compute-pending-normal-job-dru"
        conn (restore-fresh-database! datomic-uri)
        job1 (create-dummy-job conn :name "job1" :user "ljin" :memory 10.0 :ncpus 10.0 :gpus 1.0)
        job2 (create-dummy-job conn :name "job2" :user "ljin" :memory 5.0  :ncpus 5.0 :gpus 1.0)
        job3 (create-dummy-job conn :name "job3" :user "ljin" :memory 15.0 :ncpus 25.0 :gpus 1.0)
        job4 (create-dummy-job conn :name "job4"  :user "ljin" :memory 25.0 :ucpus 15.0 :gpus 1.0)
        job5 (create-dummy-job conn :name "job5" :user "wzhao" :memory 8.0 :ncpus 8.0 :gpus 1.0)
        job6 (create-dummy-job conn :name "job6" :user "wzhao" :memory 10.0 :ncpus 10.0 :gpus 1.0)
        job7 (create-dummy-job conn :name "job7" :user "wzhao" :memory 10.0 :ncpus 10.0 :gpus 1.0)
        job8 (create-dummy-job conn :name "job8" :user "wzhao" :memory 10.0 :ncpus 10.0 :gpus 1.0)

        job9 (create-dummy-job conn :name "job9" :user "wzhao" :memory 10.0 :ncpus 10.0 :gpus 1.0)
        job10 (create-dummy-job conn :name "job10" :user "sunil" :memory 20.0 :ncpus 20.0 :gpus 1.0)
        job11 (create-dummy-job conn :name "job11" :user "ljin" :memory 10.0 :ucpus 10.0 :gpus 2.0)

        _ (create-dummy-instance conn job1 :instance-status :instance.status/running)
        _ (create-dummy-instance conn job2 :instance-status :instance.status/running)
        _ (create-dummy-instance conn job3 :instance-status :instance.status/running)
        _ (create-dummy-instance conn job4 :instance-status :instance.status/running)
        _ (create-dummy-instance conn job5 :instance-status :instance.status/running)
        _ (create-dummy-instance conn job6 :instance-status :instance.status/running)
        _ (create-dummy-instance conn job7 :instance-status :instance.status/running)
        _ (create-dummy-instance conn job8 :instance-status :instance.status/running)

        _ (share/set-share! conn "default" nil
                            "limits for new cluster"
                            :mem 25.0 :cpus 25.0 :gpus 1.0)

        db (d/db conn)
        running-tasks (util/get-running-task-ents db)
        pending-jobs (map #(d/entity db %) [job9 job10 job11])
        pool-ent {:pool/name :no-pool
                  :pool/dru-mode :pool.dru-mode/gpu}
        state (rebalancer/init-state db running-tasks pending-jobs {} pool-ent)]
    (is (= (rebalancer/compute-pending-gpu-job-dru state (d/entity db job2))
           (rebalancer/compute-pending-gpu-job-dru state (d/entity db job6))))
    (is (= 5.0 (rebalancer/compute-pending-gpu-job-dru state (d/entity db job9))))
    (is (= 1.0 (rebalancer/compute-pending-gpu-job-dru state (d/entity db job10))))
    (is (= 6.0 (rebalancer/compute-pending-gpu-job-dru state (d/entity db job11))))))

(defn initialize-rebalancer
  [db pending-job-ids]
  (let [pending-jobs (map #(d/entity db %) pending-job-ids)
        running-tasks (util/get-running-task-ents db)
        pool-ent {:pool/name :no-pool
                  :pool/dru-mode :pool.dru-mode/default}
        {:keys [task->scored-task user->sorted-running-task-ents user->dru-divisors]}
        (rebalancer/init-state db running-tasks pending-jobs {} pool-ent)]
    [task->scored-task user->sorted-running-task-ents user->dru-divisors]))

(deftest test-compute-preemption-decision
  (testing "test without group constraints"
    (let [datomic-uri "datomic:mem://test-compute-preemption-decision"
          conn (restore-fresh-database! datomic-uri)
          cotask-cache (atom (cache/fifo-cache-factory {} :threshold 100))
          job1 (create-dummy-job conn :user "ljin" :memory 10.0 :ncpus 10.0)
          job2 (create-dummy-job conn :user "ljin" :memory 5.0  :ncpus 5.0)
          job3 (create-dummy-job conn :user "ljin" :memory 15.0 :ncpus 25.0)
          job4 (create-dummy-job conn :user "ljin" :memory 25.0 :ncpus 15.0)
          job7 (create-dummy-job conn :user "wzhao" :memory 10.0 :ncpus 10.0)
          job8 (create-dummy-job conn :user "wzhao" :memory 10.0 :ncpus 10.0)

          job9 (create-dummy-job conn :user "wzhao" :memory 15.0 :ncpus 15.0)
          job10 (create-dummy-job conn :user "sunil" :memory 15.0 :ncpus 15.0)
          job11 (create-dummy-job conn :user "ljin" :memory 15.0 :ncpus 15.0)
          job12 (create-dummy-job conn :user "sunil" :memory 40.0 :ncpus 40.0)
          job13 (create-dummy-job conn :user "sunil" :memory 45.0 :ncpus 45.0)
          job14 (create-dummy-job conn :user "sunil" :memory 80.0 :ncpus 80.0)

          _ (create-dummy-instance conn job1 :instance-status :instance.status/running :hostname "hostA")
          _ (create-dummy-instance conn job2 :instance-status :instance.status/running :hostname "hostA")
          task3 (create-dummy-instance conn job3 :instance-status :instance.status/running :hostname "hostB")
          task4 (create-dummy-instance conn job4 :instance-status :instance.status/running :hostname "hostB")
          task7 (create-dummy-instance conn job7 :instance-status :instance.status/running :hostname "hostA")
          task8 (create-dummy-instance conn job8 :instance-status :instance.status/running :hostname "hostB")

          task-ent3 (d/entity (d/db conn) task3)
          task-ent4 (d/entity (d/db conn) task4)
          task-ent7 (d/entity (d/db conn) task7)
          task-ent8 (d/entity (d/db conn) task8)

          _ (share/set-share! conn "default" nil
                              "limits for new cluster"
                              :mem 25.0 :cpus 25.0 :gpus 1.0)

          agent-attributes-cache (init-agent-attributes-cache)
          db (d/db conn)
          pending-job-ids (list job9 job10 job11 job12 job13 job14)
          [task->scored-task user->sorted-running-task-ents user->dru-divisors]
            (initialize-rebalancer db pending-job-ids)]

      (comment all-decisions-without-spare-resources
        {"hostA" [{:dru 1.12 :task [task-ent7] :mem 10.0 :cpus 10.0}]
         "hostB" [{:dru 2.2 :task [task-ent4] :mem 25.0 :cpus 15.0}
                  {:dru 1.6 :task [task-ent4 task-ent3] :mem 40.0 :cpus 40.0}
                  {:dru 1.52 :task [task-ent4 task-ent3 task-ent8] :mem 50.0 :cpus 50.0}]})

      (is (= {:hostname "hostB" :dru 2.2 :task [task-ent4] :mem 25.0 :cpus 15.0 :gpus 0.0}
             (rebalancer/compute-preemption-decision db agent-attributes-cache
                                                     (->State task->scored-task
                                                              user->sorted-running-task-ents
                                                              {}
                                                              user->dru-divisors
                                                              rebalancer/compute-pending-normal-job-dru
                                                              [])
                                                     {:min-dru-diff 0.05 :safe-dru-threshold 1.0}
                                                     (d/entity db job9)
                                                     cotask-cache)))

      (is (= {:hostname "hostB" :dru Double/MAX_VALUE :task nil :mem 15.0 :cpus 15.0 :gpus 0.0}
             (rebalancer/compute-preemption-decision db agent-attributes-cache
                                                     (->State task->scored-task
                                                              user->sorted-running-task-ents
                                                              {"hostB" {:mem 15.0 :cpus 15.0}}
                                                              user->dru-divisors
                                                              rebalancer/compute-pending-normal-job-dru
                                                              [])
                                                     {:min-dru-diff 0.5 :safe-dru-threshold 1.0}
                                                     (d/entity db job9)
                                                     cotask-cache)))

      (is (= {:hostname "hostA" :dru Double/MAX_VALUE :task nil :mem 20.0 :cpus 20.0 :gpus 0.0}
             (rebalancer/compute-preemption-decision db agent-attributes-cache
                                                     (->State task->scored-task
                                                              user->sorted-running-task-ents
                                                              {"hostA" {:mem 20.0 :cpus 20.0}
                                                               "hostB" {:mem 10.0 :cpus 10.0}}
                                                              user->dru-divisors
                                                              rebalancer/compute-pending-normal-job-dru
                                                              [])
                                                     {:min-dru-diff 0.5 :safe-dru-threshold 1.0}
                                                     (d/entity db job9)
                                                     cotask-cache)))

      (is (= {:hostname "hostB" :dru 2.2 :task [task-ent4] :mem 35.0 :cpus 25.0 :gpus 0.0}
             (rebalancer/compute-preemption-decision db agent-attributes-cache
                                                     (->State task->scored-task
                                                              user->sorted-running-task-ents
                                                              {"hostA" {:mem 10.0 :cpus 10.0}
                                                               "hostB" {:mem 10.0 :cpus 10.0}}
                                                              user->dru-divisors
                                                              rebalancer/compute-pending-normal-job-dru
                                                              [])
                                                     {:min-dru-diff 0.0 :safe-dru-threshold 1.0}
                                                     (d/entity db job9)
                                                     cotask-cache)))

      (is (= {:hostname "hostB" :dru 2.2 :task [task-ent4] :mem 25.0 :cpus 15.0 :gpus 0.0}
             (rebalancer/compute-preemption-decision db agent-attributes-cache
                                                     (->State task->scored-task
                                                              user->sorted-running-task-ents
                                                              {}
                                                              user->dru-divisors
                                                              rebalancer/compute-pending-normal-job-dru
                                                              [])
                                                     {:min-dru-diff 0.5 :safe-dru-threshold 1.0}
                                                     (d/entity db job10)
                                                     cotask-cache)))

      (is (= nil
             (rebalancer/compute-preemption-decision db agent-attributes-cache
                                                     (->State task->scored-task
                                                              user->sorted-running-task-ents
                                                              {}
                                                              user->dru-divisors
                                                              rebalancer/compute-pending-normal-job-dru
                                                              [])
                                                     {:min-dru-diff 0.5 :safe-dru-threshold 1.0}
                                                     (d/entity db job11)
                                                     cotask-cache)))

      (is (= nil
             (rebalancer/compute-preemption-decision db agent-attributes-cache
                                                     (->State task->scored-task
                                                              user->sorted-running-task-ents
                                                              {}
                                                              user->dru-divisors
                                                              rebalancer/compute-pending-normal-job-dru
                                                              [])
                                                     {:min-dru-diff 0.0 :safe-dru-threshold 1.0}
                                                     (d/entity db job12)
                                                     cotask-cache)))

      (is (= {:hostname "hostA" :dru Double/MAX_VALUE :task nil :mem 40.0 :cpus 40.0 :gpus 0.0}
             (rebalancer/compute-preemption-decision db agent-attributes-cache
                                                     (->State task->scored-task
                                                              user->sorted-running-task-ents
                                                              {"hostA" {:mem 40.0 :cpus 40.0}}
                                                              user->dru-divisors
                                                              rebalancer/compute-pending-normal-job-dru
                                                              [])
                                                     {:min-dru-diff 0.5 :safe-dru-threshold 1.0}
                                                     (d/entity db job12)
                                                     cotask-cache)))

      (is (= nil
             (rebalancer/compute-preemption-decision db agent-attributes-cache
                                                     (->State task->scored-task
                                                              user->sorted-running-task-ents
                                                              {"hostA" {:mem 35.0 :cpus 35.0}}
                                                              user->dru-divisors
                                                              rebalancer/compute-pending-normal-job-dru
                                                              [])
                                                     {:min-dru-diff 0.0 :safe-dru-threshold 1.0}
                                                     (d/entity db job12)
                                                     cotask-cache)))

      (is (= {:hostname "hostB" :dru 2.2 :task [task-ent4] :mem 55.0 :cpus 45.0 :gpus 0.0}
             (rebalancer/compute-preemption-decision db agent-attributes-cache
                                                     (->State task->scored-task
                                                              user->sorted-running-task-ents
                                                              {"hostA" {:mem 35.0 :cpus 35.0}
                                                               "hostB" {:mem 30.0 :cpus 30.0}}
                                                              user->dru-divisors
                                                              rebalancer/compute-pending-normal-job-dru
                                                              [])
                                                     {:min-dru-diff 0.5 :safe-dru-threshold 1.0}
                                                     (d/entity db job12)
                                                     cotask-cache)))

      (is (= nil
             (rebalancer/compute-preemption-decision db agent-attributes-cache
                                                     (->State task->scored-task
                                                              user->sorted-running-task-ents
                                                              {}
                                                              user->dru-divisors
                                                              rebalancer/compute-pending-normal-job-dru
                                                              [])
                                                     {:min-dru-diff 0.5 :safe-dru-threshold 1.0}
                                                     (d/entity db job13)
                                                     cotask-cache)))

      (is (= nil
             (rebalancer/compute-preemption-decision db agent-attributes-cache
                                                     (->State task->scored-task
                                                              user->sorted-running-task-ents
                                                              {}
                                                              user->dru-divisors
                                                              rebalancer/compute-pending-normal-job-dru
                                                              [])
                                                     {:min-dru-diff 2.0 :safe-dru-threshold 1.0}
                                                     (d/entity db job13)
                                                     cotask-cache)))

      (is (= nil
             (rebalancer/compute-preemption-decision db agent-attributes-cache
                                                     (->State task->scored-task
                                                              user->sorted-running-task-ents
                                                              {}
                                                              user->dru-divisors
                                                              rebalancer/compute-pending-normal-job-dru
                                                              [])
                                                     {:min-dru-diff 0.5 :safe-dru-threshold 1.0}
                                                     (d/entity db job14)
                                                     cotask-cache)))))
  (testing "test preemption with novel-host job constraint"
    (let [datomic-uri "datomic:mem://test-compute-preemption-decision"
          conn (restore-fresh-database! datomic-uri)
          user->host {"pig1" "straw"
                      "pig2" "sticks"
                      "pig3" "bricks"
                      "pig4" "rebar"}
          hostname->props {"straw" {"HOSTNAME" "straw"}
                       "sticks" {"HOSTNAME" "sticks"}
                       "bricks" {"HOSTNAME" "bricks"}
                       "rebar" {"HOSTNAME" "rebar"}}
          agent-attributes-cache (init-agent-attributes-cache)
          cotask-cache (atom (cache/fifo-cache-factory {} :threshold 100))]
      (share/set-share! conn "default" nil "new cluster settings"
                        :mem 10.0 :cpus 10.0 :gpus 10.0)
      ; Fill up hosts with preemptable tasks
      (doall (for [[user host] user->host]
               (create-and-cache-running-job conn host agent-attributes-cache hostname->props
                   :user user
                   :ncpus 100.0)))
      (testing "try placing a job that has failed everywhere except rebar"
        (let [pending-job (create-dummy-job conn :user "diego" :ncpus 1.0)
              _ (doall (map #(create-dummy-instance conn pending-job
                              :hostname %
                              :instance-status :instance.status/failed
                              :job-state :job.state/waiting) ["straw" "sticks" "bricks"]))
              db (d/db conn)
              [task->scored-task user->sorted-running-task-ents user->dru-divisors]
                (initialize-rebalancer db (list pending-job))]
          (is (= "rebar"
                (:hostname (rebalancer/compute-preemption-decision db agent-attributes-cache
                                                                   (->State task->scored-task
                                                                            user->sorted-running-task-ents
                                                                            {}
                                                                            user->dru-divisors
                                                                            rebalancer/compute-pending-normal-job-dru
                                                                            [])
                                                                   {:min-dru-diff 0.05 :safe-dru-threshold 1.0}
                                                                   (d/entity db pending-job)
                                                                   cotask-cache))))))

      (testing "try placing a job that has been preempted everywhere, but not failed on rebar"
        (let [pending-job (create-dummy-job conn :user "diego" :ncpus 1.0)
              _ (doall (map #(create-dummy-instance conn pending-job
                              :hostname %
                              :instance-status :instance.status/failed
                              :job-state :job.state/waiting) ["straw" "sticks" "bricks"]))
              _ (doall (map #(create-dummy-instance conn pending-job
                              :hostname %
                              :instance-status :instance.status/failed
                              :preempted? true
                              :job-state :job.state/waiting) ["straw" "sticks" "bricks" "rebar"]))
              db (d/db conn)
              [task->scored-task user->sorted-running-task-ents user->dru-divisors]
                (initialize-rebalancer db (list pending-job))]
          (is (= "rebar"
                (:hostname (rebalancer/compute-preemption-decision db agent-attributes-cache
                                                                   (->State task->scored-task
                                                                            user->sorted-running-task-ents
                                                                            {}
                                                                            user->dru-divisors
                                                                            rebalancer/compute-pending-normal-job-dru
                                                                            [])
                                                                   {:min-dru-diff 0.05 :safe-dru-threshold 1.0}
                                                                   (d/entity db pending-job)
                                                                   cotask-cache))))))
      (testing "try placing an unconstrained job"
        (let [pending-job (create-dummy-job conn :user "diego" :ncpus 1.0)
              db (d/db conn)
              [task->scored-task user->sorted-running-task-ents user->dru-divisors]
                (initialize-rebalancer db (list pending-job))]
          (is (not (nil?
                 (:hostname (rebalancer/compute-preemption-decision db agent-attributes-cache
                                                                 (->State task->scored-task
                                                                          user->sorted-running-task-ents
                                                                          {}
                                                                          user->dru-divisors
                                                                          rebalancer/compute-pending-normal-job-dru
                                                                          [])
                                                                 {:min-dru-diff 0.05 :safe-dru-threshold 1.0}
                                                                 (d/entity db pending-job)
                                                                 cotask-cache)))))))))

  (testing "test preemption with unique host-placement group constraint"
    (let [datomic-uri "datomic:mem://test-compute-preemption-decision"
          conn (restore-fresh-database! datomic-uri)
          user->host {"pig1" "straw"
                      "pig2" "sticks"
                      "pig3" "bricks"
                      "pig4" "rebar"}
          hostname->props {"straw" {"HOSTNAME" "straw"}
                       "sticks" {"HOSTNAME" "sticks"}
                       "bricks" {"HOSTNAME" "bricks"}
                       "rebar" {"HOSTNAME" "rebar"}}
          agent-attributes-cache (init-agent-attributes-cache)
          cotask-cache (atom (cache/fifo-cache-factory {} :threshold 100))]
      (share/set-share! conn "default" nil "new cluster settings"
                        :mem 10.0 :cpus 10.0 :gpus 1.0)
      ; Fill up hosts with preemptable tasks
      (doall (for [[user host] user->host]
               (do (create-and-cache-running-job conn host agent-attributes-cache hostname->props :user user :ncpus 100.0))))
      (testing "try placing job with one unconstrained-host available"
        (let [; Make a group with unique host-placement and with jobs in all but one host (rebar)
              group-hosts ["straw" "sticks" "bricks"]
              group-id (create-dummy-group conn :host-placement {:host-placement/type :host-placement.type/unique})
              _  (doall (map #(create-running-job conn % :user "diego" :ncpus 1.0 :group group-id) group-hosts))
              pending-job (create-dummy-job conn :user "diego" :ncpus 1.0 :group group-id)
              db (d/db conn)
              [task->scored-task user->sorted-running-task-ents user->dru-divisors]
                (initialize-rebalancer db (list pending-job))]
          (is (= "rebar"
                (:hostname (rebalancer/compute-preemption-decision db agent-attributes-cache
                                                                   (->State task->scored-task
                                                                            user->sorted-running-task-ents
                                                                            {}
                                                                            user->dru-divisors
                                                                            rebalancer/compute-pending-normal-job-dru
                                                                            [])
                                                                   {:min-dru-diff 0.05 :safe-dru-threshold 1.0}
                                                                   (d/entity db pending-job)
                                                                   cotask-cache))))))

      (testing "try placing job with no unconstrained-hosts available"
        (let [; Make a group with all available hosts occupied
              group-hosts ["straw" "sticks" "bricks" "rebar"]
              group-id (create-dummy-group conn :host-placement {:host-placement/type :host-placement.type/unique})
              _ (doall (map #(create-running-job conn % :user "diego" :ncpus 1.0 :group group-id) group-hosts))
              pending-job (create-dummy-job conn :user "diego" :ncpus 1.0 :group group-id)
              db (d/db conn)
              [task->scored-task user->sorted-running-task-ents user->dru-divisors]
                (initialize-rebalancer db (list pending-job))]
          (is (= nil
                (rebalancer/compute-preemption-decision db agent-attributes-cache
                                                        (->State task->scored-task
                                                                 user->sorted-running-task-ents
                                                                 {}
                                                                 user->dru-divisors
                                                                 rebalancer/compute-pending-normal-job-dru
                                                                 [])
                                                        {:min-dru-diff 0.05 :safe-dru-threshold 1.0}
                                                        (d/entity db pending-job)
                                                        cotask-cache)))))))

  (testing "test preemption with attribute-equals host-placement group constraint"
    (let [datomic-uri "datomic:mem://test-compute-preemption-decision"
          conn (restore-fresh-database! datomic-uri)
          attr-name "az"
          ; Create jobs that could be preempted
          user->host {"pig1" "straw"
                      "pig2" "sticks"
                      "pig3" "bricks"
                      "pig4" "rebar"}
          hostname->props {"straw" {"az" "east" "HOSTNAME" "straw"}
                           "sticks" {"az" "east" "HOSTNAME" "sticks"}
                           "bricks" {"az" "east" "HOSTNAME" "bricks"}
                           "rebar" {"az" "west" "HOSTNAME" "rebar"}}
          agent-attributes-cache (init-agent-attributes-cache)
          cotask-cache (atom (cache/fifo-cache-factory {} :threshold 100))]
      (share/set-share! conn "default" nil "new cluster limits"
                        :mem 10.0 :cpus 10.0 :gpus 1.0)
      ; Fill up hosts with preemptable tasks
      (doall (for [[user host] user->host]
               (do (create-and-cache-running-job conn host agent-attributes-cache hostname->props :user user :ncpus 100.0))))

      (testing "try placing job with one unconstrained-host available"
        (let [group-id (create-dummy-group conn :host-placement
                         {:host-placement/type :host-placement.type/attribute-equals
                          :host-placement/parameters {:host-placement.attribute-equals/attribute attr-name}})
<<<<<<< HEAD
              [_ running-task] (create-running-job conn "steel" :user "diego" :ncpus 1.0 :group group-id)
              _ (util/update-offer-cache! offer-cache (:instance/slave-id (d/entity (d/db conn) running-task))
=======
              [running-job running-task] (create-running-job conn "steel" :user "diego" :ncpus 1.0 :group group-id)
              _ (update-agent-attributes-cache! agent-attributes-cache (:instance/slave-id (d/entity (d/db conn) running-task))
>>>>>>> a9d8816e
                                          {attr-name "west" "HOSTNAME" "steel"})
              ; Pending job will need to run in host with attr-name=west
              pending-job (create-dummy-job conn :user "diego" :ncpus 1.0 :group group-id)
              db (d/db conn)
              [task->scored-task user->sorted-running-task-ents user->dru-divisors]
                (initialize-rebalancer db (list pending-job))]
          (is (= "rebar"
                (:hostname (rebalancer/compute-preemption-decision db agent-attributes-cache
                                                                   (->State task->scored-task
                                                                            user->sorted-running-task-ents
                                                                            {}
                                                                            user->dru-divisors
                                                                            rebalancer/compute-pending-normal-job-dru
                                                                            [])
                                                                   {:min-dru-diff 0.05 :safe-dru-threshold 1.0}
                                                                   (d/entity db pending-job)
                                                                   cotask-cache))))))

      (testing "try placing job with no unconstrained-hosts available"
        (let [group-id (create-dummy-group conn :host-placement
                         {:host-placement/type :host-placement.type/attribute-equals
                          :host-placement/parameters {:host-placement.attribute-equals/attribute attr-name}})
<<<<<<< HEAD
              [_ running-task] (create-running-job conn "steel" :user "diego" :ncpus 1.0 :group group-id)
              _ (util/update-offer-cache! offer-cache (:instance/slave-id (d/entity (d/db conn) running-task))
=======
              [running-job running-task] (create-running-job conn "steel" :user "diego" :ncpus 1.0 :group group-id)
              _ (update-agent-attributes-cache! agent-attributes-cache (:instance/slave-id (d/entity (d/db conn) running-task))
>>>>>>> a9d8816e
                                          {attr-name "south" "HOSTNAME" "steel"}) 
              ; Pending job will need to run in hist with attr-name=south, but no such host exists
              pending-job (create-dummy-job conn :user "diego" :ncpus 1.0 :group group-id)
              db (d/db conn)
              [task->scored-task user->sorted-running-task-ents user->dru-divisors]
                (initialize-rebalancer db (list pending-job))]
          (is (= nil
                (rebalancer/compute-preemption-decision db agent-attributes-cache
                                                        (->State task->scored-task
                                                                 user->sorted-running-task-ents
                                                                 {}
                                                                 user->dru-divisors
                                                                 rebalancer/compute-pending-normal-job-dru
                                                                 [])
                                                        {:min-dru-diff 0.05 :safe-dru-threshold 1.0}
                                                        (d/entity db pending-job)
                                                        cotask-cache)))))))

  (testing "test preemption with balanced host-placement group constraint"
    (let [datomic-uri "datomic:mem://test-compute-preemption-decision"
          attr-name "az"
          ; Create jobs that could be preempted
          user->host {"pig1" "straw"
                      "pig2" "sticks"
                      "pig3" "bricks"
                      "pig4" "rebar"
                      "pig5" "concrete"
                      "pig6" "steel"
                      "pig7" "gold"
                      "pig8" "titanium"}
          hostname->props {"straw" {"az" "east" "HOSTNAME" "straw"}
                           "sticks" {"az" "west" "HOSTNAME" "sticks"}
                           "bricks" {"az" "south" "HOSTNAME" "bricks"}
                           "rebar" {"az" "north" "HOSTNAME" "rebar"}
                           "concrete" {"az" "east" "HOSTNAME" "concrete"}
                           "steel" {"az" "west" "HOSTNAME" "steel"}
                           "gold" {"az" "south" "HOSTNAME" "gold"}
                           "titanium" {"az" "north" "HOSTNAME" "titanium"}}
          cotask-cache (atom (cache/fifo-cache-factory {} :threshold 100))]

      (testing "try placing job with one unconstrained-host available"
        (let [conn (restore-fresh-database! datomic-uri)
              _ (share/set-share! conn "default" nil "new cluster limits"
                                  :mem 20.0 :cpus 20.0 :gpus 1.0)
              agent-attributes-cache (init-agent-attributes-cache)
              ; Fill up hosts with preemptable tasks
<<<<<<< HEAD
              _ (doall (for [[user host] user->host]
                         (do (create-and-cache-running-job conn host offer-cache hostname->props :user user :ncpus 200.0))))
=======
              preemptable (doall
                            (for [[user host] user->host]
                              (do (create-and-cache-running-job conn host agent-attributes-cache hostname->props :user user :ncpus 200.0))))
>>>>>>> a9d8816e
              group-id (create-dummy-group conn :host-placement
                         {:host-placement/type :host-placement.type/balanced
                          :host-placement/parameters {:host-placement.balanced/attribute attr-name
                                                      :host-placement.balanced/minimum 4}})
              group-hosts ["straw" "sticks" "bricks" "rebar" "concrete" "steel" "gold" "titanium" "straw" "sticks" "bricks" "rebar" "concrete" "steel" "gold"]
              ; Each az has 2 jobs running, except north. Pending job can only go in a host with az north, either rebar
              ; or titanium
              _ (doall (map #(create-and-cache-running-job conn % agent-attributes-cache hostname->props
                                                           :user "diego" :ncpus 1.0 :group group-id) group-hosts))
              pending-job (create-dummy-job conn :user "diego" :ncpus 1.0 :group group-id)
              db (d/db conn)
              [task->scored-task user->sorted-running-task-ents user->dru-divisors]
                (initialize-rebalancer db (list pending-job))]
          (let [preempted-host (:hostname (rebalancer/compute-preemption-decision
                                             db
                                             agent-attributes-cache
                                             (->State task->scored-task
                                                      user->sorted-running-task-ents
                                                      {}
                                                      user->dru-divisors
                                                      rebalancer/compute-pending-normal-job-dru
                                                      [])
                                             {:min-dru-diff 0.05 :safe-dru-threshold 1.0}
                                             (d/entity db pending-job)
                                             cotask-cache))]
            (is (true? (or (= "titanium" preempted-host) (= "rebar" preempted-host)))))))

      (testing "try placing job with two unconstrained hosts available, but one has already been preempted this cycle"
        (let [conn (restore-fresh-database! datomic-uri)
              _ (share/set-share! conn "default" nil "new cluster limits"
                                  :mem 20.0 :cpus 20.0 :gpus 1.0)
              agent-attributes-cache (init-agent-attributes-cache)
              ; Fill up hosts with preemptable tasks
              preemptable (doall
                            (for [[user host] user->host]
                              (do (create-and-cache-running-job conn host agent-attributes-cache hostname->props :user user :ncpus 200.0))))
              group-id (create-dummy-group conn :host-placement
                         {:host-placement/type :host-placement.type/balanced
                          :host-placement/parameters {:host-placement.balanced/attribute attr-name
                                                      :host-placement.balanced/minimum 4}})
              ; Each az has 2 jobs running, except north (rebar and titanium) and south (gold and bricks).
              ; north and south only have 1 job running.
              group-hosts ["straw" "sticks" "bricks" "rebar" "concrete" "steel" "gold" "titanium" "straw" "sticks" "bricks" "rebar" "concrete" "steel"]
              _ (doall (map #(create-and-cache-running-job conn % agent-attributes-cache hostname->props
                                                           :user "diego" :ncpus 1.0 :group group-id) group-hosts))
              ; But the task preempted this cycle is titanium (last preemptable), therefore only
              ; gold and bricks are open for further preemption.
              task-preempted-this-cycle (d/entity (d/db conn) (second (last preemptable)))
              pending-job (create-dummy-job conn :user "diego" :ncpus 1.0 :group group-id)
              db (d/db conn)
              [task->scored-task user->sorted-running-task-ents user->dru-divisors]
                (initialize-rebalancer db (list pending-job))]
          (let [preempted-host (:hostname (rebalancer/compute-preemption-decision
                                             db
                                             agent-attributes-cache
                                             (->State task->scored-task
                                                      user->sorted-running-task-ents
                                                      {}
                                                      user->dru-divisors
                                                      rebalancer/compute-pending-normal-job-dru
                                                      [task-preempted-this-cycle])
                                             {:min-dru-diff 0.05 :safe-dru-threshold 1.0}
                                             (d/entity db pending-job)
                                             cotask-cache))]
            (is (true? (or (= "bricks" preempted-host) (= "gold" preempted-host))))))))))

(deftest test-next-state
  (testing "test1"
    (let [datomic-uri "datomic:mem://test-next-state"
          conn (restore-fresh-database! datomic-uri)
          job1 (create-dummy-job conn :user "ljin" :memory 10.0 :ncpus 10.0 :name "job1")
          job2 (create-dummy-job conn :user "ljin" :memory 5.0 :ncpus 5.0 :name "job2")
          job3 (create-dummy-job conn :user "ljin" :memory 15.0 :ncpus 25.0 :name "job3")
          job4 (create-dummy-job conn :user "ljin" :memory 25.0 :ncpus 15.0 :name "job4")
          job5 (create-dummy-job conn :user "wzhao" :memory 8.0 :ncpus 8.0 :name "job5")
          job6 (create-dummy-job conn :user "wzhao" :memory 10.0 :ncpus 10.0 :name "job6")
          job7 (create-dummy-job conn :user "wzhao" :memory 10.0 :ncpus 10.0 :name "job7")
          job8 (create-dummy-job conn :user "wzhao" :memory 10.0 :ncpus 10.0 :name "job8")

          job9 (create-dummy-job conn :user "wzhao" :memory 15.0 :ncpus 15. :name "job9")
          job10 (create-dummy-job conn :user "sunil" :memory 15.0 :ncpus 15.0 :name "job10")
          job11 (create-dummy-job conn :user "ljin" :memory 15.0 :ncpus 15.0 :name "jo11")
          job12 (create-dummy-job conn :user "sunil" :memory 40.0 :ncpus 40.0 :name "job12")
          job13 (create-dummy-job conn :user "sunil" :memory 45.0 :ncpus 45.0 :name "job13")
          job14 (create-dummy-job conn :user "sunil" :memory 80.0 :ncpus 80.0 :name "job14")

          task1 (create-dummy-instance conn
                                       job1
                                       :instance-status :instance.status/running
                                       :slave-id "testA"
                                       :hostname "hostA")
          task2 (create-dummy-instance conn
                                       job2
                                       :instance-status :instance.status/running
                                       :slave-id "testA"
                                       :hostname "hostA")
          task3 (create-dummy-instance conn
                                       job3
                                       :instance-status :instance.status/running
                                       :slave-id "testB"
                                       :hostname "hostB")
          task4 (create-dummy-instance conn
                                       job4
                                       :instance-status :instance.status/running
                                       :slave-id "testB"
                                       :hostname "hostB")
          task5 (create-dummy-instance conn
                                       job5
                                       :instance-status :instance.status/running
                                       :slave-id "testA"
                                       :hostname "hostA")
          task6 (create-dummy-instance conn
                                       job6
                                       :instance-status :instance.status/running
                                       :slave-id "testB"
                                       :hostname "hostB")
          task7 (create-dummy-instance conn
                                       job7
                                       :instance-status :instance.status/running
                                       :slave-id "testA"
                                       :hostname "hostA")
          task8 (create-dummy-instance conn
                                       job8
                                       :instance-status :instance.status/running
                                       :slave-id "testB"
                                       :hostname "hostB")
          _ (share/set-share! conn "default" nil
                              "limits for new cluster"
                              :mem 25.0 :cpus 25.0 :gpus 1.0)
          db (d/db conn)

          job-ent9 (d/entity db job9)
          job-ent10 (d/entity db job10)
          job-ent12 (d/entity db job12)

          task-ent1 (d/entity db task1)
          task-ent2 (d/entity db task2)
          task-ent3 (d/entity db task3)
          task-ent4 (d/entity db task4)
          task-ent5 (d/entity db task5)
          task-ent6 (d/entity db task6)
          task-ent7 (d/entity db task7)
          task-ent8 (d/entity db task8)

          running-task-ents (util/get-running-task-ents db)
          pending-job-ents (map #(d/entity db %) [job9 job10 job11 job12 job13 job14])
          host->spare-resources {"hostA" {:mem 50.0 :cpus 50.0}}
          user->dru-divisors {"ljin" {:mem 25.0 :cpus 25.0 :gpus 1.0} "wzhao" {:mem 25.0 :cpus 25.0 :gpus 1.0} "sunil" {:mem 25.0 :cpus 25.0 :gpus 1.0}}
          pool-ent {:pool/name :no-pool
                    :pool/dru-mode :pool.dru-mode/default}
          state (rebalancer/init-state db running-task-ents pending-job-ents host->spare-resources pool-ent)]
      (let [task-ent9 {:job/_instance job-ent9
                       :instance/hostname "hostB"
                       :instance/slave-id "testB"
                       :instance/status :instance.status/running}
            user->sorted-running-task-ents' {"ljin" (into (sorted-set-by (util/same-user-task-comparator)) [task-ent1 task-ent2 task-ent3 task-ent4])
                                               "wzhao" (into (sorted-set-by (util/same-user-task-comparator)) [task-ent5 task-ent7 task-ent9])}
            host->spare-resources' {"hostA" {:mem 50.0 :cpus 50.0} "hostB" {:mem 5.0 :cpus 5.0 :gpus 0.0}}]
        (let [{task->scored-task'' :task->scored-task
               user->sorted-running-task-ents'' :user->sorted-running-task-ents
               host->spare-resources'' :host->spare-resources
               user->dru-divisors'' :user->dru-divisors}
              (rebalancer/next-state state job-ent9 {:hostname "hostB" :task [task-ent6 task-ent8] :mem 20.0 :cpus 20.0 :gpus 0.0})]
          (is (= user->sorted-running-task-ents' user->sorted-running-task-ents''))
          (is (= host->spare-resources' host->spare-resources''))
          (is (= user->dru-divisors user->dru-divisors''))
          (is (= [task-ent4 task-ent3 task-ent9 task-ent7 task-ent2 task-ent1 task-ent5]
                 (keys task->scored-task'')))
          (is (= [(dru/->ScoredTask task-ent4 2.2 25.0 15.0)
                  (dru/->ScoredTask task-ent3 1.6 15.0 25.0)
                  (dru/->ScoredTask task-ent9 1.32 15.0 15.0)
                  (dru/->ScoredTask task-ent7 0.72 10.0 10.0)
                  (dru/->ScoredTask task-ent2 0.6 5.0 5.0)
                  (dru/->ScoredTask task-ent1 0.4 10.0 10.0)
                  (dru/->ScoredTask task-ent5 0.32 8.0 8.0)]
                 (vals task->scored-task'')))))

      (let [task-ent10 {:job/_instance job-ent10
                        :instance/slave-id "testA"
                        :instance/hostname "hostA"
                        :instance/status :instance.status/running}
            user->sorted-running-task-ents' {"ljin" (into (sorted-set-by (util/same-user-task-comparator)) [task-ent1 task-ent3 task-ent4])
                                               "wzhao" (into (sorted-set-by (util/same-user-task-comparator)) [task-ent5 task-ent6 task-ent8])
                                               "sunil" (into (sorted-set-by (util/same-user-task-comparator)) [task-ent10])}
            host->spare-resources' {"hostA" {:mem 50.0 :cpus 50.0 :gpus 0.0}}]
        (let [{task->scored-task'' :task->scored-task
               user->sorted-running-task-ents'' :user->sorted-running-task-ents
               host->spare-resources'' :host->spare-resources}
              (rebalancer/next-state state job-ent10 {:hostname "hostA" :task [task-ent2 task-ent7] :mem 65.0 :cpus 65.0})]
          (is (= user->sorted-running-task-ents' user->sorted-running-task-ents''))
          (is (= host->spare-resources' host->spare-resources''))
          (is (= [task-ent4 task-ent3 task-ent8 task-ent6 task-ent10 task-ent1 task-ent5]
                 (keys task->scored-task'')))
          (is (= [(dru/->ScoredTask task-ent4 2.0 25.0 15.0)
                  (dru/->ScoredTask task-ent3 1.4 15.0 25.0)
                  (dru/->ScoredTask task-ent8 1.12 10.0 10.0)
                  (dru/->ScoredTask task-ent6 0.72 10.0 10.0)
                  (dru/->ScoredTask task-ent10 0.6 15.0 15.0)
                  (dru/->ScoredTask task-ent1 0.4 10.0 10.0)
                  (dru/->ScoredTask task-ent5 0.32 8.0 8.0)]
                 (vals task->scored-task'')))))

      (let [task-ent12 {:job/_instance job-ent12
                        :instance/hostname "hostA"
                        :instance/status :instance.status/running}
            user->sorted-running-task-ents' {"ljin" (into (sorted-set-by (util/same-user-task-comparator)) [task-ent1 task-ent2 task-ent3 task-ent4])
                                               "wzhao" (into (sorted-set-by (util/same-user-task-comparator)) [task-ent5 task-ent6 task-ent7 task-ent8])
                                               "sunil" (into (sorted-set-by (util/same-user-task-comparator)) [task-ent12])}
            host->spare-resources' {"hostA" {:mem 10.0 :cpus 10.0 :gpus 0.0}}]

        (let [{task->scored-task'' :task->scored-task
               user->sorted-running-task-ents'' :user->sorted-running-task-ents
               host->spare-resources'' :host->spare-resources}
              (rebalancer/next-state state job-ent12 {:hostname "hostA" :task [] :mem 50.0 :cpus 50.0})]
          (is (= user->sorted-running-task-ents' user->sorted-running-task-ents''))
          (is (= host->spare-resources' host->spare-resources''))
          ;; If these tests break, know that the ordering for equal dru tasks is undefined..
          (is (= [task-ent4 task-ent3 task-ent12 task-ent8 task-ent7 task-ent6 task-ent2 task-ent1 task-ent5]
                 (keys task->scored-task'')))
          (is (= [(dru/->ScoredTask task-ent4 2.2 25.0 15.0)
                  (dru/->ScoredTask task-ent3 1.6 15.0 25.0)
                  (dru/->ScoredTask task-ent12 1.6 40.0 40.0)
                  (dru/->ScoredTask task-ent8 1.52 10.0 10.0)
                  (dru/->ScoredTask task-ent7 1.12 10.0 10.0)
                  (dru/->ScoredTask task-ent6 0.72 10.0 10.0)
                  (dru/->ScoredTask task-ent2 0.6 5.0 5.0)
                  (dru/->ScoredTask task-ent1 0.4 10.0 10.0)
                  (dru/->ScoredTask task-ent5 0.32 8.0 8.0)]
                 (vals task->scored-task'')))
          (let [scored (vals task->scored-task'')
                expected [(dru/->ScoredTask task-ent4 2.2 25.0 15.0)
                          (dru/->ScoredTask task-ent3 1.6 15.0 25.0)
                          (dru/->ScoredTask task-ent12 1.6 40.0 40.0)
                          (dru/->ScoredTask task-ent8 1.52 10.0 10.0)
                          (dru/->ScoredTask task-ent7 1.12 10.0 10.0)
                          (dru/->ScoredTask task-ent6 0.72 10.0 10.0)
                          (dru/->ScoredTask task-ent2 0.6 5.0 5.0)
                          (dru/->ScoredTask task-ent1 0.4 10.0 10.0)
                          (dru/->ScoredTask task-ent5 0.32 8.0 8.0)]
                scored->expected (zipmap scored expected)]
            (doall (for [[scored expected] scored->expected]
              (is (= scored expected))))))))))

(deftest test-rebalance
  (let [datomic-uri "datomic:mem://test-rebalance"
        conn (restore-fresh-database! datomic-uri)
        job1 (create-dummy-job conn :user "ljin" :memory 10.0 :ncpus 10.0)
        job2 (create-dummy-job conn :user "ljin" :memory 5.0 :ncpus 5.0)
        job3 (create-dummy-job conn :user "ljin" :memory 15.0 :ncpus 25.0)
        job4 (create-dummy-job conn :user "ljin" :memory 25.0 :ncpus 15.0)
        job5 (create-dummy-job conn :user "wzhao" :memory 8.0 :ncpus 8.0)
        job6 (create-dummy-job conn :user "wzhao" :memory 10.0 :ncpus 10.0)
        job7 (create-dummy-job conn :user "wzhao" :memory 10.0 :ncpus 10.0)
        job8 (create-dummy-job conn :user "wzhao" :memory 10.0 :ncpus 10.0)

        _ (create-dummy-instance conn job1 :instance-status :instance.status/running :hostname "hostA")
        _ (create-dummy-instance conn job2 :instance-status :instance.status/running :hostname "hostA")
        task3 (create-dummy-instance conn job3 :instance-status :instance.status/running :hostname "hostB")
        task4 (create-dummy-instance conn job4 :instance-status :instance.status/running :hostname "hostB")
        _ (create-dummy-instance conn job5 :instance-status :instance.status/running :hostname "hostA")
        _ (create-dummy-instance conn job6 :instance-status :instance.status/running :hostname "hostB")
        _ (create-dummy-instance conn job7 :instance-status :instance.status/running :hostname "hostA")
        task8 (create-dummy-instance conn job8 :instance-status :instance.status/running :hostname "hostB")
        _ (share/set-share! conn "default" nil
                            "limits for new cluster"
                            :mem 25.0 :cpus 25.0)

        db (d/db conn)

        task-ent3 (d/entity db task3)
        task-ent4 (d/entity db task4)
        task-ent8 (d/entity db task8)

        job9 (create-dummy-job conn :user "wzhao" :memory 5.0 :ncpus 5.0)
        job10 (create-dummy-job conn :user "wzhao" :memory 5.0 :ncpus 5.0)
        job11 (create-dummy-job conn :user "wzhao" :memory 5.0 :ncpus 5.0)
        job12 (create-dummy-job conn :user "wzhao" :memory 5.0 :ncpus 5.0)
        job13 (create-dummy-job conn :user "wzhao" :memory 5.0 :ncpus 5.0)
        job14 (create-dummy-job conn :user "wzhao" :memory 5.0 :ncpus 5.0)
        job15 (create-dummy-job conn :user "wzhao" :memory 5.0 :ncpus 5.0)
        job16 (create-dummy-job conn :user "wzhao" :memory 5.0 :ncpus 5.0)
        job17 (create-dummy-job conn :user "wzhao" :memory 5.0 :ncpus 5.0)
        job18 (create-dummy-job conn :user "wzhao" :memory 5.0 :ncpus 5.0)

        job19 (create-dummy-job conn :user "sunil" :memory 5.0 :ncpus 5.0)
        job20 (create-dummy-job conn :user "sunil" :memory 5.0 :ncpus 5.0)
        job21 (create-dummy-job conn :user "sunil" :memory 5.0 :ncpus 5.0)
        job22 (create-dummy-job conn :user "sunil" :memory 5.0 :ncpus 5.0)
        job23 (create-dummy-job conn :user "sunil" :memory 5.0 :ncpus 5.0)
        job24 (create-dummy-job conn :user "sunil" :memory 5.0 :ncpus 5.0)
        job25 (create-dummy-job conn :user "sunil" :memory 5.0 :ncpus 5.0)
        job26 (create-dummy-job conn :user "sunil" :memory 5.0 :ncpus 5.0)
        job27 (create-dummy-job conn :user "sunil" :memory 5.0 :ncpus 5.0)
        job28 (create-dummy-job conn :user "sunil" :memory 5.0 :ncpus 5.0)

        pool-ent {:pool/dru-mode :pool.dru-mode/default
                  :pool/name :no-pool}
        test-cases [{:jobs [job9 job10 job11 job12 job13
                            job14 job15 job16 job17 job18]
                     :params {:max-preemption 128 :safe-dru-threshold 1.0 :min-dru-diff 0.0 :pool-ent pool-ent}
                     :expected-jobs-to-run [job9 job10 job11]
                     :expected-tasks-to-preempt [task-ent4]
                     :available-resources {}
                     :test-name "simple test"}
                    {:jobs [job9 job10 job11 job12 job13
                            job14 job15 job16 job17 job18]
                     :params {:max-preemption 128 :safe-dru-threshold 1.0 :min-dru-diff 0.0 :pool-ent pool-ent}
                     :expected-jobs-to-run [job9 job10 job11 job12 job13]
                     :expected-tasks-to-preempt [task-ent4]
                     :available-resources {"hostB" {:mem 0.0 :cpus 10.0}}
                     :test-name "simple test with available resources"}
                    {:jobs [job19 job20 job21 job22 job23
                            job24 job25 job26 job27 job28]
                     :params {:max-preemption 128 :safe-dru-threshold 1.0 :min-dru-diff 0.0 :pool-ent pool-ent}
                     :expected-jobs-to-run [job19 job20 job21 job22 job23
                                            job24 job25 job26]
                     :expected-tasks-to-preempt [task-ent4 task-ent3]
                     :available-resources {}
                     :test-name "simple test 2"}
                    {:jobs [job19 job20 job21 job22 job23
                            job24 job25 job26 job27 job28]
                     :params {:max-preemption 128 :safe-dru-threshold 1.0 :min-dru-diff 0.0 :pool-ent pool-ent}
                     :expected-jobs-to-run [job19 job20 job21 job22 job23
                                            job24 job25 job26]
                     :expected-tasks-to-preempt [task-ent4]
                     :available-resources {"hostB" {:cpus 25.0 :mem 25.0}}
                     :test-name "simple test 2 with available resources"}
                    {:jobs [job19 job20 job21 job22 job23
                            job24 job25 job26 job27 job28]
                     :params {:max-preemption 128 :safe-dru-threshold 1.0 :min-dru-diff 0.0 :pool-ent pool-ent}
                     :expected-jobs-to-run [job19 job20 job21 job22 job23
                                            job24 job25 job26 job27 job28]
                     :expected-tasks-to-preempt [task-ent4 task-ent3 task-ent8]
                     :available-resources {}
                     :share-updates [{:user "sunil" :mem 50.0 :cpus 50.0}]
                     :test-name "test with share change"}]]

(doseq  [{:keys [jobs params expected-jobs-to-run expected-tasks-to-preempt available-resources share-updates test-name]}
         test-cases]
  (testing test-name
    (doseq [{:keys [user mem cpus]} share-updates]
      (share/set-share! conn user nil
                        "test update"
                        :mem mem :cpus cpus))
    (let [db (d/db conn)
          agent-attributes-cache (init-agent-attributes-cache)
          pending-job-ents (map #(d/entity db %) jobs)
          preemption-decisions (rebalancer/rebalance db agent-attributes-cache
                                                     pending-job-ents 
                                                     available-resources 
                                                     (atom {})
                                                     params)
          pending-job-ents-to-run (map :to-make-room-for preemption-decisions)
          task-ents-to-preempt (mapcat :task preemption-decisions)]
      (is (= (map #(d/entity db %) expected-jobs-to-run)
             pending-job-ents-to-run))
      (is (= expected-tasks-to-preempt
             task-ents-to-preempt)))))))

(comment
        {task-ent1 0.4
         task-ent2 0.6
         task-ent3 1.6
         task-ent4 2.2
         task-ent5 0.32
         task-ent6 0.72
         task-ent7 1.12
         task-ent8 1.52})

(deftest ^:integration test-rebalance2
  (testing "rebalance prop test"
    (let [datomic-uri "datomic:mem://test-rebalance2"
          running-user-gen (gen/elements ["ljin", "sunil", "wzhao", "abolin", "dgrnbrg", "palaitis", "sdelger", "wyegelwe"])
          pending-user-gen (gen/elements ["qiliu", "bwignall", "jshen"])
          host-gen (gen/elements ["hostA", "hostB", "hostC", "hostD", "hostE", "hostF", "hostG", "hostH",
                                  "hostI", "hostJ", "hostK", "hostL", "hostM", "hostN", "hostO", "hostP"])
          mem-gen (gen/choose 1024 81920)
          cpus-gen (gen/choose 1 8)
          running-job-gen  (gen/tuple running-user-gen mem-gen cpus-gen)
          pending-job-gen  (gen/tuple pending-user-gen mem-gen cpus-gen)]
      (let [conn (restore-fresh-database! datomic-uri)
            agent-attributes-cache (init-agent-attributes-cache)
            _ (share/set-share! conn "default" nil
                                "limits for new cluster"
                                :mem 1024.0 :cpus Double/MAX_VALUE)
            running-tasks-sample-size 10240
            pending-jobs-sample-size 1024

            _ (doseq [_ (range running-tasks-sample-size)]
                (let [[[user mem cpus]] (gen/sample running-job-gen 1)
                      [host] (gen/sample host-gen 1)
                      job-eid (create-dummy-job conn :user user :memory mem :cpus cpus)
                      _ (create-dummy-instance conn job-eid :instance-status :instance.status/running :hostname host)]))

            _ (doseq [_ (range pending-jobs-sample-size)]
                (let [[[user mem cpus]] (gen/sample pending-job-gen 1)
                      _ (create-dummy-job conn :user user :memory mem :cpus cpus)]))

            db (d/db conn)

            pending-job-ents (util/get-pending-job-ents db)
<<<<<<< HEAD
            pool-ent {:pool/dru-mode :pool.dru-mode/default}]
        (rebalancer/rebalance db offer-cache
                              pending-job-ents {}
                              (atom {})
                              {:max-preemption 128
                               :pool-ent pool-ent})))))
=======
            [pending-job-ents-to-run task-ents-to-preempt] (time (rebalancer/rebalance db agent-attributes-cache
                                                                                       pending-job-ents {}
                                                                                       (atom {})
                                                                                       {:max-preemption 128
                                                                                        :safe-dru-threshold 1.0
                                                                                        :min-dru-diff 0.5
                                                                                        :category :normal}))]))))
>>>>>>> a9d8816e


(deftest test-update-datomic-params-via-config!
  (let [datomic-uri "datomic:mem://test-init-state"
        conn (restore-fresh-database! datomic-uri)
        all-params {:safe-dru-threshold 1.0
                    :min-dru-diff 0.5
                    :max-preemption 64.0}
        updated-params {:min-dru-diff 0.75 :max-preemption 128.0}
        merged-params (merge all-params updated-params)]

    (testing "no config"
      (rebalancer/update-datomic-params-from-config! conn nil)
      (is (= (rebalancer/read-datomic-params conn) {})))

    (testing "all config params specified"
      (rebalancer/update-datomic-params-from-config! conn all-params)
      (is (= (rebalancer/read-datomic-params conn) all-params))

    (testing "partial config"
      (rebalancer/update-datomic-params-from-config! conn updated-params)
      (is (= (rebalancer/read-datomic-params conn) merged-params)))

    (testing "unrecognized config params discarded"
      (rebalancer/update-datomic-params-from-config! conn {:foo "bar" :ding 2})
      (is (= (rebalancer/read-datomic-params conn) merged-params))))))

(deftest test-rebalance-host-reservation
  (testing "reserves host for multiple preemptions"
    (let [datomic-uri "datomic:mem://test-rebalance-host-reservation"
          conn (restore-fresh-database! datomic-uri)
<<<<<<< HEAD
          pool-ent {:pool/name :no-pool
                    :pool/dru-mode :pool.dru-mode/default}
          params {:max-preemption 128 :safe-dru-threshold 1.0 :min-dru-diff 0.0 :pool-ent pool-ent}
          offer-cache (init-offer-cache)
=======
          params {:max-preemption 128 :safe-dru-threshold 1.0 :min-dru-diff 0.0 :category :normal}
          agent-attributes-cache (init-agent-attributes-cache)
>>>>>>> a9d8816e
          job1 (create-dummy-job conn :user "user1" :memory 6.0 :ncpus 6.0)
          job2 (create-dummy-job conn :user "user1" :memory 6.0 :ncpus 6.0)
          job4 (create-dummy-job conn :user "user2" :memory 10.0 :ncpus 10.0)
          task1 (create-dummy-instance conn
                                       job1
                                       :instance-status :instance.status/running
                                       :hostname "hostA")
          task2 (create-dummy-instance conn
                                       job2
                                       :instance-status :instance.status/running
                                       :hostname "hostA")
          reservations (atom {})]
      (share/set-share! conn "user1" nil
                        "test update"
                        :mem 1.0 :cpus 1.0)
      (share/set-share! conn "user2" nil
                        "big user"
                        :mem 10.0 :cpus 10.0)
      (let [db (d/db conn)
            [{:keys [hostname task to-make-room-for]}]
            (rebalancer/rebalance db
                                  agent-attributes-cache
                                  (util/get-pending-job-ents db)
                                  {"hostA" {:cpus 0.0 :mem 0.0 :gpus 0.0}}
                                  reservations
                                  params)]
        (is (= "hostA" hostname))
        (is (= job4 (:db/id to-make-room-for)))
        (is (= [task1 task2] (map :db/id task)))
        (is (= {(:job/uuid (d/entity db job4)) "hostA"}
               (:job-uuid->reserved-host @reservations)))
        (is (= #{} (:launched-job-uuids @reservations))))))

  (testing "does not reserve host for single preempted task"
    (let [datomic-uri "datomic:mem://test-rebalance-host-reservation-single"
          conn (restore-fresh-database! datomic-uri)
<<<<<<< HEAD
          pool-ent {:pool/name :no-pool
                    :pool/dru-mode :pool.dru-mode/default}
          params {:max-preemption 128 :safe-dru-threshold 1.0 :min-dru-diff 0.0 :pool-ent pool-ent}
          offer-cache (init-offer-cache)
=======
          params {:max-preemption 128 :safe-dru-threshold 1.0 :min-dru-diff 0.0 :category :normal}
          agent-attributes-cache (init-agent-attributes-cache)
>>>>>>> a9d8816e
          job1 (create-dummy-job conn :user "user1" :memory 6.0 :ncpus 6.0)
          job2 (create-dummy-job conn :user "user2" :memory 1.0 :ncpus 1.0)
          task1 (create-dummy-instance conn
                                       job1
                                       :instance-status :instance.status/running
                                       :hostname "hostA")
          reservations (atom {})]
      (share/set-share! conn "user1" nil
                        "test update"
                        :mem 1.0 :cpus 1.0)
      (share/set-share! conn "user2" nil
                        "test update"
                        :mem 1.0 :cpus 1.0)
      (let [db (d/db conn)
            [{:keys [hostname task to-make-room-for]}]
            (rebalancer/rebalance db
                                  agent-attributes-cache
                                  (util/get-pending-job-ents db)
                                  {"hostA" {:cpus 0.0 :mem 0.0 :gpus 0.0}}
                                  reservations
                                  params)]
        (is (= "hostA" hostname))
        (is (= job2 (:db/id to-make-room-for)))
        (is (= [task1] (map :db/id task)))
        (is (= {} (:job-uuid->reserved-host @reservations)))
        (is (= #{} (:launched-job-uuids @reservations))))))

  (testing "does not reserve host for job already launched"
    (let [datomic-uri "datomic:mem://test-rebalance-host-reservation"
          conn (restore-fresh-database! datomic-uri)
<<<<<<< HEAD
          pool-ent {:pool/name :no-pool
                    :pool/dru-mode :pool.dru-mode/default}
          params {:max-preemption 128 :safe-dru-threshold 1.0 :min-dru-diff 0.0 :pool-ent pool-ent}
          offer-cache (init-offer-cache)
=======
          params {:max-preemption 128 :safe-dru-threshold 1.0 :min-dru-diff 0.0 :category :normal}
          agent-attributes-cache (init-agent-attributes-cache)
>>>>>>> a9d8816e
          job1 (create-dummy-job conn :user "user1" :memory 6.0 :ncpus 6.0)
          job2 (create-dummy-job conn :user "user1" :memory 6.0 :ncpus 6.0)
          job4 (create-dummy-job conn :user "user2" :memory 10.0 :ncpus 10.0)
          task1 (create-dummy-instance conn
                                       job1
                                       :instance-status :instance.status/running
                                       :hostname "hostA")
          task2 (create-dummy-instance conn
                                       job2
                                       :instance-status :instance.status/running
                                       :hostname "hostA")
          reservations (atom {:launched-job-uuids [(:job/uuid (d/entity (d/db conn) job4))]})]
      (share/set-share! conn "user1" nil
                        "test update"
                        :mem 1.0 :cpus 1.0)
      (share/set-share! conn "user2" nil
                        "big user"
                        :mem 10.0 :cpus 10.0)
      (let [db (d/db conn)
            [{:keys [hostname task to-make-room-for]}]
            (rebalancer/rebalance db
                                  agent-attributes-cache
                                  (util/get-pending-job-ents db)
                                  {"hostA" {:cpus 0.0 :mem 0.0 :gpus 0.0}}
                                  reservations
                                  params)]
        (is (= "hostA" hostname))
        (is (= job4 (:db/id to-make-room-for)))
        (is (= [task1 task2] (map :db/id task)))
        (is (= {} (:job-uuid->reserved-host @reservations)))
        (is (= #{} (:launched-job-uuids @reservations)))))))

(deftest test-reserve-hosts
  (testing "only reserves hosts with multiple preemptions"
    (let [decisions [{:task ["a" "b"]
                      :hostname "hostA"
                      :to-make-room-for {:job/uuid "jobA"}}
                     {:task ["c"]
                      :hostname "hostB"
                      :to-make-room-for {:job/uuid "jobB"}}]
          rebalancer-reservation-atom (atom {})]
      (rebalancer/reserve-hosts! rebalancer-reservation-atom decisions)
      (is (= #{} (:launched-job-uuids @rebalancer-reservation-atom)))
      (is (= {"jobA" "hostA"} (:job-uuid->reserved-host @rebalancer-reservation-atom)))))

  (testing "does not reserve hosts for jobs that have already launched"
    (let [decisions [{:task ["a" "b"]
                      :hostname "hostA"
                      :to-make-room-for {:job/uuid "jobA"}}]
          rebalancer-reservation-atom (atom {:launched-job-uuids #{"jobA"}})]
      (rebalancer/reserve-hosts! rebalancer-reservation-atom decisions)
      (is (= #{} (:launched-job-uuids @rebalancer-reservation-atom)))
      (is (= {} (:job-uuid->reserved-host @rebalancer-reservation-atom))))))

(deftest test-reserve-hosts-integration
  (testing "does not reserve another host after launching job"
    (let [datomic-uri "datomic:mem://test-reserve-hosts-integration"
          conn (restore-fresh-database! datomic-uri)
          job-id (create-dummy-job conn :user "user1" :memory 6.0 :ncpus 6.0)
          {:keys [job/uuid] :as job} (d/entity (d/db conn) job-id)
          first-decision [{:task ["a" "b"]
                           :hostname "hostA"
                           :to-make-room-for job}]
          second-decision [{:task ["a" "b"]
                            :hostname "hostB"
                            :to-make-room-for job}]
          rebalancer-reservation-atom (atom {})]
      (rebalancer/reserve-hosts! rebalancer-reservation-atom first-decision)
      (is (= {uuid "hostA"} (:job-uuid->reserved-host @rebalancer-reservation-atom)))
      (is (= #{} (:launched-job-uuids @rebalancer-reservation-atom)))

      (sched/update-host-reservations! rebalancer-reservation-atom #{uuid})
      (is (= {} (:job-uuid->reserved-host @rebalancer-reservation-atom)))
      (is (= #{uuid} (:launched-job-uuids @rebalancer-reservation-atom)))

      (rebalancer/reserve-hosts! rebalancer-reservation-atom second-decision)
      (is (= {}) (:job-uuid->reserved-host @rebalancer-reservation-atom))
      (is (= #{}) (:launched-job-uuids @rebalancer-reservation-atom)))))

(comment (run-tests))<|MERGE_RESOLUTION|>--- conflicted
+++ resolved
@@ -571,13 +571,8 @@
         (let [group-id (create-dummy-group conn :host-placement
                          {:host-placement/type :host-placement.type/attribute-equals
                           :host-placement/parameters {:host-placement.attribute-equals/attribute attr-name}})
-<<<<<<< HEAD
-              [_ running-task] (create-running-job conn "steel" :user "diego" :ncpus 1.0 :group group-id)
-              _ (util/update-offer-cache! offer-cache (:instance/slave-id (d/entity (d/db conn) running-task))
-=======
               [running-job running-task] (create-running-job conn "steel" :user "diego" :ncpus 1.0 :group group-id)
               _ (update-agent-attributes-cache! agent-attributes-cache (:instance/slave-id (d/entity (d/db conn) running-task))
->>>>>>> a9d8816e
                                           {attr-name "west" "HOSTNAME" "steel"})
               ; Pending job will need to run in host with attr-name=west
               pending-job (create-dummy-job conn :user "diego" :ncpus 1.0 :group group-id)
@@ -600,13 +595,8 @@
         (let [group-id (create-dummy-group conn :host-placement
                          {:host-placement/type :host-placement.type/attribute-equals
                           :host-placement/parameters {:host-placement.attribute-equals/attribute attr-name}})
-<<<<<<< HEAD
-              [_ running-task] (create-running-job conn "steel" :user "diego" :ncpus 1.0 :group group-id)
-              _ (util/update-offer-cache! offer-cache (:instance/slave-id (d/entity (d/db conn) running-task))
-=======
               [running-job running-task] (create-running-job conn "steel" :user "diego" :ncpus 1.0 :group group-id)
               _ (update-agent-attributes-cache! agent-attributes-cache (:instance/slave-id (d/entity (d/db conn) running-task))
->>>>>>> a9d8816e
                                           {attr-name "south" "HOSTNAME" "steel"}) 
               ; Pending job will need to run in hist with attr-name=south, but no such host exists
               pending-job (create-dummy-job conn :user "diego" :ncpus 1.0 :group group-id)
@@ -653,14 +643,9 @@
                                   :mem 20.0 :cpus 20.0 :gpus 1.0)
               agent-attributes-cache (init-agent-attributes-cache)
               ; Fill up hosts with preemptable tasks
-<<<<<<< HEAD
-              _ (doall (for [[user host] user->host]
-                         (do (create-and-cache-running-job conn host offer-cache hostname->props :user user :ncpus 200.0))))
-=======
               preemptable (doall
                             (for [[user host] user->host]
                               (do (create-and-cache-running-job conn host agent-attributes-cache hostname->props :user user :ncpus 200.0))))
->>>>>>> a9d8816e
               group-id (create-dummy-group conn :host-placement
                          {:host-placement/type :host-placement.type/balanced
                           :host-placement/parameters {:host-placement.balanced/attribute attr-name
@@ -1062,22 +1047,12 @@
             db (d/db conn)
 
             pending-job-ents (util/get-pending-job-ents db)
-<<<<<<< HEAD
             pool-ent {:pool/dru-mode :pool.dru-mode/default}]
-        (rebalancer/rebalance db offer-cache
+        (rebalancer/rebalance db agent-attributes-cache
                               pending-job-ents {}
                               (atom {})
                               {:max-preemption 128
                                :pool-ent pool-ent})))))
-=======
-            [pending-job-ents-to-run task-ents-to-preempt] (time (rebalancer/rebalance db agent-attributes-cache
-                                                                                       pending-job-ents {}
-                                                                                       (atom {})
-                                                                                       {:max-preemption 128
-                                                                                        :safe-dru-threshold 1.0
-                                                                                        :min-dru-diff 0.5
-                                                                                        :category :normal}))]))))
->>>>>>> a9d8816e
 
 
 (deftest test-update-datomic-params-via-config!
@@ -1109,15 +1084,10 @@
   (testing "reserves host for multiple preemptions"
     (let [datomic-uri "datomic:mem://test-rebalance-host-reservation"
           conn (restore-fresh-database! datomic-uri)
-<<<<<<< HEAD
           pool-ent {:pool/name :no-pool
                     :pool/dru-mode :pool.dru-mode/default}
           params {:max-preemption 128 :safe-dru-threshold 1.0 :min-dru-diff 0.0 :pool-ent pool-ent}
-          offer-cache (init-offer-cache)
-=======
-          params {:max-preemption 128 :safe-dru-threshold 1.0 :min-dru-diff 0.0 :category :normal}
           agent-attributes-cache (init-agent-attributes-cache)
->>>>>>> a9d8816e
           job1 (create-dummy-job conn :user "user1" :memory 6.0 :ncpus 6.0)
           job2 (create-dummy-job conn :user "user1" :memory 6.0 :ncpus 6.0)
           job4 (create-dummy-job conn :user "user2" :memory 10.0 :ncpus 10.0)
@@ -1154,15 +1124,10 @@
   (testing "does not reserve host for single preempted task"
     (let [datomic-uri "datomic:mem://test-rebalance-host-reservation-single"
           conn (restore-fresh-database! datomic-uri)
-<<<<<<< HEAD
           pool-ent {:pool/name :no-pool
                     :pool/dru-mode :pool.dru-mode/default}
           params {:max-preemption 128 :safe-dru-threshold 1.0 :min-dru-diff 0.0 :pool-ent pool-ent}
-          offer-cache (init-offer-cache)
-=======
-          params {:max-preemption 128 :safe-dru-threshold 1.0 :min-dru-diff 0.0 :category :normal}
           agent-attributes-cache (init-agent-attributes-cache)
->>>>>>> a9d8816e
           job1 (create-dummy-job conn :user "user1" :memory 6.0 :ncpus 6.0)
           job2 (create-dummy-job conn :user "user2" :memory 1.0 :ncpus 1.0)
           task1 (create-dummy-instance conn
@@ -1193,15 +1158,10 @@
   (testing "does not reserve host for job already launched"
     (let [datomic-uri "datomic:mem://test-rebalance-host-reservation"
           conn (restore-fresh-database! datomic-uri)
-<<<<<<< HEAD
           pool-ent {:pool/name :no-pool
                     :pool/dru-mode :pool.dru-mode/default}
           params {:max-preemption 128 :safe-dru-threshold 1.0 :min-dru-diff 0.0 :pool-ent pool-ent}
-          offer-cache (init-offer-cache)
-=======
-          params {:max-preemption 128 :safe-dru-threshold 1.0 :min-dru-diff 0.0 :category :normal}
           agent-attributes-cache (init-agent-attributes-cache)
->>>>>>> a9d8816e
           job1 (create-dummy-job conn :user "user1" :memory 6.0 :ncpus 6.0)
           job2 (create-dummy-job conn :user "user1" :memory 6.0 :ncpus 6.0)
           job4 (create-dummy-job conn :user "user2" :memory 10.0 :ncpus 10.0)
