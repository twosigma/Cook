;;
;; Copyright (c) Two Sigma Open Source, LLC
;;
;; Licensed under the Apache License, Version 2.0 (the "License");
;; you may not use this file except in compliance with the License.
;; You may obtain a copy of the License at
;;
;;  http://www.apache.org/licenses/LICENSE-2.0
;;
;; Unless required by applicable law or agreed to in writing, software
;; distributed under the License is distributed on an "AS IS" BASIS,
;; WITHOUT WARRANTIES OR CONDITIONS OF ANY KIND, either express or implied.
;; See the License for the specific language governing permissions and
;; limitations under the License.
;;
(ns cook.test.mesos.api
  (:use clojure.test)
  (:require [cheshire.core :as cheshire]
            [clj-time.core :as t]
            [clojure.core.async :as async]
            [clojure.data.json :as json]
            [clojure.string :as str]
            [clojure.walk :refer [keywordize-keys]]
            [cook.authorization :as auth]
            [cook.config :as config]
            [cook.impersonation :as imp]
            [cook.mesos.api :as api]
            [cook.mesos.reason :as reason]
            [cook.mesos.scheduler :as sched]
            [cook.mesos.util :as util]
            [cook.test.testutil :refer [restore-fresh-database! flush-caches! create-dummy-job create-dummy-instance]]
            [datomic.api :as d :refer [q db]]
            [mesomatic.scheduler :as msched]
            [schema.core :as s])
  (:import com.fasterxml.jackson.core.JsonGenerationException
           com.google.protobuf.ByteString
           java.io.ByteArrayOutputStream
           java.net.ServerSocket
           (java.util Date UUID)
           java.util.concurrent.ExecutionException
           (javax.servlet ServletOutputStream ServletResponse)
           org.apache.curator.test.TestingServer))

(defn kw-keys
  [m]
  (reduce-kv (fn [m k v]
               (assoc m (keyword k) v))
             {}
             m))

(defn compare-uris
  "Takes 2 lists of URIs and makes sure they're the same.

   The first list is the correct list, which may be missing keys.
   The second list can be fully filled in by Cook with defaults."
  [gold-standard new-data]
  ; URI is order independent
  (let [gold-standard (sort-by :value (keywordize-keys gold-standard))
        new-data (sort-by :value (keywordize-keys new-data))
        resp-uris (map (fn [gold copy]
                         (select-keys copy (keys gold)))
                       gold-standard
                       new-data)]
    (= gold-standard resp-uris)))

(def authorized-fn auth/open-auth)

(defn basic-job
  []
  {"uuid" (str (UUID/randomUUID))
   "command" "hello world"
   "name" "my-cool-job"
   "priority" 66
   "max_retries" 100
   "cpus" 2.0
   "mem" 2048.0})

(defn basic-handler
  [conn & {:keys [cpus memory-gb gpus-enabled retry-limit is-authorized-fn]
           :or {cpus 12, memory-gb 100, gpus-enabled false, retry-limit 200, is-authorized-fn authorized-fn}}]
  (with-redefs [api/retrieve-url-path
                (fn [hostname task-id _]
                  (str "http://" hostname "/" task-id))]
    (api/main-handler conn "my-framework-id" (fn [] [])
                      {:is-authorized-fn is-authorized-fn
                       :mesos-gpu-enabled gpus-enabled
                       :task-constraints {:cpus cpus :memory-gb memory-gb :retry-limit retry-limit}}
                      (Object.)
                      (atom true))))

(defn response->body-data [{:keys [body]}]
  (let [baos (ByteArrayOutputStream.)
        sos (proxy [ServletOutputStream] []
              (write
                ([b] (.write baos b))
                ([b o l] (.write baos b o l))))
        response (proxy [ServletResponse] []
                   (getOutputStream [] sos))
        _ (body response)]
    (json/read-str (.toString baos))))

(deftest handler-db-roundtrip
  (let [conn (restore-fresh-database! "datomic:mem://mesos-api-test")
        uuid #uuid "386b374c-4c4a-444f-aca0-0c25384c6fa0"
        env {"MY_VAR" "one"
             "MY_OTHER_VAR" "two"}
        labels {"key1" "value1"
                "key2" "value2"}
        uris [{"value" "http://cool.com/data.txt"
               "extract" false}
              {"value" "ftp://bar.com/data.zip"
               "extract" true
               "cache" true
               "executable" false}]
        job (merge (basic-job)
                   {"uuid" (str uuid)
                    "ports" 2
                    "uris" uris
                    "env" env
                    "labels" labels})
        h (basic-handler conn)]
    (is (<= 200
            (:status (h {:request-method :post
                         :scheme :http
                         :uri "/rawscheduler"
                         :headers {"Content-Type" "application/json"}
                         :authorization/user "dgrnbrg"
                         :body-params {"jobs" [job]}}))
            299))

    (testing "409 (conflict) on duplicate creation attempt"
      (let [response (h {:request-method :post
                         :scheme :http
                         :uri "/rawscheduler"
                         :headers {"Content-Type" "application/json"}
                         :authorization/user "dgrnbrg"
                         :body-params {"jobs" [job]}})]
        (is (= 409 (:status response)))
        (is (= (response->body-data response)
               {"error" (str "The following job UUIDs were already used: " uuid)}))))

    (let [ent (d/entity (db conn) [:job/uuid uuid])
          resources (util/job-ent->resources ent)]
      (is (= "hello world" (:job/command ent)))
      (is (= (util/job-ent->env ent) env))
      (is (= (util/job-ent->label ent) labels))
      (is (= (:cpus resources) 2.0))
      (is (= (:mem resources) 2048.0))
      (is (compare-uris (map kw-keys uris) (:uris resources))))
    (let [resp (h {:request-method :get
                   :scheme :http
                   :uri "/rawscheduler"
                   :authorization/user "dgrnbrg"
                   :query-params {"job" (str uuid)}})
          _ (is (<= 200 (:status resp) 299))
          [body] (response->body-data resp)
          trimmed-body (select-keys body (keys job))
          resp-uris (map (fn [gold copy]
                           (select-keys copy (keys gold)))
                         uris
                         (get trimmed-body "uris"))]
      (is (zero? (get body "gpus")))
      (is (= (dissoc job "uris") (dissoc trimmed-body "uris")))
      (is (compare-uris uris (get trimmed-body "uris"))))

    (testing "delete of invalid instance"
      (let [delete-response (h {:request-method :delete
                                :scheme :http
                                :uri "/rawscheduler"
                                :authorization/user "dgrnbrg"
                                :query-params {"job" (str (UUID/randomUUID))}})]
        (is (<= 400 (:status delete-response) 499))
        (is (str/includes? (response->body-data delete-response) "didn't correspond to a job"))))

    (testing "delete of valid instance"
      (let [req-attrs {:scheme :http
                       :uri "/rawscheduler"
                       :authorization/user "dgrnbrg"
                       :query-params {"job" (str uuid)}}
            initial-read-resp (h (assoc req-attrs :request-method :get))
            initial-read-body (response->body-data initial-read-resp)
            delete-response (h (assoc req-attrs :request-method :delete))
            followup-read-resp (h (assoc req-attrs :request-method :get))
            followup-read-body (response->body-data followup-read-resp)]
        (is (= (-> (first initial-read-body)
                   (assoc "state" "failed" "status" "completed"))
               (first followup-read-body)))
        (is (<= 200 (:status delete-response) 299))
        (is (= "No content." (:body delete-response)))))))

(deftest descriptive-state
  (let [conn (restore-fresh-database! "datomic:mem://mesos-api-test")
        job-waiting (create-dummy-job conn :user "mforsyth"
                                      :job-state :job.state/waiting)
        job-running (create-dummy-job conn :user "mforsyth"
                                      :job-state :job.state/running)
        job-success (create-dummy-job conn :user "mforsyth"
                                      :job-state :job.state/completed)
        instance-success (create-dummy-instance conn job-success
                                                :instance-status :instance.status/success)
        job-fail (create-dummy-job conn :user "mforsyth"
                                   :job-state :job.state/completed)
        instance-fail (create-dummy-instance conn job-success
                                             :instance-status :instance.status/success)
        db (d/db conn)
        waiting-uuid (:job/uuid (d/entity db job-waiting))
        running-uuid (:job/uuid (d/entity db job-running))
        success-uuid (:job/uuid (d/entity db job-success))
        fail-uuid (:job/uuid (d/entity db job-fail))
        h (basic-handler conn)
        req-attrs {:scheme :http
                   :uri "/rawscheduler"
                   :authorization/user "mforsyth"
                   :request-method :get}
        waiting-resp (h (merge req-attrs {:query-params {"job" (str waiting-uuid)}}))
        waiting-body (response->body-data waiting-resp)
        running-resp (h (merge req-attrs {:query-params {"job" (str running-uuid)}}))
        running-body (response->body-data running-resp)
        success-resp (h (merge req-attrs {:query-params {"job" (str success-uuid)}}))
        success-body (response->body-data success-resp)
        fail-resp (h (merge req-attrs {:query-params {"job" (str fail-uuid)}}))
        fail-body (response->body-data fail-resp)]
    (is (= ((first waiting-body) "state") "waiting"))
    (is (= ((first running-body) "state") "running"))
    (is (= ((first success-body) "state") "success"))
    (is (= ((first fail-body) "state") "failed"))))

(deftest job-validator
  (let [conn (restore-fresh-database! "datomic:mem://mesos-api-test")
        job (fn [cpus mem max-retries] {"uuid" (str (UUID/randomUUID))
                                        "command" "hello world"
                                        "name" "my-cool-job"
                                        "priority" 66
                                        "max_retries" max-retries
                                        "max_runtime" 1000000
                                        "cpus" cpus
                                        "mem" mem})
        h (basic-handler conn :gpus-enabled true :cpus 3 :memory-gb 2 :retry-limit 200)]
    (testing "default attributes"
      (let [job-with-defaults (dissoc (job 1 500 100) "name" "priority")
            create-response (h {:request-method :post
                                :scheme :http
                                :uri "/rawscheduler"
                                :headers {"Content-Type" "application/json"}
                                :authorization/user "mforsyth"
                                :body-params {"jobs" [job-with-defaults]}})
            get-response (h {:scheme :http
                             :uri "/rawscheduler"
                             :authorization/user "mforsyth"
                             :request-method :get
                             :query-params {"job" (job-with-defaults "uuid")}})
            new-job (-> get-response response->body-data first)]
        (is (= (:status create-response) 201))
        (is (= (:status get-response) 200))
        (is (= (new-job "name") "cookjob"))
        (is (= (new-job "priority") util/default-job-priority))))
    (testing "All within limits"
      (is (<= 200
              (:status (h {:request-method :post
                           :scheme :http
                           :uri "/rawscheduler"
                           :headers {"Content-Type" "application/json"}
                           :authorization/user "dgrnbrg"
                           :body-params {"jobs" [(job 1 500 100)]}}))
              299)))
    (testing "All at limits"
      (is (<= 200
              (:status (h {:request-method :post
                           :scheme :http
                           :uri "/rawscheduler"
                           :headers {"Content-Type" "application/json"}
                           :authorization/user "dgrnbrg"
                           :body-params {"jobs" [(job 3 2048 200)]}}))
              299)))
    (testing "Beyond limits cpus"
      (is (<= 400
              (:status (h {:request-method :post
                           :scheme :http
                           :uri "/rawscheduler"
                           :headers {"Content-Type" "application/json"}
                           :authorization/user "dgrnbrg"
                           :body-params {"jobs" [(job 3.1 100 100)]}}))
              499)))
    (testing "Beyond limits mem"
      (is (<= 400
              (:status (h {:request-method :post
                           :scheme :http
                           :uri "/rawscheduler"
                           :headers {"Content-Type" "application/json"}
                           :authorization/user "dgrnbrg"
                           :body-params {"jobs" [(job 1 2050 100)]}}))
              499)))
    (testing "Beyond limits retries"
      (is (<= 400
              (:status (h {:request-method :post
                           :scheme :http
                           :uri "/rawscheduler"
                           :headers {"Content-Type" "application/json"}
                           :authorization/user "dgrnbrg"
                           :body-params {"jobs" [(job 1 100 202)]}}))
              499)))))

(deftest gpus-api
  (let [conn (restore-fresh-database! "datomic:mem://mesos-api-test")
        job (fn [gpus] (merge (basic-job) {"gpus" gpus}))
        h (basic-handler conn :gpus-enabled true)]
    (testing "negative gpus invalid"
      (is (<= 400
              (:status (h {:request-method :post
                           :scheme :http
                           :uri "/rawscheduler"
                           :headers {"Content-Type" "application/json"}
                           :authorization/user "dgrnbrg"
                           :body-params {"jobs" [(job -3)]}}))
              499)))
    (testing "Zero gpus invalid"
      (is (<= 400
              (:status (h {:request-method :post
                           :scheme :http
                           :uri "/rawscheduler"
                           :headers {"Content-Type" "application/json"}
                           :authorization/user "dgrnbrg"
                           :body-params {"jobs" [(job 0)]}}))
              499)))
    (let [successful-job (job 2)]
      (testing "Positive GPUs ok"
        (is (<= 200
                (:status (h {:request-method :post
                             :scheme :http
                             :uri "/rawscheduler"
                             :headers {"Content-Type" "application/json"}
                             :authorization/user "dgrnbrg"
                             :body-params {"jobs" [successful-job]}}))
                299)))
      (let [resp (h {:request-method :get
                     :scheme :http
                     :uri "/rawscheduler"
                     :authorization/user "dgrnbrg"
                     :query-params {"job" (str (get successful-job "uuid"))}})
            _ (is (<= 200 (:status resp) 299))
            [body] (response->body-data resp)
            trimmed-body (select-keys body (keys successful-job))]
        (is (= (dissoc successful-job "uris") (dissoc trimmed-body "uris")))))))

(deftest retries-api
  (let [conn (restore-fresh-database! "datomic:mem://mesos-api-test")
        is-authorized-fn (partial auth/is-authorized? {:authorization-fn 'cook.authorization/configfile-admins-auth-open-gets})
        h (basic-handler conn :is-authorized-fn is-authorized-fn)
        uuid1 (str (UUID/randomUUID))
        uuid2 (str (UUID/randomUUID))
        group-uuid (str (UUID/randomUUID))
        create-response (h {:request-method :post
                            :scheme :http
                            :uri "/rawscheduler"
                            :headers {"Content-Type" "application/json"}
                            :authorization/user "mforsyth"
                            :body-params
                            {"jobs" [(merge (basic-job) {"uuid" uuid1
                                                         "max_retries" 42})
                                     (merge (basic-job) {"uuid" uuid2
                                                         "max_retries" 30
                                                         "group" group-uuid})]}})
        retry-req-attrs {:scheme :http
                         :uri "/retry"
                         :authorization/user "mforsyth"}]

    (testing "Specifying both \"job\" and \"jobs\" is malformed"
      (let [update-resp (h (merge retry-req-attrs
                                  {:request-method :put
                                   :body-params {:job uuid1
                                                 :jobs [uuid2]
                                                 "retries" 4}}))]
        (is (= (:status update-resp) 400))))

    (testing "Specifying \"job\" in query and body is malformed"
      (let [update-resp (h (merge retry-req-attrs
                                  {:request-method :put
                                   :query-params {:job uuid2}
                                   :body-params {:job uuid1
                                                 "retries" 4}}))]
        (is (= (:status update-resp) 400))))

    (testing "Specifying \"job\" in query and \"jobs\" in body is malformed"
      (let [update-resp (h (merge retry-req-attrs
                                  {:request-method :put
                                   :query-params {:job uuid2}
                                   :body-params {:jobs [uuid1]
                                                 "retries" 4}}))]
        (is (= (:status update-resp) 400))))

    (testing "retry a single job with static retries"
      (let [update-resp (h (merge retry-req-attrs
                                  {:request-method :put
                                   :query-params {"job" uuid1}
                                   :body-params {"retries" 45}}))
            _ (is (<= 200 (:status update-resp) 299))
            read-resp (h (merge retry-req-attrs {:request-method :get
                                                 :query-params {:job uuid1}}))
            read-body (response->body-data read-resp)]
        (is (= read-body 45))))

    (testing "retry a single job incrementing retries"
      (let [update-resp (h (merge retry-req-attrs
                                  {:request-method :put
                                   :body-params {"job" uuid1
                                                 "increment" 2}}))
            _ (is (<= 200 (:status update-resp) 299))
            read-resp (h (merge retry-req-attrs {:request-method :get
                                                 :query-params {:job uuid1}}))
            read-body (response->body-data read-resp)]
        (is (= read-body 47))))

    (testing "retry multiple jobs incrementing retries"
      (let [update-resp (h (merge retry-req-attrs
                                  {:request-method :put
                                   :query-params {"job" [uuid1 uuid2]}
                                   :body-params {"increment" 3}}))
            read-resp1 (h (merge retry-req-attrs {:request-method :get
                                                  :query-params {"job" uuid1}}))
            read-body1 (response->body-data read-resp1)
            read-resp2 (h (merge retry-req-attrs {:request-method :get
                                                  :query-params {"job" uuid2}}))
            read-body2 (response->body-data read-resp2)]
        (is (= read-body1 50))
        (is (= read-body2 33))))

    (testing "retry a job not allowed for non-owner"
      (let [update-resp (h (merge retry-req-attrs
                                  {:authorization/user "non-owner"
                                   :request-method :put
                                   :body-params {"job" uuid1
                                                 "increment" 3}}))
            _ (is (== 403 (:status update-resp)))
            read-resp (h (merge retry-req-attrs {:request-method :get
                                                 :query-params {:job uuid1}}))
            read-body (response->body-data read-resp)]
        (is (= read-body 50))))

    (testing "retry a job group incrementing retries (default failed-only? = true)"
      (let [update-resp (h (merge retry-req-attrs
                                  {:request-method :put
                                   :body-params {"groups" [group-uuid]
                                                 "increment" 3}}))
            _ (is (<= 200 (:status update-resp) 299))
            read-resp (h (merge retry-req-attrs {:request-method :get
                                                 :query-params {:job uuid2}}))
            read-body (response->body-data read-resp)]
        (is (= read-body 33))))

    (testing "retry a job group incrementing retries (failed-only? = false)"
      (let [update-resp (h (merge retry-req-attrs
                                  {:request-method :put
                                   :body-params {"groups" [group-uuid]
                                                 "increment" 3
                                                 "failed_only" false}}))
            _ (is (<= 200 (:status update-resp) 299))
            read-resp (h (merge retry-req-attrs {:request-method :get
                                                 :query-params {:job uuid2}}))
            read-body (response->body-data read-resp)]
        (is (= read-body 36))))

    (testing "retry a job group not allowed for non-owner"
      (let [update-resp (h (merge retry-req-attrs
                                  {:authorization/user "non-owner"
                                   :request-method :put
                                   :body-params {"groups" [group-uuid]
                                                 "increment" 3}}))
            _ (is (== 403 (:status update-resp)))
            read-resp (h (merge retry-req-attrs {:request-method :get
                                                 :query-params {:job uuid2}}))
            read-body (response->body-data read-resp)]
        (is (= read-body 36))))))

(deftest instance-cancelling
  (let [conn (restore-fresh-database! "datomic:mem://mesos-api-test")]
    (testing "set cancelled on running instance"
      (let [job (create-dummy-job conn :user "test-user")
            instance (create-dummy-instance conn job :instance-status :instance.status/running)
            task-id (-> conn d/db (d/entity instance) :instance/task-id)
            h (basic-handler conn)
            req-attrs {:scheme :http
                       :uri "/rawscheduler"
                       :authorization/user "test-user"
                       :query-params {"instance" task-id}}
            initial-read-resp (h (merge req-attrs {:request-method :get}))
            initial-read-body (response->body-data initial-read-resp)
            initial-instance-cancelled? (-> initial-read-body keywordize-keys
                                            first :instances first :cancelled boolean)
            cancel-resp (h (merge req-attrs {:request-method :delete}))
            followup-read-resp (h (merge req-attrs {:request-method :get}))
            followup-read-body (response->body-data followup-read-resp)
            followup-instance-cancelled? (-> followup-read-body keywordize-keys
                                             first :instances first :cancelled boolean)]
        (is (not initial-instance-cancelled?))
        (is (<= 200 (:status cancel-resp) 299))
        (is (= "application/json" (get-in cancel-resp [:headers "Content-Type"])))
        (is (= "No content." (:body cancel-resp)))
        (is followup-instance-cancelled?)))

    (testing "set cancelled on completed instance"
      (let [job (create-dummy-job conn :user "test-user")
            instance (create-dummy-instance conn job :instance-status :instance.status/success)
            task-id (-> conn d/db (d/entity instance) :instance/task-id)
            h (basic-handler conn)
            req-attrs {:scheme :http
                       :uri "/rawscheduler"
                       :authorization/user "test-user"
                       :query-params {"instance" task-id}}
            initial-read-resp (h (merge req-attrs {:request-method :get}))
            initial-read-body (response->body-data initial-read-resp)
            initial-instance-cancelled? (-> initial-read-body keywordize-keys
                                            first :instances first :cancelled boolean)
            cancel-resp (h (merge req-attrs {:request-method :delete}))
            followup-read-resp (h (merge req-attrs {:request-method :get}))
            followup-read-body (response->body-data followup-read-resp)
            followup-instance-cancelled? (-> followup-read-body keywordize-keys
                                             first :instances first :cancelled boolean)]
        (is (not initial-instance-cancelled?))
        (is (<= 200 (:status cancel-resp) 299))
        (is (= "application/json" (get-in cancel-resp [:headers "Content-Type"])))
        (is (= "No content." (:body cancel-resp)))
        (is followup-instance-cancelled?)))))


(deftest quota-api
  (let [conn (restore-fresh-database! "datomic:mem://mesos-api-test")
        h (basic-handler conn :gpus-enabled true)
        quota-req-attrs {:scheme :http
                         :uri "/quota"
                         :authorization/user "mforsyth"
                         :headers {"Content-Type" "application/json"}}
        initial-get-resp (h (merge quota-req-attrs
                                   {:request-method :get
                                    :query-params {:user "foo"}}))
        initial-get-body (response->body-data initial-get-resp)]

    (testing "initial get successful"
      (is (<= 200 (:status initial-get-resp) 299)))

    (testing "update changes quota"
      (let [new-quota {:cpus 9.0 :mem 4323.0 :count 43 :gpus 3.0}
            update-resp (h (merge quota-req-attrs
                                  {:request-method :post
                                   :body-params {:user "foo"
                                                 :quota new-quota
                                                 :reason "Needs custom settings"}}))
            update-body (response->body-data update-resp)
            _ (is (<= 200 (:status update-resp) 299))
            _ (is (= (kw-keys update-body) new-quota))
            get-resp (h (merge quota-req-attrs
                               {:request-method :get
                                :query-params {:user "foo"}}))
            get-body (response->body-data get-resp)]
        (is (= get-body update-body))))

    (testing "gpu quota is checked on job submission"
      (let [job (assoc (basic-job) "gpus" 3.0)
            job-resp (h (merge quota-req-attrs
                               {:uri "/rawscheduler"
                                :authorization/user "foo"
                                :request-method :post
                                :body-params {"jobs" [job]}}))]
        (is (<= 200 (:status job-resp) 299)))
      (let [job (assoc (basic-job) "gpus" 4.0)
            job-resp (h (merge quota-req-attrs
                               {:uri "/rawscheduler"
                                :authorization/user "foo"
                                :request-method :post
                                :body-params {"jobs" [job]}}))]
        (is (= 422 (:status job-resp)))))

    (testing "delete resets quota"
      (let [delete-resp (h (merge quota-req-attrs
                                  {:request-method :delete
                                   :query-params {:user "foo"
                                                  :reason "Back to defaults"}}))
            _ (is (<= 200 (:status delete-resp) 299))
            get-resp (h (merge quota-req-attrs
                               {:request-method :get
                                :query-params {:user "foo"}}))
            get-body (response->body-data get-resp)]
        (is (= get-body initial-get-body))))))

(deftest share-api
  (let [conn (restore-fresh-database! "datomic:mem://mesos-api-test")
        h (basic-handler conn)
        share-req-attrs {:scheme :http
                         :uri "/share"
                         :authorization/user "mforsyth"
                         :headers {"Content-Type" "application/json"}}
        initial-get-resp (h (merge share-req-attrs
                                   {:request-method :get
                                    :query-params {:user "foo"}}))
        initial-get-body (response->body-data initial-get-resp)]

    (testing "initial get successful"
      (is (<= 200 (:status initial-get-resp) 299)))

    (testing "update changes share"
      (let [new-share {:cpus 9.0 :mem 4323.0 :gpus 3.0}
            update-resp (h (merge share-req-attrs
                                  {:request-method :post
                                   :body-params {:user "foo"
                                                 :reason "needs more CPUs"
                                                 :share new-share}}))
            update-body (response->body-data update-resp)
            _ (is (<= 200 (:status update-resp) 299))
            _ (is (= (kw-keys update-body) new-share))
            get-resp (h (merge share-req-attrs
                               {:request-method :get
                                :query-params {:user "foo"}}))
            get-body (response->body-data get-resp)]
        (is (= get-body update-body))))

    (testing "delete resets share"
      (let [delete-resp (h (merge share-req-attrs
                                  {:request-method :delete
                                   :query-params {:user "foo"
                                                  :reason "not special anymore"}}))
            _ (is (<= 200 (:status delete-resp) 299))
            get-resp (h (merge share-req-attrs
                               {:request-method :get
                                :query-params {:user "foo"}}))
            get-body (response->body-data get-resp)]
        (is (= get-body initial-get-body))))))

(deftest group-validator
  (let [conn (restore-fresh-database! "datomic:mem://mesos-api-test")
        make-job (fn [& {:keys [uuid name group]
                         :or {uuid (str (UUID/randomUUID))
                              name "cook-job"
                              group nil}}]
                   (merge {"uuid" uuid
                           "command" "hello world"
                           "name" name
                           "priority" 66
                           "max_retries" 3
                           "max_runtime" 1000000
                           "cpus" 1
                           "mem" 10}
                          (when group
                            {"group" group})))
        make-group (fn [& {:keys [uuid placement-type attribute straggler-handling-type quantile multiplier]
                           :or {uuid (str (UUID/randomUUID))
                                placement-type "all"
                                straggler-handling-type "none"
                                quantile 0.5
                                multiplier 2.0
                                attribute "test"}}]
                     {"uuid" uuid
                      "host_placement" (merge {"type" placement-type}
                                              (when (= placement-type "attribute-equals")
                                                {"parameters" {"attribute" attribute}}))
                      "straggler_handling" (merge {"type" straggler-handling-type}
                                                  (when (= straggler-handling-type "quantile-deviation")
                                                    {"parameters" {"quantile" quantile "multiplier" multiplier}}))})

        h (basic-handler conn)
        post (fn [params]
               (h {:request-method :post
                   :scheme :http
                   :uri "/rawscheduler"
                   :headers {"Content-Type" "application/json"}
                   :authorization/user "diego"
                   :body-params params}))
        get-group (fn [uuid]
                    (response->body-data (h {:request-method :get
                                             :scheme :http
                                             :uri "/group"
                                             :headers {"Content-Type" "application/json"}
                                             :authorization/usr "diego"
                                             :query-params {"uuid" uuid}})))
        get-job (fn [uuid]
                  (response->body-data (h {:request-method :get
                                           :scheme :http
                                           :uri "/rawscheduler"
                                           :headers {"Content-Type" "application/json"}
                                           :authorization/usr "diego"
                                           :query-params {"job" uuid}})))]
    (testing "One job one group"
      (let [guuid (str (UUID/randomUUID))
            juuid (str (UUID/randomUUID))
            post-resp (post {"groups" [(make-group :uuid guuid)]
                             "jobs" [(make-job :uuid juuid :group guuid)]})
            group-resp (get-group guuid)
            job-resp (get-job juuid)]

        (is (<= 200 (:status post-resp) 299)
            ; for debugging
            (try (slurp (:body post-resp)) (catch Exception e (:body post-resp))))
        (is (= guuid (-> group-resp first (get "uuid"))) group-resp)
        (is (= juuid (-> group-resp first (get "jobs") first)))

        (is (= juuid (-> job-resp first (get "uuid"))))
        (is (= guuid (-> job-resp first (get "groups") first)))))

    (testing "Two jobs one group"
      (let [guuid (str (UUID/randomUUID))
            juuid1 (str (UUID/randomUUID))
            juuid2 (str (UUID/randomUUID))
            post-resp (post {"groups" [(make-group :uuid guuid :placement-type "unique")]
                             "jobs" [(make-job :uuid juuid1 :group guuid)
                                     (make-job :uuid juuid2 :group guuid)]})
            group-resp (get-group guuid)
            job-resp1 (get-job juuid1)
            job-resp2 (get-job juuid2)]

        (is (<= 200 (:status post-resp) 299))
        (is (= guuid (-> group-resp first (get "uuid"))))
        (is (contains? (-> group-resp first (get "jobs") set) juuid1))
        (is (contains? (-> group-resp first (get "jobs") set) juuid2))

        (is (= juuid1 (-> job-resp1 first (get "uuid"))))
        (is (= guuid (-> job-resp1 first (get "groups") first)))
        (is (= guuid (-> job-resp2 first (get "groups") first)))))

    (testing "Implicitly created groups"
      (let [guuid1 (str (UUID/randomUUID))
            guuid2 (str (UUID/randomUUID))
            juuid1 (str (UUID/randomUUID))
            juuid2 (str (UUID/randomUUID))
            post-resp (post {"jobs" [(make-job :uuid juuid1 :group guuid1)
                                     (make-job :uuid juuid2 :group guuid2)]})
            group-resp1 (get-group guuid1)
            group-resp2 (get-group guuid2)
            job-resp1 (get-job juuid1)
            job-resp2 (get-job juuid2)]

        (is (<= 200 (:status post-resp) 299))
        (is (= guuid1 (-> group-resp1 first (get "uuid"))))
        (is (= guuid2 (-> group-resp2 first (get "uuid"))))

        (is (contains? (-> group-resp1 first (get "jobs") set) juuid1))
        (is (contains? (-> group-resp2 first (get "jobs") set) juuid2))

        (is (= (-> group-resp1 first) {"uuid" guuid1 "name" "defaultgroup" "host_placement" {"type" "all"} "jobs" [juuid1] "straggler_handling" {"type" "none"}}))
        (is (= (-> group-resp2 first) {"uuid" guuid2 "name" "defaultgroup" "host_placement" {"type" "all"} "jobs" [juuid2] "straggler_handling" {"type" "none"}}))
        ))

    (testing "Multiple groups in one request"
      (let [guuid1 (str (UUID/randomUUID))
            guuid2 (str (UUID/randomUUID))
            juuids (vec (repeatedly 5 #(str (UUID/randomUUID))))
            post (fn [params]
                   (h {:request-method :post
                       :scheme :http
                       :uri "/rawscheduler"
                       :headers {"Content-Type" "application/json"}
                       :authorization/user "dgrnbrg"
                       :body-params params}))
            post-resp (post {"groups" [(make-group :uuid guuid1 :placement-type "unique")
                                       (make-group :uuid guuid2 :placement-type "all")]
                             "jobs" [(make-job :uuid (get juuids 0) :group guuid1)
                                     (make-job :uuid (get juuids 1) :group guuid1)
                                     (make-job :uuid (get juuids 2) :group guuid2)
                                     (make-job :uuid (get juuids 3) :group guuid2)
                                     (make-job :uuid (get juuids 4) :group guuid2)]})
            group-resp1 (get-group guuid1)
            group-resp2 (get-group guuid2)]
        (is (<= 200 (:status post-resp) 299))

        (is (contains? (-> group-resp1 first (get "jobs") set) (get juuids 0)))
        (is (contains? (-> group-resp1 first (get "jobs") set) (get juuids 1)))

        (is (contains? (-> group-resp2 first (get "jobs") set) (get juuids 2)))
        (is (contains? (-> group-resp2 first (get "jobs") set) (get juuids 3)))
        (is (contains? (-> group-resp2 first (get "jobs") set) (get juuids 4)))))

    (testing "Overriding group immutability"
      (let [guuid (str (java.util.UUID/randomUUID))
            juuids (vec (repeatedly 2 #(str (java.util.UUID/randomUUID))))
            post (fn [params]
                   (h {:request-method :post
                       :scheme :http
                       :uri "/rawscheduler"
                       :headers {"Content-Type" "application/json"}
                       :authorization/user "dgrnbrg"
                       :body-params params}))
            initial-resp (post {"jobs" [(make-job :uuid (get juuids 0) :group guuid)]})
            no-override-resp (post {"jobs" [(make-job :uuid (get juuids 1) :group guuid)]})
            override-resp (post {"override-group-immutability" true
                                 "jobs" [(make-job :uuid (get juuids 1) :group guuid)]})]
        (is (<= 200 (:status initial-resp) 299))
        (is (<= 400 (:status no-override-resp) 499))
        (is (<= 200 (:status override-resp) 299))))

    (testing "Group with defaulted host placement"
      (let [guuid (str (UUID/randomUUID))
            post-resp (post {"groups" [{"uuid" guuid}]
                             "jobs" [(make-job :group guuid) (make-job :group guuid)]})
            group-resp (get-group guuid)]
        (is (<= 201 (:status post-resp) 299))
        (is (= "all" (-> group-resp first (get "host_placement") (get "type"))))))

    (testing "Use attribute equals parameter"
      (let [guuid (str (UUID/randomUUID))
            post-resp (post {"groups" [(make-group :uuid guuid :placement-type "attribute-equals"
                                                   :attribute "test")]
                             "jobs" [(make-job :group guuid) (make-job :group guuid)]})
            group-resp (get-group guuid)]
        (is (<= 201 (:status post-resp) 299)
            ; for debugging
            (try (slurp (:body post-resp)) (catch Exception e (:body post-resp))))
        (is (= "test" (-> group-resp first (get "host_placement") (get "parameters")
                          (get "attribute"))))))

    (testing "Invalid placement type"
      (let [guuid (str (UUID/randomUUID))
            post-resp (post {"groups" [(make-group :uuid guuid :placement-type "not-a-type")]
                             "jobs" [(make-job :group guuid) (make-job :group guuid)]})]
        (is (<= 400 (:status post-resp) 499))))

    (testing "Missing host placement attribute equals parameter"
      (let [guuid (str (UUID/randomUUID))
            post-resp (post {"groups" [{"uuid" guuid
                                        "host_placement" {"type" "attribute-equals"}}]
                             "jobs" [(make-job :group guuid) (make-job :group guuid)]})]
        (is (<= 400 (:status post-resp) 499))))

    (testing "Straggler handling quantile deviation"
      (let [guuid1 (str (UUID/randomUUID))
            juuid1 (str (UUID/randomUUID))
            juuid2 (str (UUID/randomUUID))
            post-resp (post {"jobs" [(make-job :uuid juuid1 :group guuid1)
                                     (make-job :uuid juuid2 :group guuid1)]
                             "groups" [(make-group :uuid guuid1 :straggler-handling-type "quantile-deviation"
                                                   :quantile 0.5 :multiplier 2.0)]})
            group-resp1 (get-group guuid1)
            job-resp1 (get-job juuid1)
            job-resp2 (get-job juuid2)]

        (is (<= 200 (:status post-resp) 299)
            ; for debugging
            (try (slurp (:body post-resp)) (catch Exception e (:body post-resp))))
        (is (= guuid1 (-> group-resp1 first (get "uuid"))))

        (is (contains? (-> group-resp1 first (get "jobs") set) juuid1))
        (is (contains? (-> group-resp1 first (get "jobs") set) juuid2))

        (is (= (-> group-resp1 first (update "jobs" set)) {"uuid" guuid1 "name" "cookgroup" "host_placement" {"type" "all"} "jobs" #{juuid1 juuid2} "straggler_handling" {"type" "quantile-deviation" "parameters" {"quantile" 0.5 "multiplier" 2.0}}}))))
    (testing "Error trying to create previously existing group"
      (let [guuid (str (UUID/randomUUID))
            post-resp1 (post {"jobs" [(make-job :group guuid) (make-job :group guuid)]})
            post-resp2 (post {"jobs" [(make-job :group guuid)]})]
        (is (<= 201 (:status post-resp1) 299))
        (is (<= 400 (:status post-resp2) 499))))
    ))


(deftest reasons-api
  (let [conn (restore-fresh-database! "datomic:mem://mesos-api-test")
        db (d/db conn)
        default-limit 10]
    ;; set default failure limit.
    @(d/transact conn [{:db/id :scheduler/config
                        :scheduler.config/mea-culpa-failure-limit default-limit}])

    (testing "reason-entity->consumable-map"
      (let [not-mea-culpa {:db/id 17592186045473
                           :reason/code 4003
                           :reason/string "Container launch failed"
                           :reason/mesos-reason :reason-container-launch-failed
                           :reason/name :mesos-container-launch-failed
                           :reason/mea-culpa? false}
            mea-culpa-with-limit {:db/id 17592186045473
                                  :reason/code 4003
                                  :reason/string "Container launch failed"
                                  :reason/mesos-reason :reason-container-launch-failed
                                  :reason/name :mesos-container-launch-failed
                                  :reason/mea-culpa? true
                                  :reason/failure-limit 8}
            mea-culpa-with-default {:db/id 17592186045473
                                    :reason/code 4003
                                    :reason/string "Container launch failed"
                                    :reason/mesos-reason :reason-container-launch-failed
                                    :reason/name :mesos-container-launch-failed
                                    :reason/mea-culpa? true}]
        (is (= (api/reason-entity->consumable-map default-limit not-mea-culpa)
               {:code 4003
                :name "mesos-container-launch-failed"
                :description "Container launch failed"
                :mea_culpa false}))
        (is (= (api/reason-entity->consumable-map default-limit mea-culpa-with-limit)
               {:code 4003
                :name "mesos-container-launch-failed"
                :description "Container launch failed"
                :mea_culpa true
                :failure_limit 8}))
        (is (= (api/reason-entity->consumable-map default-limit mea-culpa-with-default)
               {:code 4003
                :name "mesos-container-launch-failed"
                :description "Container launch failed"
                :mea_culpa true
                :failure_limit default-limit}))))

    (testing "reasons-handler"
      (let [handler (basic-handler conn :retry-limit 200)
            reasons-response (handler {:request-method :get
                                       :scheme :http
                                       :uri "/failure_reasons"
                                       :headers {"Content-Type" "application/json"}
                                       :authorization/user "user"})
            reasons-body (response->body-data reasons-response)]
        (is (= (:status reasons-response 200)))
        (is (= (count reasons-body)
               (count (reason/all-known-reasons db))))))))

(deftest retry-validator
  (let [conn (restore-fresh-database! "datomic:mem://mesos-api-test")
        uuid (UUID/randomUUID)
        job (merge (basic-job) {"uuid" (str uuid)})
        h (basic-handler conn :retry-limit 200)]
    (testing "Initial job creation"
      (is (= 201
             (:status (h {:request-method :post
                          :scheme :http
                          :uri "/rawscheduler"
                          :headers {"Content-Type" "application/json"}
                          :authorization/user "dgrnbrg"
                          :body-params {"jobs" [job]}})))))

    (testing "Within limits"
      (is (<= 200
              (:status (h {:request-method :post
                           :scheme :http
                           :uri "/retry"
                           :headers {"Content-Type" "application/json"}
                           :authorization/user "dgrnbrg"
                           :query-params {:job uuid}
                           :body-params {"retries" 198}}))
              299)))
    (testing "Incrementing within limit"
      (is (<= 200
              (:status (h {:request-method :post
                           :scheme :http
                           :uri "/retry"
                           :headers {"Content-Type" "application/json"}
                           :authorization/user "dgrnbrg"
                           :body-params {"jobs" [uuid]
                                         "increment" 1}}))
              299)))
    (testing "At limits"
      (is (<= 200
              (:status (h {:request-method :post
                           :scheme :http
                           :uri "/retry"
                           :headers {"Content-Type" "application/json"}
                           :authorization/user "dgrnbrg"
                           :body-params {"jobs" [uuid]
                                         "retries" 200}}))
              299)))
    (testing "Over limit"
      (is (<= 400
              (:status (h {:request-method :post
                           :scheme :http
                           :uri "/retry"
                           :headers {"Content-Type" "application/json"}
                           :authorization/user "dgrnbrg"
                           :body-params {"job" [uuid]
                                         "retries" 201}}))
              499)))

    (testing "Incrementing over limit"
      (is (<= 400
              (:status (h {:request-method :post
                           :scheme :http
                           :uri "/retry"
                           :headers {"Content-Type" "application/json"}
                           :authorization/user "dgrnbrg"
                           :body-params {"job" [uuid]
                                         "increment" 5}}))
              499)))))

(deftest list-validator
  (let [conn (restore-fresh-database! "datomic:mem://mesos-api-test")
        uuid #uuid "386b374c-4c4a-444f-aca0-0c25384c6fa0"
        env {"MY_VAR" "one"
             "MY_OTHER_VAR" "two"}
        labels {"key1" "value1"
                "key2" "value2"}
        uris [{"value" "http://cool.com/data.txt"
               "extract" false}
              {"value" "ftp://bar.com/data.zip"
               "extract" true
               "cache" true
               "executable" false}]
        job {"uuid" (str uuid)
             "command" "hello world"
             "name" "my-cool-job"
             "priority" 66
             "max_retries" 100
             "max_runtime" 1000000
             "ports" 2
             "uris" uris
             "env" env
             "labels" labels
             "cpus" 2.0
             "mem" 2048.0}
        h (basic-handler conn :cpus 12 :memory-gb 100 :retry-limit 500)]
    (is (= []
           (response->body-data (h {:request-method :get
                                    :scheme :http
                                    :uri "/list"
                                    :authorization/user "wyegelwe"
                                    :body-params {"start-ms" (str (System/currentTimeMillis))
                                                  "end-ms" (str (+ (System/currentTimeMillis) 10))
                                                  "state" "running"
                                                  "user" "wyegelwe"}}))))

    ; Fail because missing user
    (is (<= 400
            (:status (h {:request-method :get
                         :scheme :http
                         :uri "/list"
                         :authorization/user "wyegelwe"
                         :body-params {"start-ms" (str (System/currentTimeMillis))
                                       "end-ms" (str (+ (System/currentTimeMillis) 10))
                                       "state" "running"
                                       }}))
            499))

    ; Fail because missing state
    (is (<= 400
            (:status (h {:request-method :get
                         :scheme :http
                         :uri "/list"
                         :authorization/user "wyegelwe"
                         :body-params {"start-ms" (str (System/currentTimeMillis))
                                       "end-ms" (str (+ (System/currentTimeMillis) 10))
                                       "user" "wyegelwe"}}))
            499))

    ; Fail because start is after end
    (is (<= 400
            (:status (h {:request-method :get
                         :scheme :http
                         :uri "/list"
                         :authorization/user "wyegelwe"
                         :body-params {"start-ms" (str (+ (System/currentTimeMillis) 1000))
                                       "end-ms" (str (+ (System/currentTimeMillis) 10))
                                       "state" "running"
                                       "user" "wyegelwe"
                                       }}))
            499))

    (is (<= 200
            (:status (h {:request-method :post
                         :scheme :http
                         :uri "/rawscheduler"
                         :headers {"Content-Type" "application/json"}
                         :authorization/user "dgrnbrg"
                         :body-params {"jobs" [job]}}))
            299))

    (let [jobs (response->body-data (h {:request-method :get
                                        :scheme :http
                                        :uri "/list"
                                        :authorization/user "wyegelwe"
                                        :body-params {"start-ms" (str (- (System/currentTimeMillis) 1000))
                                                      "end-ms" (str (+ (System/currentTimeMillis) 1000))
                                                      "state" "running+waiting+completed"
                                                      "user" "dgrnbrg"}}))]
      (is (= 1 (count jobs)))
      (is (= (str uuid) (-> jobs first (get "uuid")))))

    (let [jobs (response->body-data (h {:request-method :get
                                        :scheme :http
                                        :uri "/list"
                                        :authorization/user "wyegelwe"
                                        :body-params {"start-ms" (str (+ (System/currentTimeMillis) 1000))
                                                      "end-ms" (str (+ (System/currentTimeMillis) 1000))
                                                      "state" "running+waiting+completed"
                                                      "user" "dgrnbrg"}}))]
      (is (= 0 (count jobs))))))

(deftest test-make-type-parameter-txn
  (testing "Example test"
    (is (= (api/make-type-parameter-txn {:type :quantile-deviation
                                         :parameters {:quantile 0.5 :multiplier 2.5}}
                                        :straggler-handling)
           {:straggler-handling/type :straggler-handling.type/quantile-deviation
            :straggler-handling/parameters {:straggler-handling.quantile-deviation/quantile 0.5
                                            :straggler-handling.quantile-deviation/multiplier 2.5}}))))

(deftest test-max-128-characters-and-alphanum?
  (is (api/max-128-characters-and-alphanum? ""))
  (is (api/max-128-characters-and-alphanum? "a"))
  (is (api/max-128-characters-and-alphanum? (apply str (repeat 128 "a"))))
  (is (not (api/max-128-characters-and-alphanum? (apply str (repeat 129 "a")))))
  (is (api/max-128-characters-and-alphanum? "allows.dots"))
  (is (api/max-128-characters-and-alphanum? "allows-dashes"))
  (is (api/max-128-characters-and-alphanum? "allows_underscores")))

(deftest test-non-empty-max-128-characters-and-alphanum?
  (is (not (api/non-empty-max-128-characters-and-alphanum? "")))
  (is (api/non-empty-max-128-characters-and-alphanum? "a"))
  (is (api/non-empty-max-128-characters-and-alphanum? (apply str (repeat 128 "a"))))
  (is (not (api/non-empty-max-128-characters-and-alphanum? (apply str (repeat 129 "a")))))
  (is (api/non-empty-max-128-characters-and-alphanum? "allows.dots"))
  (is (api/non-empty-max-128-characters-and-alphanum? "allows-dashes"))
  (is (api/non-empty-max-128-characters-and-alphanum? "allows_underscores")))

(defn- minimal-job
  "Returns a dummy job with the minimal set of fields"
  []
  {:uuid (UUID/randomUUID)
   :command "ls"
   :name ""
   :priority 0
   :max-retries 1
   :max-runtime 1
   :cpus 0.1
   :mem 128.
   :user "user"})

(deftest test-job-schema
  (testing "Job schema validation"
    (let [min-job (minimal-job)]

      (testing "should require the minimal set of fields"
        (is (s/validate api/Job min-job))
        (is (thrown? Exception (s/validate api/Job (dissoc min-job :uuid))))
        (is (thrown? Exception (s/validate api/Job (dissoc min-job :command))))
        (is (thrown? Exception (s/validate api/Job (dissoc min-job :name))))
        (is (thrown? Exception (s/validate api/Job (dissoc min-job :priority))))
        (is (thrown? Exception (s/validate api/Job (dissoc min-job :max-retries))))
        (is (thrown? Exception (s/validate api/Job (dissoc min-job :max-runtime))))
        (is (thrown? Exception (s/validate api/Job (dissoc min-job :cpus))))
        (is (thrown? Exception (s/validate api/Job (dissoc min-job :mem))))
        (is (thrown? Exception (s/validate api/Job (dissoc min-job :user)))))

      (testing "should allow an optional application field"
        (is (s/validate api/Job (assoc min-job :application {:name "foo-app", :version "0.1.0"})))
        (is (thrown? Exception (s/validate api/Job (assoc min-job :application {:name "", :version "0.2.0"}))))
        (is (thrown? Exception (s/validate api/Job (assoc min-job :application {:name "bar-app", :version ""})))))

      (testing "should allow an optional expected-runtime field"
        (is (s/validate api/Job (assoc min-job :expected-runtime 2 :max-runtime 3)))
        (is (s/validate api/Job (assoc min-job :expected-runtime 2 :max-runtime 2)))
        (is (thrown? Exception (s/validate api/Job (assoc min-job :expected-runtime 3 :max-runtime 2))))))))

(deftest test-create-jobs!
  (cook.test.testutil/flush-caches!)
  (let [expected-job-map
        (fn
          ; Converts the provided job and framework-id (framework-id) to the job-map we expect to get back from
          ; api/fetch-job-map. Note that we don't include the submit_time field here, so assertions below
          ; will have to dissoc it.
          [{:keys [mem max-retries max-runtime expected-runtime name gpus
                   command ports priority uuid user cpus application
                   disable-mea-culpa-retries executor]
            :or {disable-mea-culpa-retries false}}
           framework-id]
          (cond-> {;; Fields we will fill in from the provided args:
                   :command command
                   :cpus cpus
                   :disable_mea_culpa_retries disable-mea-culpa-retries
                   :framework_id framework-id
                   :gpus (or gpus 0)
                   :max_retries max-retries
                   :max_runtime max-runtime
                   :mem mem
                   :name name
                   :ports (or ports 0)
                   :priority priority
                   :user user
                   :uuid uuid
                   ;; Fields we will simply hardcode for this test:
                   :constraints []
                   :env {}
                   :instances ()
                   :labels {}
                   :retries_remaining 1
                   :state "waiting"
                   :status "waiting"
                   :uris nil}
                  ;; Only assoc these fields if the job specifies one
                  application (assoc :application application)
                  expected-runtime (assoc :expected-runtime expected-runtime)
                  executor (assoc :executor executor)))]

    (testing "Job creation"
      (testing "should work with a minimal job manually inserted"
        (let [conn (restore-fresh-database! "datomic:mem://mesos-api-test")
              {:keys [uuid] :as job} (minimal-job)
              framework-id #mesomatic.types.FrameworkID{:value "framework-id"}
              job-ent {:db/id (d/tempid :db.part/user)
                       :job/uuid uuid
                       :job/command (:command job)
                       :job/name (:name job)
                       :job/state :job.state/waiting
                       :job/priority (:priority job)
                       :job/max-retries (:max-retries job)
                       :job/max-runtime (:max-runtime job)
                       :job/user (:user job)
                       :job/resource [{:resource/type :resource.type/cpus
                                       :resource/amount (:cpus job)}
                                      {:resource/type :resource.type/mem
                                       :resource/amount (:mem job)}]}
              _ @(d/transact conn [job-ent])
              job-resp (api/fetch-job-map (db conn) framework-id uuid)]
          (is (= (expected-job-map job framework-id)
                 (dissoc job-resp :submit_time)))
          (s/validate api/JobResponseDeprecated
                      ; fetch-job-map returns a FrameworkID object instead of a string
                      (assoc job-resp :framework_id (str (:framework_id job-resp))))))

      (testing "should work with a minimal job"
        (let [conn (restore-fresh-database! "datomic:mem://mesos-api-test")
              {:keys [uuid] :as job} (minimal-job)
              framework-id #mesomatic.types.FrameworkID{:value "framework-id"}]
          (is (= {::api/results (str "submitted jobs " uuid)}
                 (api/create-jobs! conn {::api/jobs [job]})))
          (is (= (expected-job-map job framework-id)
                 (dissoc (api/fetch-job-map (db conn) framework-id uuid) :submit_time)))))

      (testing "should fail on a duplicate uuid"
        (let [conn (restore-fresh-database! "datomic:mem://mesos-api-test")
              {:keys [uuid] :as job} (minimal-job)]
          (is (= {::api/results (str "submitted jobs " uuid)}
                 (api/create-jobs! conn {::api/jobs [job]})))
          (is (thrown-with-msg? ExecutionException
                                (re-pattern (str ".*:job/uuid.*" uuid ".*already exists"))
                                (api/create-jobs! conn {::api/jobs [job]})))))

      (testing "should work when the job specifies an application"
        (let [conn (restore-fresh-database! "datomic:mem://mesos-api-test")
              application {:name "foo-app", :version "0.1.0"}
              {:keys [uuid] :as job} (assoc (minimal-job) :application application)
              framework-id #mesomatic.types.FrameworkID{:value "framework-id"}]
          (is (= {::api/results (str "submitted jobs " uuid)}
                 (api/create-jobs! conn {::api/jobs [job]})))
          (is (= (expected-job-map job framework-id)
                 (dissoc (api/fetch-job-map (db conn) framework-id uuid) :submit_time)))))

      (testing "should work when the job specifies the expected runtime"
        (let [conn (restore-fresh-database! "datomic:mem://mesos-api-test")
              {:keys [uuid] :as job} (assoc (minimal-job) :expected-runtime 1)
              framework-id #mesomatic.types.FrameworkID{:value "framework-id"}]
          (is (= {::api/results (str "submitted jobs " uuid)}
                 (api/create-jobs! conn {::api/jobs [job]})))
          (is (= (expected-job-map job framework-id)
                 (-> (api/fetch-job-map (db conn) framework-id uuid)
                     (dissoc :submit_time))))))

      (testing "should work when the job specifies disable-mea-culpa-retries"
        (let [conn (restore-fresh-database! "datomic:mem://mesos-api-test")
              {:keys [uuid] :as job} (assoc (minimal-job) :disable-mea-culpa-retries true)
              framework-id #mesomatic.types.FrameworkID{:value "framework-id"}]
          (is (= {::api/results (str "submitted jobs " uuid)}
                 (api/create-jobs! conn {::api/jobs [job]})))
          (is (= (expected-job-map job framework-id)
                 (-> (api/fetch-job-map (db conn) framework-id uuid)
                     (dissoc :submit_time))))))

      (testing "should work when the job specifies cook-executor"
        (let [conn (restore-fresh-database! "datomic:mem://mesos-api-test")
              {:keys [uuid] :as job} (assoc (minimal-job) :executor "cook")
              framework-id #mesomatic.types.FrameworkID{:value "framework-id"}]
          (is (= {::api/results (str "submitted jobs " uuid)}
                 (api/create-jobs! conn {::api/jobs [job]})))
          (is (= (expected-job-map job framework-id)
                 (-> (api/fetch-job-map (db conn) framework-id uuid)
                     (dissoc :submit_time)
                     (update :executor name))))))

      (testing "should work when the job specifies mesos-executor"
        (let [conn (restore-fresh-database! "datomic:mem://mesos-api-test")
              {:keys [uuid] :as job} (assoc (minimal-job) :executor "mesos")
              framework-id #mesomatic.types.FrameworkID{:value "framework-id"}]
          (is (= {::api/results (str "submitted jobs " uuid)}
                 (api/create-jobs! conn {::api/jobs [job]})))
          (is (= (expected-job-map job framework-id)
                 (-> (api/fetch-job-map (db conn) framework-id uuid)
                     (dissoc :submit_time)
                     (update :executor name)))))))))

(deftest test-destroy-jobs
  (let [conn (restore-fresh-database! "datomic:mem://mesos-api-test")
        is-authorized-fn (partial auth/is-authorized? {:authorization-fn 'cook.authorization/configfile-admins-auth-open-gets})
        handler (api/destroy-jobs-handler conn is-authorized-fn)]
    (testing "should be able to destroy own jobs"
      (let [{:keys [uuid user] :as job} (minimal-job)
            _ (api/create-jobs! conn {::api/jobs [job]})
            resp (handler {:request-method :delete
                           :authorization/user user
                           :query-params {:job uuid}})]
        (is (= 204 (:status resp)) (:body resp))))

    (testing "should not be able to destroy another user's job"
      (let [{:keys [uuid] :as job} (assoc (minimal-job) :user "creator")
            _ (api/create-jobs! conn {::api/jobs [job]})
            resp (handler {:request-method :delete
                           :authorization/user "destroyer"
                           :query-params {:job uuid}})]
        (is (= 403 (:status resp)))))))

(defn- minimal-config
  "Returns a minimal configuration map"
  []
  {:config {:database {:datomic-uri "datomic:mem://cook-jobs"}
            :mesos {:master "MESOS_MASTER"
                    :leader-path "/cook-scheduler"}
            :authorization {:one-user "root"}
            :scheduler {}
            :zookeeper {:local? true}
            :port 10000
            :hostname "localhost"
            :metrics {}
            :nrepl {}}})

(deftest test-stringify
  (is (= {:foo (str +)} (api/stringify {:foo +})))
  (is (= {:foo {:bar (str +)}} (api/stringify {:foo {:bar +}})))
  (is (= {:foo "bar"} (api/stringify {:foo (atom "bar")})))
  (is (= {:foo (str +)} (api/stringify {:foo (atom +)})))
  (let [server (TestingServer.)]
    (is (= {:foo (str server)} (api/stringify {:foo server})))
    (.close server))
  (let [minutes (t/minutes 1)]
    (is (= {:foo (str minutes)} (api/stringify {:foo minutes}))))
  (let [socket (ServerSocket.)]
    (is (= {:foo (str socket)} (api/stringify {:foo socket})))
    (.close socket))
  (let [settings (config/config-settings (minimal-config))]
    (is (thrown? JsonGenerationException (cheshire/generate-string settings)))
    (is (cheshire/generate-string (api/stringify settings)))))

(deftest unscheduled-api
  (let [conn (restore-fresh-database! "datomic:mem://unscheduled-api-test")
        h (basic-handler conn)
        uuid (java.util.UUID/randomUUID)
        create-response (h {:request-method :post
                            :scheme :http
                            :uri "/rawscheduler"
                            :headers {"Content-Type" "application/json"}
                            :authorization/user "mforsyth"
                            :body-params {"jobs" [(merge (basic-job)
                                                         {"uuid" uuid
                                                          "max_retries" 3})]}})
        get-resp (h {:request-method :get
                     :scheme :http
                     :uri "/unscheduled_jobs/"
                     :authorization/user "mforsyth"
                     :query-params {:job uuid}})
        get-body (response->body-data get-resp)]
    (is (= get-body [{"uuid" (str uuid)
                      "reasons" [{"reason" "The job is now under investigation. Check back in a minute for more details!"
                                  "data" {}}]}]))))

(deftest test-retrieve-url-path
  (let [agent-hostname "www.mesos-agent-com"]
    (testing "retrieve-url-path"
      (is (nil? (api/retrieve-url-path agent-hostname "task-100" nil)))
      (is (= (str "http://" agent-hostname ":5051/files/read.json?path=%2Fsandbox%2Flocation")
             (api/retrieve-url-path agent-hostname "task-100" "/sandbox/location")))
      (is (= (str "http://" agent-hostname ":5051/files/read.json?path=%2Fsandbox%2Flocation")
             (api/retrieve-url-path agent-hostname "task-101" "/sandbox/location")))
      (is (nil? (api/retrieve-url-path agent-hostname "task-103" nil))))))

(deftest test-instance-progress
  (with-redefs [api/retrieve-url-path
                (fn retrieve-url-path [hostname task-id _]
                  (str "http://" hostname "/" task-id))]
    (let [uri "datomic:mem://test-instance-progress"
          conn (restore-fresh-database! uri)
          driver (reify msched/SchedulerDriver)
          driver-atom (atom nil)
          fenzo (sched/make-fenzo-scheduler driver-atom 1500 nil 0.8)
          make-status-update (fn [task-id reason state progress]
                               (let [task {:task-id {:value task-id}
                                           :reason reason
                                           :state state
                                           :data (ByteString/copyFrom (.getBytes (pr-str {:percent progress}) "UTF-8"))}]
                                 task))
          job-id (create-dummy-job conn :user "user" :job-state :job.state/running)
          sync-agent-sandboxes-fn (constantly true)
          send-status-update #(->> (make-status-update "task1" :unknown :task-running %)
                                   (sched/handle-status-update conn driver fenzo sync-agent-sandboxes-fn)
                                   async/<!!)
          instance-id (create-dummy-instance conn job-id
                                             :instance-status :instance.status/running
                                             :task-id "task1")
          progress-from-db #(ffirst (q '[:find ?p
                                         :in $ ?i
                                         :where
                                         [?i :instance/progress ?p]]
                                       (db conn) instance-id))
          job-uuid (:job/uuid (d/entity (db conn) job-id))
          progress-from-api #(:progress (first (:instances (api/fetch-job-map (db conn) nil job-uuid))))]
      (send-status-update 0)
      (is (= 0 (progress-from-db)))
      (is (= 0 (progress-from-api)))
      (send-status-update 10)
      (is (= 10 (progress-from-db)))
      (is (= 10 (progress-from-api)))
      (send-status-update 90)
      (is (= 90 (progress-from-db)))
      (is (= 90 (progress-from-api)))
      (send-status-update 100)
      (is (= 100 (progress-from-db)))
      (is (= 100 (progress-from-api))))))

(deftest test-fetch-instance-map
  (let [conn (restore-fresh-database! "datomic:mem://test-fetch-instance-map")]
    (let [job-entity-id (create-dummy-job conn :user "test-user" :job-state :job.state/completed)
          basic-instance-properties {:executor-id (str job-entity-id "-executor-1")
                                     :slave-id "slave-1"
                                     :task-id (str job-entity-id "-executor-1")}
          basic-instance-map {:executor_id (str job-entity-id "-executor-1")
                              :slave_id "slave-1"
                              :task_id (str job-entity-id "-executor-1")}]

      (testing "basic-instance-without-sandbox"
        (let [instance-entity-id (apply create-dummy-instance conn job-entity-id
                                        :instance-status :instance.status/success
                                        (mapcat seq basic-instance-properties))
              instance-entity (d/entity (db conn) instance-entity-id)
              instance-map (api/fetch-instance-map (db conn) instance-entity)
              expected-map (assoc basic-instance-map
                             :backfilled false
                             :hostname "localhost"
                             :ports []
                             :preempted false
                             :progress 0
                             :status "success")]
          (is (= expected-map (dissoc instance-map :start_time)))))

      (testing "basic-instance-with-sandbox-url"
        (let [instance-entity-id (apply create-dummy-instance conn job-entity-id
                                        :instance-status :instance.status/success
                                        :sandbox-directory "/path/to/working/directory"
                                        (mapcat seq basic-instance-properties))
              instance-entity (d/entity (db conn) instance-entity-id)
              instance-map (api/fetch-instance-map (db conn) instance-entity)
              expected-map (assoc basic-instance-map
                             :backfilled false
                             :hostname "localhost"
                             :output_url "http://localhost:5051/files/read.json?path=%2Fpath%2Fto%2Fworking%2Fdirectory"
                             :ports []
                             :preempted false
                             :progress 0
                             :sandbox_directory "/path/to/working/directory"
                             :status "success")]
          (is (= expected-map (dissoc instance-map :start_time)))))

      (testing "detailed-instance"
        (let [instance-entity-id (apply create-dummy-instance conn job-entity-id
                                        :exit-code 2
                                        :hostname "agent-hostname"
                                        :instance-status :instance.status/success
                                        :preempted? true
                                        :progress 78
                                        :progress-message "seventy-eight percent done"
                                        :reason :preempted-by-rebalancer
                                        :sandbox-directory "/path/to/working/directory"
                                        (mapcat seq basic-instance-properties))
              instance-entity (d/entity (db conn) instance-entity-id)
              instance-map (api/fetch-instance-map (db conn) instance-entity)
              expected-map (assoc basic-instance-map
                             :backfilled false
                             :exit_code 2
                             :hostname "agent-hostname"
                             :output_url "http://agent-hostname:5051/files/read.json?path=%2Fpath%2Fto%2Fworking%2Fdirectory"
                             :ports []
                             :preempted true
                             :progress 78
                             :progress_message "seventy-eight percent done"
                             :reason_code 1002
                             :reason_string "Preempted by rebalancer"
                             :sandbox_directory "/path/to/working/directory"
                             :status "success")]
          (is (= expected-map (dissoc instance-map :start_time))))))))

(deftest test-job-create-allowed?
  (is (true? (api/job-create-allowed? (constantly true) nil)))
  (is (= [false {::api/error "You are not authorized to create jobs"}]
         (api/job-create-allowed? (constantly false) nil))))

(defn dummy-auth-factory
  "Returns an authorization function that allows special-user to do anything to any
  object, and nobody else to do anything. It is intended for unit testing only."
  [special-user]
  (fn dummy-auth
    ([user verb impersonator object]
     (dummy-auth {} user verb impersonator object))
    ([settings user verb impersonator object]
     (= user special-user))))

(defn- submit-job
  "Simulates a job submission request using the provided handler and user"
  ([handler user] (submit-job handler user nil))
  ([handler user impersonator]
   (let [job (basic-job)]
     (assoc
       (handler {:request-method :post
                 :scheme :http
                 :uri "/rawscheduler"
                 :headers {"Content-Type" "application/json"}
                 :authorization/user user
                 :authorization/impersonator impersonator
                 :body-params {"jobs" [job]}})
       :uuid (get job "uuid")))))

(deftest test-job-create-authorization
  (let [conn (restore-fresh-database! "datomic:mem://test-job-create-authorization")
        handler (basic-handler conn :is-authorized-fn (dummy-auth-factory "alice"))]
    (is (= 201 (:status (submit-job handler "alice"))))
    (is (= 403 (:status (submit-job handler "bob"))))))

(deftest test-impersonation-authorization
  (let [conn (restore-fresh-database! "datomic:mem://test-job-create-authorization")
        auth-fn (-> "alice" (dummy-auth-factory) (imp/impersonation-authorized-wrapper {}))
        handler (basic-handler conn :is-authorized-fn auth-fn)]
    ; should work w/o impersonator
    (is (= 201 (:status (submit-job handler "alice"))))
    (is (= 403 (:status (submit-job handler "bob"))))
    ; should give same results with an authorized impersonator
    (is (= 201 (:status (submit-job handler "alice" "carol"))))
    (is (= 403 (:status (submit-job handler "bob" "carol"))))))

<<<<<<< HEAD
(defn list-jobs
=======
(defn list-jobs-with-list
>>>>>>> f2179bda
  "Simulates a call to the /list endpoint with the given query params"
  [handler user state start-ms end-ms include-custom-executor?]
  (response->body-data (handler {:request-method :get
                                 :scheme :http
                                 :uri "/list"
                                 :authorization/user "user"
                                 :query-params {"user" user
                                                "state" state
                                                "start-ms" (str start-ms)
                                                "end-ms" (str end-ms)
                                                "include-custom-executor" (str include-custom-executor?)}})))

<<<<<<< HEAD
=======
(defn list-jobs-with-jobs
  "Simulates a call to the /jobs endpoint with the given query params"
  [handler user states start-ms end-ms]
  (let [response (handler {:request-method :get
                           :scheme :http
                           :uri "/jobs"
                           :authorization/user "user"
                           :query-params {"user" user
                                          "state" states
                                          "start" (str start-ms)
                                          "end" (str end-ms)}})]
    (is (= 200 (:status response)))
    (response->body-data response)))

>>>>>>> f2179bda
(deftest test-list-jobs-by-time
  (let [conn (restore-fresh-database! "datomic:mem://test-list-jobs")
        handler (basic-handler conn)
        get-submit-time-fn #(get (first (response->body-data (handler {:request-method :get
                                                                       :scheme :http
                                                                       :uri "/rawscheduler"
                                                                       :authorization/user "user"
                                                                       :query-params {"job" %}})))
                                 "submit_time")
<<<<<<< HEAD
        list-jobs-fn #(list-jobs handler "user" "running+waiting+completed" %1 %2 nil)
=======
        list-jobs-fn #(list-jobs-with-list handler "user" "running+waiting+completed" %1 %2 nil)
>>>>>>> f2179bda
        response-1 (submit-job handler "user")
        _ (is (= 201 (:status response-1)))
        _ (Thread/sleep 10)
        response-2 (submit-job handler "user")
        _ (is (= 201 (:status response-2)))
        submit-ms-1 (get-submit-time-fn (:uuid response-1))
        submit-ms-2 (get-submit-time-fn (:uuid response-2))]
    (is (< submit-ms-1 submit-ms-2))
    (is (= 0 (count (list-jobs-fn (inc submit-ms-1) submit-ms-2))))
    (is (= (:uuid response-1) (get (first (list-jobs-fn submit-ms-1 submit-ms-2)) "uuid")))
    (is (= (:uuid response-2) (get (first (list-jobs-fn (inc submit-ms-1) (inc submit-ms-2))) "uuid")))
    (is (= (:uuid response-2) (get (first (list-jobs-fn submit-ms-1 (inc submit-ms-2))) "uuid")))
    (is (= (:uuid response-1) (get (second (list-jobs-fn submit-ms-1 (inc submit-ms-2))) "uuid")))))

(deftest test-list-jobs-include-custom-executor
  (let [conn (restore-fresh-database! "datomic:mem://test-list-jobs-include-custom-executor")
        handler (basic-handler conn)
        before (t/now)
<<<<<<< HEAD
        list-jobs-fn #(list-jobs handler "user" "running+waiting+completed" (.getMillis before) (.getMillis (t/now)) %)
        response-1 (submit-job handler "user")
        response-2 (submit-job handler "user")]
    @(d/transact conn [[:db/add [:job/uuid (UUID/fromString (:uuid response-1))] :job/custom-executor true]])
    (is (= 201 (:status response-2)))
    (is (= 201 (:status response-1)))
    (is (= 1 (count (list-jobs-fn nil))))
    (is (= 1 (count (list-jobs-fn false))))
    (is (= 2 (count (list-jobs-fn true))))
    (is (= (:uuid response-2) (-> (list-jobs-fn nil) first (get "uuid"))))
    (is (= (:uuid response-2) (-> (list-jobs-fn false) first (get "uuid"))))
    (is (= (:uuid response-2) (-> (list-jobs-fn true) first (get "uuid"))))
    (is (= (:uuid response-1) (-> (list-jobs-fn true) second (get "uuid"))))))
=======
        list-jobs-fn #(list-jobs-with-jobs handler "user" ["running" "waiting" "completed"]
                                           (.getMillis before) (.getMillis (t/now)))
        response-1 (submit-job handler "user")
        response-2 (submit-job handler "user")
        _ @(d/transact conn [[:db/add [:job/uuid (UUID/fromString (:uuid response-1))] :job/custom-executor true]])
        jobs (list-jobs-fn)]
    (is (= 201 (:status response-2)))
    (is (= 201 (:status response-1)))
    (is (= 2 (count jobs)))
    (is (= (:uuid response-2) (-> jobs first (get "uuid"))))
    (is (= (:uuid response-1) (-> jobs second (get "uuid"))))
    (is (-> (d/entity (d/db conn) [:job/uuid (UUID/fromString (:uuid response-1))])
            d/touch
            :job/custom-executor))
    (is (-> (d/entity (d/db conn) [:job/uuid (UUID/fromString (:uuid response-2))])
            d/touch
            :job/custom-executor
            not))))
>>>>>>> f2179bda

(deftest test-name-filter-str->name-filter-pattern
  (is (= (str #".*") (str (api/name-filter-str->name-filter-pattern "***"))))
  (is (= (str #".*\..*") (str (api/name-filter-str->name-filter-pattern "*.*"))))
  (is (= (str #".*-.*") (str (api/name-filter-str->name-filter-pattern "*-*"))))
  (is (= (str #".*_.*") (str (api/name-filter-str->name-filter-pattern "*_*"))))
  (is (= (str #"abc") (str (api/name-filter-str->name-filter-pattern "abc")))))

(deftest test-name-filter-str->name-filter-fn
  (is ((api/name-filter-str->name-filter-fn "***") "foo"))
  (is ((api/name-filter-str->name-filter-fn "*.*") "f.o"))
  (is (not ((api/name-filter-str->name-filter-fn "*.*") "foo")))
  (is ((api/name-filter-str->name-filter-fn "*-*") "f-o"))
  (is (not ((api/name-filter-str->name-filter-fn "*-*") "foo")))
  (is ((api/name-filter-str->name-filter-fn "*_*") "f_o"))
  (is (not ((api/name-filter-str->name-filter-fn "*_*") "foo")))
  (is ((api/name-filter-str->name-filter-fn "abc") "abc"))
  (is ((api/name-filter-str->name-filter-fn "abc*") "abcd"))
  (is (not ((api/name-filter-str->name-filter-fn "abc") "abcd")))
  (is ((api/name-filter-str->name-filter-fn "*abc") "zabc"))
  (is (not ((api/name-filter-str->name-filter-fn "abc") "zabc")))
  (is ((api/name-filter-str->name-filter-fn "a*c") "abc"))
  (is ((api/name-filter-str->name-filter-fn "a*c") "ac"))
  (is (not ((api/name-filter-str->name-filter-fn "a*c") "zacd"))))

(deftest test-fetch-job-with-no-name
  (let [conn (restore-fresh-database! "datomic:mem://test-fetch-job-with-no-name")
        job-uuid (UUID/randomUUID)
        job-txn-no-name {:db/id (d/tempid :db.part/user)
                         :job/max-retries 1
                         :job/state :job.state/waiting
                         :job/uuid job-uuid}]
    @(d/transact conn [job-txn-no-name])
    (let [db (db conn)
          job-entity (d/entity db [:job/uuid job-uuid])
          job-map-for-api (api/fetch-job-map db nil job-uuid)]
      (is (= job-uuid (:job/uuid job-entity)))
      (is (nil? (:job/name job-entity)))
      (is (= job-uuid (:uuid job-map-for-api)))
      (is (= "cookjob" (:name job-map-for-api))))))<|MERGE_RESOLUTION|>--- conflicted
+++ resolved
@@ -1519,11 +1519,7 @@
     (is (= 201 (:status (submit-job handler "alice" "carol"))))
     (is (= 403 (:status (submit-job handler "bob" "carol"))))))
 
-<<<<<<< HEAD
-(defn list-jobs
-=======
 (defn list-jobs-with-list
->>>>>>> f2179bda
   "Simulates a call to the /list endpoint with the given query params"
   [handler user state start-ms end-ms include-custom-executor?]
   (response->body-data (handler {:request-method :get
@@ -1536,8 +1532,6 @@
                                                 "end-ms" (str end-ms)
                                                 "include-custom-executor" (str include-custom-executor?)}})))
 
-<<<<<<< HEAD
-=======
 (defn list-jobs-with-jobs
   "Simulates a call to the /jobs endpoint with the given query params"
   [handler user states start-ms end-ms]
@@ -1552,7 +1546,6 @@
     (is (= 200 (:status response)))
     (response->body-data response)))
 
->>>>>>> f2179bda
 (deftest test-list-jobs-by-time
   (let [conn (restore-fresh-database! "datomic:mem://test-list-jobs")
         handler (basic-handler conn)
@@ -1562,11 +1555,7 @@
                                                                        :authorization/user "user"
                                                                        :query-params {"job" %}})))
                                  "submit_time")
-<<<<<<< HEAD
-        list-jobs-fn #(list-jobs handler "user" "running+waiting+completed" %1 %2 nil)
-=======
         list-jobs-fn #(list-jobs-with-list handler "user" "running+waiting+completed" %1 %2 nil)
->>>>>>> f2179bda
         response-1 (submit-job handler "user")
         _ (is (= 201 (:status response-1)))
         _ (Thread/sleep 10)
@@ -1585,21 +1574,6 @@
   (let [conn (restore-fresh-database! "datomic:mem://test-list-jobs-include-custom-executor")
         handler (basic-handler conn)
         before (t/now)
-<<<<<<< HEAD
-        list-jobs-fn #(list-jobs handler "user" "running+waiting+completed" (.getMillis before) (.getMillis (t/now)) %)
-        response-1 (submit-job handler "user")
-        response-2 (submit-job handler "user")]
-    @(d/transact conn [[:db/add [:job/uuid (UUID/fromString (:uuid response-1))] :job/custom-executor true]])
-    (is (= 201 (:status response-2)))
-    (is (= 201 (:status response-1)))
-    (is (= 1 (count (list-jobs-fn nil))))
-    (is (= 1 (count (list-jobs-fn false))))
-    (is (= 2 (count (list-jobs-fn true))))
-    (is (= (:uuid response-2) (-> (list-jobs-fn nil) first (get "uuid"))))
-    (is (= (:uuid response-2) (-> (list-jobs-fn false) first (get "uuid"))))
-    (is (= (:uuid response-2) (-> (list-jobs-fn true) first (get "uuid"))))
-    (is (= (:uuid response-1) (-> (list-jobs-fn true) second (get "uuid"))))))
-=======
         list-jobs-fn #(list-jobs-with-jobs handler "user" ["running" "waiting" "completed"]
                                            (.getMillis before) (.getMillis (t/now)))
         response-1 (submit-job handler "user")
@@ -1618,7 +1592,6 @@
             d/touch
             :job/custom-executor
             not))))
->>>>>>> f2179bda
 
 (deftest test-name-filter-str->name-filter-pattern
   (is (= (str #".*") (str (api/name-filter-str->name-filter-pattern "***"))))
