--- conflicted
+++ resolved
@@ -108,11 +108,8 @@
          riemann-port# (:riemann-port ~scheduler-config)
          gpu-enabled?# (or (:gpus-enabled? ~scheduler-config) false)
          rebalancer-config# (merge default-rebalancer-config (:rebalancer-config ~scheduler-config))
-<<<<<<< HEAD
          framework-id# "cool-framework-id"
-=======
          mesos-leadership-atom# (atom false)
->>>>>>> d2ae6e90
          fenzo-config# (merge default-fenzo-config (:fenzo-config ~scheduler-config))
          trigger-chans# (or (:trigger-chans ~scheduler-config)
                             (c/make-trigger-chans rebalancer-config# task-constraints#))]
@@ -123,12 +120,8 @@
                                                  offer-incubate-time-ms# mea-culpa-failure-limit#
                                                  task-constraints# riemann-host# riemann-port#
                                                  pending-jobs-atom# offer-cache#
-<<<<<<< HEAD
-                                                 gpu-enabled?# rebalancer-config# framework-id# fenzo-config#
-=======
-                                                 gpu-enabled?# rebalancer-config#
+                                                 gpu-enabled?# rebalancer-config# framework-id# 
                                                  mesos-leadership-atom# fenzo-config#
->>>>>>> d2ae6e90
                                                  trigger-chans#)]
          ~@body)
        (finally
